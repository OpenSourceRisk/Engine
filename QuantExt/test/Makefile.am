--- conflicted
+++ resolved
@@ -1,14 +1,9 @@
 
-<<<<<<< HEAD
-QE_TESTS = \
+QLE_TESTS = \
 	testsuite.cpp \
 	utilities.hpp utilities.cpp \
 	analyticlgmswaptionengine.hpp analyticlgmswaptionengine.cpp \
 	xassetmodelparametrizations.hpp xassetmodelparametrizations.cpp
-=======
-QLE_TESTS = \
-	testsuite.cpp
->>>>>>> cffed325
 
 dist-hook:
 	mkdir -p $(distdir)/build
@@ -42,21 +37,12 @@
 
 bin_PROGRAMS = quantext-test-suite
 
-<<<<<<< HEAD
-quantext_test_suite_SOURCES = ${QE_TESTS}
-quantext_test_suite_LDADD = libUnitMain.la
-quantext_test_suite_LDFLAGS = \
-	-L../qle -lQuantExt \
-	-lQuantLib \
-	-l${BOOST_UNIT_TEST_LIB}
-=======
 quantext_test_suite_SOURCES = ${QLE_TESTS}
 quantext_test_suite_LDADD = libUnitMain.la
 quantext_test_suite_LDFLAGS = \
     -lQuantLib \
     -l${BOOST_UNIT_TEST_LIB} \
     -L../qle -lQuantExt
->>>>>>> cffed325
 
 TESTS = quantext-test-suite$(EXEEXT)
 TESTS_ENVIRONMENT = BOOST_TEST_LOG_LEVEL=message
