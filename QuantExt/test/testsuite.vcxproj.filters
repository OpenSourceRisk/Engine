﻿<?xml version="1.0" encoding="utf-8"?>
<Project ToolsVersion="4.0" xmlns="http://schemas.microsoft.com/developer/msbuild/2003">
  <ItemGroup>
    <ClCompile Include="testsuite.cpp" />
    <ClCompile Include="currency.cpp">
      <Filter>source</Filter>
    </ClCompile>
    <ClCompile Include="discountcurve.cpp">
      <Filter>source</Filter>
    </ClCompile>
    <ClCompile Include="index.cpp">
      <Filter>source</Filter>
    </ClCompile>
    <ClCompile Include="logquote.cpp">
      <Filter>source</Filter>
    </ClCompile>
    <ClCompile Include="analyticlgmswaptionengine.cpp">
      <Filter>source</Filter>
    </ClCompile>
    <ClCompile Include="crossassetmodel.cpp">
      <Filter>source</Filter>
    </ClCompile>
    <ClCompile Include="crossassetmodel2.cpp">
      <Filter>source</Filter>
    </ClCompile>
    <ClCompile Include="crossassetmodelparametrizations.cpp">
      <Filter>source</Filter>
    </ClCompile>
    <ClCompile Include="dynamicblackvoltermstructure.cpp">
      <Filter>source</Filter>
    </ClCompile>
    <ClCompile Include="dynamicswaptionvolmatrix.cpp">
      <Filter>source</Filter>
    </ClCompile>
    <ClCompile Include="staticallycorrectedyieldtermstructure.cpp">
      <Filter>source</Filter>
    </ClCompile>
    <ClCompile Include="blackvariancecurve.cpp">
      <Filter>source</Filter>
    </ClCompile>
    <ClCompile Include="cashflow.cpp">
      <Filter>source</Filter>
    </ClCompile>
    <ClCompile Include="swaptionvolatilityconverter.cpp">
      <Filter>source</Filter>
    </ClCompile>
    <ClCompile Include="optionletstripper.cpp">
      <Filter>source</Filter>
    </ClCompile>
    <ClCompile Include="ratehelpers.cpp">
      <Filter>source</Filter>
    </ClCompile>
<<<<<<< HEAD
    <ClCompile Include="equitycrossassetmodel.cpp">
=======
    <ClCompile Include="stabilisedglls.cpp">
>>>>>>> fc423409
      <Filter>source</Filter>
    </ClCompile>
  </ItemGroup>
  <ItemGroup>
    <Filter Include="source">
      <UniqueIdentifier>{8bf6c172-3cec-4354-a7ae-d1634454ff15}</UniqueIdentifier>
    </Filter>
    <Filter Include="headers">
      <UniqueIdentifier>{f43de631-e8f3-49f7-be00-bbe4d2cc9863}</UniqueIdentifier>
    </Filter>
  </ItemGroup>
  <ItemGroup>
    <ClInclude Include="currency.hpp">
      <Filter>headers</Filter>
    </ClInclude>
    <ClInclude Include="discountcurve.hpp">
      <Filter>headers</Filter>
    </ClInclude>
    <ClInclude Include="index.hpp">
      <Filter>headers</Filter>
    </ClInclude>
    <ClInclude Include="logquote.hpp">
      <Filter>headers</Filter>
    </ClInclude>
    <ClInclude Include="analyticlgmswaptionengine.hpp">
      <Filter>headers</Filter>
    </ClInclude>
    <ClInclude Include="crossassetmodel.hpp">
      <Filter>headers</Filter>
    </ClInclude>
    <ClInclude Include="crossassetmodel2.hpp">
      <Filter>headers</Filter>
    </ClInclude>
    <ClInclude Include="crossassetmodelparametrizations.hpp">
      <Filter>headers</Filter>
    </ClInclude>
    <ClInclude Include="dynamicblackvoltermstructure.hpp">
      <Filter>headers</Filter>
    </ClInclude>
    <ClInclude Include="dynamicswaptionvolmatrix.hpp">
      <Filter>headers</Filter>
    </ClInclude>
    <ClInclude Include="staticallycorrectedyieldtermstructure.hpp">
      <Filter>headers</Filter>
    </ClInclude>
    <ClInclude Include="blackvariancecurve.hpp">
      <Filter>headers</Filter>
    </ClInclude>
    <ClInclude Include="cashflow.hpp">
      <Filter>headers</Filter>
    </ClInclude>
    <ClInclude Include="swaptionvolatilityconverter.hpp">
      <Filter>headers</Filter>
    </ClInclude>
    <ClInclude Include="swaptionmarketdata.hpp">
      <Filter>headers</Filter>
    </ClInclude>
    <ClInclude Include="yieldcurvemarketdata.hpp">
      <Filter>headers</Filter>
    </ClInclude>
    <ClInclude Include="capfloormarketdata.hpp">
      <Filter>headers</Filter>
    </ClInclude>
    <ClInclude Include="optionletstripper.hpp">
      <Filter>headers</Filter>
    </ClInclude>
    <ClInclude Include="ratehelpers.hpp">
      <Filter>headers</Filter>
    </ClInclude>
<<<<<<< HEAD
    <ClInclude Include="equitycrossassetmodel.hpp">
=======
    <ClInclude Include="stabilisedglls.hpp">
>>>>>>> fc423409
      <Filter>headers</Filter>
    </ClInclude>
  </ItemGroup>
</Project><|MERGE_RESOLUTION|>--- conflicted
+++ resolved
@@ -50,11 +50,10 @@
     <ClCompile Include="ratehelpers.cpp">
       <Filter>source</Filter>
     </ClCompile>
-<<<<<<< HEAD
+    <ClCompile Include="stabilisedglls.cpp">
+      <Filter>source</Filter>
+    </ClCompile>
     <ClCompile Include="equitycrossassetmodel.cpp">
-=======
-    <ClCompile Include="stabilisedglls.cpp">
->>>>>>> fc423409
       <Filter>source</Filter>
     </ClCompile>
   </ItemGroup>
@@ -124,11 +123,10 @@
     <ClInclude Include="ratehelpers.hpp">
       <Filter>headers</Filter>
     </ClInclude>
-<<<<<<< HEAD
+    <ClInclude Include="stabilisedglls.hpp">
+      <Filter>headers</Filter>
+    </ClInclude>
     <ClInclude Include="equitycrossassetmodel.hpp">
-=======
-    <ClInclude Include="stabilisedglls.hpp">
->>>>>>> fc423409
       <Filter>headers</Filter>
     </ClInclude>
   </ItemGroup>
