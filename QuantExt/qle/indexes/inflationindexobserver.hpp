--- conflicted
+++ resolved
@@ -24,15 +24,11 @@
 #ifndef quantext_inflation_index_observer_hpp
 #define quantext_inflation_index_observer_hpp
 
-<<<<<<< HEAD
-class InflationIndexObserver : public TermStructure {
-=======
 namespace QuantExt {
-    
+
 //! Inflation Index observer
 /*! \ingroup indexes */
-class InflationIndexObserver : public Observer, public Observable {
->>>>>>> 0126cefb
+class InflationIndexObserver : public TermStructure {
 public:
     InflationIndexObserver(const boost::shared_ptr<InflationIndex>& index, const Handle<Quote>& quote, 
                            const Period& observationLag, const DayCounter& dayCounter = DayCounter())
