--- conflicted
+++ resolved
@@ -157,11 +157,7 @@
     Real yStar;
     try {
         yStar = b.solve(boost::bind(&AnalyticLgmSwaptionEngine::yStarHelper, this, _1), 1.0E-6, 0.0, 0.01);
-<<<<<<< HEAD
-    } catch(const std::exception &e) {
-=======
     } catch (const std::exception& e) {
->>>>>>> 9b8741ad
         QL_FAIL("AnalyticLgmSwaptionEngine, failed to compute yStar, " << e.what());
     }
 
