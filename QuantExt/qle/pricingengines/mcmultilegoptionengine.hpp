/*
 Copyright (C) 2017 Quaternion Risk Management Ltd
 All rights reserved.

 This file is part of ORE, a free-software/open-source library
 for transparent pricing and risk analysis - http://opensourcerisk.org

 ORE is free software: you can redistribute it and/or modify it
 under the terms of the Modified BSD License.  You should have received a
 copy of the license along with this program.
 The license is also available online at <http://opensourcerisk.org>

 This program is distributed on the basis that it will form a useful
 contribution to risk analytics and model standardisation, but WITHOUT
 ANY WARRANTY; without even the implied warranty of MERCHANTABILITY or
 FITNESS FOR A PARTICULAR PURPOSE. See the license for more details.
*/

/*! \file mcmultilegoptionengine.hpp
    \brief MC engine for multi leg option instrument
*/

#pragma once

#include <qle/pricingengines/mcmultilegbaseengine.hpp>

#include <qle/instruments/multilegoption.hpp>
#include <qle/methods/multipathgeneratorbase.hpp>
#include <qle/models/crossassetmodel.hpp>

#include <ql/methods/montecarlo/lsmbasissystem.hpp>

namespace QuantExt {

class McMultiLegOptionEngine
    : public McMultiLegBaseEngine,
      public GenericEngine<QuantExt::MultiLegOption::arguments, QuantExt::MultiLegOption::results> {

public:
    McMultiLegOptionEngine(
        const Handle<CrossAssetModel>& model, const SequenceType calibrationPathGenerator,
        const SequenceType pricingPathGenerator, const Size calibrationSamples, const Size pricingSamples,
        const Size calibrationSeed, const Size pricingSeed, const Size polynomOrder,
        const LsmBasisSystem::PolynomialType polynomType,
        const SobolBrownianGenerator::Ordering ordering = SobolBrownianGenerator::Steps,
        const SobolRsg::DirectionIntegers directionIntegers = SobolRsg::JoeKuoD7,
        const std::vector<Handle<YieldTermStructure>>& discountCurves = std::vector<Handle<YieldTermStructure>>(),
        const std::vector<Date>& simulationDates = std::vector<Date>(),
        const std::vector<Size>& externalModelIndices = std::vector<Size>(), const bool minimalObsDate = true,
        const RegressorModel regressorModel = RegressorModel::Simple,
        const Real regressionVarianceCutoff = Null<Real>());
<<<<<<< HEAD
    McMultiLegOptionEngine(const boost::shared_ptr<LinearGaussMarkovModel>& model,
=======
    McMultiLegOptionEngine(const QuantLib::ext::shared_ptr<LinearGaussMarkovModel>& model,
>>>>>>> 5c3503c2
                           const SequenceType calibrationPathGenerator, const SequenceType pricingPathGenerator,
                           const Size calibrationSamples, const Size pricingSamples, const Size calibrationSeed,
                           const Size pricingSeed, const Size polynomOrder,
                           const LsmBasisSystem::PolynomialType polynomType,
                           const SobolBrownianGenerator::Ordering ordering = SobolBrownianGenerator::Steps,
                           const SobolRsg::DirectionIntegers directionIntegers = SobolRsg::JoeKuoD7,
                           const Handle<YieldTermStructure>& discountCurve = Handle<YieldTermStructure>(),
                           const std::vector<Date>& simulationDates = std::vector<Date>(),
                           const std::vector<Size>& externalModelIndices = std::vector<Size>(),
                           const bool minimalObsDate = true,
                           const RegressorModel regressorModel = RegressorModel::Simple,
                           const Real regressionVarianceCutoff = Null<Real>());

    void calculate() const override;
    const Handle<CrossAssetModel>& model() const { return model_; }
};

} // namespace QuantExt<|MERGE_RESOLUTION|>--- conflicted
+++ resolved
@@ -49,11 +49,7 @@
         const std::vector<Size>& externalModelIndices = std::vector<Size>(), const bool minimalObsDate = true,
         const RegressorModel regressorModel = RegressorModel::Simple,
         const Real regressionVarianceCutoff = Null<Real>());
-<<<<<<< HEAD
-    McMultiLegOptionEngine(const boost::shared_ptr<LinearGaussMarkovModel>& model,
-=======
     McMultiLegOptionEngine(const QuantLib::ext::shared_ptr<LinearGaussMarkovModel>& model,
->>>>>>> 5c3503c2
                            const SequenceType calibrationPathGenerator, const SequenceType pricingPathGenerator,
                            const Size calibrationSamples, const Size pricingSamples, const Size calibrationSeed,
                            const Size pricingSeed, const Size polynomOrder,
