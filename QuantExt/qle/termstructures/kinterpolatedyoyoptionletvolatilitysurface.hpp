--- conflicted
+++ resolved
@@ -44,74 +44,6 @@
     \bug Tests currently fail.
 */
 
-<<<<<<< HEAD
-    template<class Interpolator1D>
-    class KInterpolatedYoYOptionletVolatilitySurface
-        : public QuantLib::YoYOptionletVolatilitySurface {
-      public:
-        //! \name Constructor
-        //! calculate the reference date based on the global evaluation date
-        KInterpolatedYoYOptionletVolatilitySurface(
-           const Natural settlementDays,
-           const Calendar&,
-           const BusinessDayConvention bdc,
-           const DayCounter& dc,
-           const Period &lag,
-           const ext::shared_ptr<YoYCapFloorTermPriceSurface> &capFloorPrices,
-           const ext::shared_ptr<QuantLib::YoYInflationCapFloorEngine> &pricer,
-           const ext::shared_ptr<YoYOptionletStripper> &yoyOptionletStripper,
-           const Real slope,
-           const Interpolator1D &interpolator = Interpolator1D());
-
-        virtual Real minStrike() const;
-        virtual Real maxStrike() const;
-        virtual Date maxDate() const;
-        std::pair<std::vector<Rate>, std::vector<Volatility> > Dslice(
-                                                         const Date &d) const;
-
-      protected:
-        virtual Volatility volatilityImpl(const Date &d,
-                                          Rate strike) const;
-        virtual Volatility volatilityImpl(Time length,
-                                          Rate strike) const;
-        virtual void performCalculations() const;
-
-        ext::shared_ptr<YoYCapFloorTermPriceSurface> capFloorPrices_;
-        ext::shared_ptr<QuantLib::YoYInflationCapFloorEngine> yoyInflationCouponPricer_;
-        ext::shared_ptr<YoYOptionletStripper> yoyOptionletStripper_;
-
-        mutable Interpolator1D factory1D_;
-        mutable Real slope_;
-        mutable bool lastDateisSet_;
-        mutable Date lastDate_;
-        mutable Interpolation tempKinterpolation_;
-        mutable std::pair<std::vector<Rate>, std::vector<Volatility> > slice_;
-      private:
-        void updateSlice(const Date &d) const;
-    };
-
-
-    // template definitions
-
-    template<class Interpolator1D>
-    KInterpolatedYoYOptionletVolatilitySurface<Interpolator1D>::
-    KInterpolatedYoYOptionletVolatilitySurface(
-         const Natural settlementDays,
-         const Calendar& cal,
-         const BusinessDayConvention bdc,
-         const DayCounter& dc,
-         const Period &lag,
-         const ext::shared_ptr<YoYCapFloorTermPriceSurface> &capFloorPrices,
-         const ext::shared_ptr<QuantLib::YoYInflationCapFloorEngine> &pricer,
-         const ext::shared_ptr<YoYOptionletStripper> &yoyOptionletStripper,
-         const Real slope,
-         const Interpolator1D &interpolator)
-     : QuantLib::YoYOptionletVolatilitySurface(settlementDays, cal, bdc, dc, lag,
-                                    capFloorPrices->yoyIndex()->frequency(),
-                                    capFloorPrices->yoyIndex()->interpolated()),
-      capFloorPrices_(capFloorPrices), yoyInflationCouponPricer_(pricer),
-      yoyOptionletStripper_(yoyOptionletStripper),
-=======
 template <class Interpolator1D>
 class KInterpolatedYoYOptionletVolatilitySurface : public QuantLib::YoYOptionletVolatilitySurface {
 public:
@@ -120,7 +52,7 @@
     KInterpolatedYoYOptionletVolatilitySurface(const Natural settlementDays, const Calendar&,
                                                const BusinessDayConvention bdc, const DayCounter& dc, const Period& lag,
                                                const ext::shared_ptr<YoYCapFloorTermPriceSurface>& capFloorPrices,
-                                               const ext::shared_ptr<YoYInflationCapFloorEngine>& pricer,
+                                               const ext::shared_ptr<QuantLib::YoYInflationCapFloorEngine>& pricer,
                                                const ext::shared_ptr<YoYOptionletStripper>& yoyOptionletStripper,
                                                const Real slope, const Interpolator1D& interpolator = Interpolator1D());
 
@@ -135,7 +67,7 @@
     virtual void performCalculations() const;
 
     ext::shared_ptr<YoYCapFloorTermPriceSurface> capFloorPrices_;
-    ext::shared_ptr<YoYInflationCapFloorEngine> yoyInflationCouponPricer_;
+    ext::shared_ptr<QuantLib::YoYInflationCapFloorEngine> yoyInflationCouponPricer_;
     ext::shared_ptr<YoYOptionletStripper> yoyOptionletStripper_;
 
     mutable Interpolator1D factory1D_;
@@ -155,14 +87,13 @@
 KInterpolatedYoYOptionletVolatilitySurface<Interpolator1D>::KInterpolatedYoYOptionletVolatilitySurface(
     const Natural settlementDays, const Calendar& cal, const BusinessDayConvention bdc, const DayCounter& dc,
     const Period& lag, const ext::shared_ptr<YoYCapFloorTermPriceSurface>& capFloorPrices,
-    const ext::shared_ptr<YoYInflationCapFloorEngine>& pricer,
+    const ext::shared_ptr<QuantLib::YoYInflationCapFloorEngine>& pricer,
     const ext::shared_ptr<YoYOptionletStripper>& yoyOptionletStripper, const Real slope,
     const Interpolator1D& interpolator)
     : QuantLib::YoYOptionletVolatilitySurface(settlementDays, cal, bdc, dc, lag,
                                               capFloorPrices->yoyIndex()->frequency(),
                                               capFloorPrices->yoyIndex()->interpolated()),
       capFloorPrices_(capFloorPrices), yoyInflationCouponPricer_(pricer), yoyOptionletStripper_(yoyOptionletStripper),
->>>>>>> 0fa9ddc1
       factory1D_(interpolator), slope_(slope), lastDateisSet_(false) {
     performCalculations();
 }
