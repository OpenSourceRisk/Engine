--- conflicted
+++ resolved
@@ -501,13 +501,8 @@
     </Bscmake>
   </ItemDefinitionGroup>
   <ItemGroup>
-<<<<<<< HEAD
     <ClInclude Include="qle\termstructures\blackvolatilitysurfacemoneyness.hpp" />
-=======
     <ClInclude Include="indexes\ibor\dkkcita.hpp">
-      <ExcludedFromBuild Condition="'$(Configuration)|$(Platform)'=='Debug|x64'">false</ExcludedFromBuild>
-    </ClInclude>
->>>>>>> 4fbf0710
     <ClInclude Include="qle\auto_link.hpp" />
     <ClInclude Include="qle\calendars\austria.hpp" />
     <ClInclude Include="qle\calendars\belgium.hpp" />
