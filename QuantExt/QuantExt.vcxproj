﻿<?xml version="1.0" encoding="utf-8"?>
<Project DefaultTargets="Build" ToolsVersion="4.0" xmlns="http://schemas.microsoft.com/developer/msbuild/2003">
  <ItemGroup Label="ProjectConfigurations">
    <ProjectConfiguration Include="Debug (static runtime)|Win32">
      <Configuration>Debug (static runtime)</Configuration>
      <Platform>Win32</Platform>
    </ProjectConfiguration>
    <ProjectConfiguration Include="Debug (static runtime)|x64">
      <Configuration>Debug (static runtime)</Configuration>
      <Platform>x64</Platform>
    </ProjectConfiguration>
    <ProjectConfiguration Include="Debug|Win32">
      <Configuration>Debug</Configuration>
      <Platform>Win32</Platform>
    </ProjectConfiguration>
    <ProjectConfiguration Include="Debug|x64">
      <Configuration>Debug</Configuration>
      <Platform>x64</Platform>
    </ProjectConfiguration>
    <ProjectConfiguration Include="Release (static runtime)|Win32">
      <Configuration>Release (static runtime)</Configuration>
      <Platform>Win32</Platform>
    </ProjectConfiguration>
    <ProjectConfiguration Include="Release (static runtime)|x64">
      <Configuration>Release (static runtime)</Configuration>
      <Platform>x64</Platform>
    </ProjectConfiguration>
    <ProjectConfiguration Include="Release|Win32">
      <Configuration>Release</Configuration>
      <Platform>Win32</Platform>
    </ProjectConfiguration>
    <ProjectConfiguration Include="Release|x64">
      <Configuration>Release</Configuration>
      <Platform>x64</Platform>
    </ProjectConfiguration>
  </ItemGroup>
  <PropertyGroup Label="Globals">
    <ProjectName>QuantExt</ProjectName>
    <ProjectGuid>{EE3B829C-8824-4656-B37F-32DED1F62E68}</ProjectGuid>
    <RootNamespace>QuantExt</RootNamespace>
  </PropertyGroup>
  <Import Project="$(VCTargetsPath)\Microsoft.Cpp.Default.props" />
  <Import Project="..\ore.props" />
  <PropertyGroup Condition="'$(Configuration)|$(Platform)'=='Debug (static runtime)|Win32'" Label="Configuration">
    <ConfigurationType>StaticLibrary</ConfigurationType>
    <UseOfMfc>false</UseOfMfc>
    <CharacterSet>MultiByte</CharacterSet>
  </PropertyGroup>
  <PropertyGroup Condition="'$(Configuration)|$(Platform)'=='Debug (static runtime)|x64'" Label="Configuration">
    <ConfigurationType>StaticLibrary</ConfigurationType>
    <UseOfMfc>false</UseOfMfc>
    <CharacterSet>MultiByte</CharacterSet>
  </PropertyGroup>
  <PropertyGroup Condition="'$(Configuration)|$(Platform)'=='Release (static runtime)|Win32'" Label="Configuration">
    <ConfigurationType>StaticLibrary</ConfigurationType>
    <UseOfMfc>false</UseOfMfc>
    <CharacterSet>MultiByte</CharacterSet>
  </PropertyGroup>
  <PropertyGroup Condition="'$(Configuration)|$(Platform)'=='Release (static runtime)|x64'" Label="Configuration">
    <ConfigurationType>StaticLibrary</ConfigurationType>
    <UseOfMfc>false</UseOfMfc>
    <CharacterSet>MultiByte</CharacterSet>
  </PropertyGroup>
  <PropertyGroup Condition="'$(Configuration)|$(Platform)'=='Debug|Win32'" Label="Configuration">
    <ConfigurationType>StaticLibrary</ConfigurationType>
    <UseOfMfc>false</UseOfMfc>
    <CharacterSet>MultiByte</CharacterSet>
  </PropertyGroup>
  <PropertyGroup Condition="'$(Configuration)|$(Platform)'=='Debug|x64'" Label="Configuration">
    <ConfigurationType>StaticLibrary</ConfigurationType>
    <UseOfMfc>false</UseOfMfc>
    <CharacterSet>MultiByte</CharacterSet>
  </PropertyGroup>
  <PropertyGroup Condition="'$(Configuration)|$(Platform)'=='Release|Win32'" Label="Configuration">
    <ConfigurationType>StaticLibrary</ConfigurationType>
    <UseOfMfc>false</UseOfMfc>
    <CharacterSet>MultiByte</CharacterSet>
  </PropertyGroup>
  <PropertyGroup Condition="'$(Configuration)|$(Platform)'=='Release|x64'" Label="Configuration">
    <ConfigurationType>StaticLibrary</ConfigurationType>
    <UseOfMfc>false</UseOfMfc>
    <CharacterSet>MultiByte</CharacterSet>
  </PropertyGroup>
  <Import Project="$(VCTargetsPath)\Microsoft.Cpp.props" />
  <ImportGroup Label="ExtensionSettings">
  </ImportGroup>
  <ImportGroup Condition="'$(Configuration)|$(Platform)'=='Debug (static runtime)|Win32'" Label="PropertySheets">
    <Import Project="$(UserRootDir)\Microsoft.Cpp.$(Platform).user.props" Condition="exists('$(UserRootDir)\Microsoft.Cpp.$(Platform).user.props')" Label="LocalAppDataPlatform" />
  </ImportGroup>
  <ImportGroup Condition="'$(Configuration)|$(Platform)'=='Debug (static runtime)|x64'" Label="PropertySheets">
    <Import Project="$(UserRootDir)\Microsoft.Cpp.$(Platform).user.props" Condition="exists('$(UserRootDir)\Microsoft.Cpp.$(Platform).user.props')" Label="LocalAppDataPlatform" />
  </ImportGroup>
  <ImportGroup Condition="'$(Configuration)|$(Platform)'=='Release (static runtime)|Win32'" Label="PropertySheets">
    <Import Project="$(UserRootDir)\Microsoft.Cpp.$(Platform).user.props" Condition="exists('$(UserRootDir)\Microsoft.Cpp.$(Platform).user.props')" Label="LocalAppDataPlatform" />
  </ImportGroup>
  <ImportGroup Condition="'$(Configuration)|$(Platform)'=='Release (static runtime)|x64'" Label="PropertySheets">
    <Import Project="$(UserRootDir)\Microsoft.Cpp.$(Platform).user.props" Condition="exists('$(UserRootDir)\Microsoft.Cpp.$(Platform).user.props')" Label="LocalAppDataPlatform" />
  </ImportGroup>
  <ImportGroup Condition="'$(Configuration)|$(Platform)'=='Debug|Win32'" Label="PropertySheets">
    <Import Project="$(UserRootDir)\Microsoft.Cpp.$(Platform).user.props" Condition="exists('$(UserRootDir)\Microsoft.Cpp.$(Platform).user.props')" Label="LocalAppDataPlatform" />
  </ImportGroup>
  <ImportGroup Condition="'$(Configuration)|$(Platform)'=='Debug|x64'" Label="PropertySheets">
    <Import Project="$(UserRootDir)\Microsoft.Cpp.$(Platform).user.props" Condition="exists('$(UserRootDir)\Microsoft.Cpp.$(Platform).user.props')" Label="LocalAppDataPlatform" />
  </ImportGroup>
  <ImportGroup Condition="'$(Configuration)|$(Platform)'=='Release|Win32'" Label="PropertySheets">
    <Import Project="$(UserRootDir)\Microsoft.Cpp.$(Platform).user.props" Condition="exists('$(UserRootDir)\Microsoft.Cpp.$(Platform).user.props')" Label="LocalAppDataPlatform" />
  </ImportGroup>
  <ImportGroup Condition="'$(Configuration)|$(Platform)'=='Release|x64'" Label="PropertySheets">
    <Import Project="$(UserRootDir)\Microsoft.Cpp.$(Platform).user.props" Condition="exists('$(UserRootDir)\Microsoft.Cpp.$(Platform).user.props')" Label="LocalAppDataPlatform" />
  </ImportGroup>
  <PropertyGroup Label="UserMacros" />
  <PropertyGroup>
    <_ProjectFileVersion>11.0.1</_ProjectFileVersion>
    <OutDir Condition="'$(Configuration)|$(Platform)'=='Release|Win32'">.\lib\</OutDir>
    <OutDir Condition="'$(Configuration)|$(Platform)'=='Release|x64'">.\lib\</OutDir>
    <IntDir Condition="'$(Configuration)|$(Platform)'=='Release|Win32'">.\build\$(qlCompilerTag)\$(Platform)\$(Configuration)\</IntDir>
    <IntDir Condition="'$(Configuration)|$(Platform)'=='Release|x64'">.\build\$(qlCompilerTag)\$(Platform)\$(Configuration)\</IntDir>
    <OutDir Condition="'$(Configuration)|$(Platform)'=='Debug|Win32'">.\lib\</OutDir>
    <OutDir Condition="'$(Configuration)|$(Platform)'=='Debug|x64'">.\lib\</OutDir>
    <IntDir Condition="'$(Configuration)|$(Platform)'=='Debug|Win32'">.\build\$(qlCompilerTag)\$(Platform)\$(Configuration)\</IntDir>
    <IntDir Condition="'$(Configuration)|$(Platform)'=='Debug|x64'">.\build\$(qlCompilerTag)\$(Platform)\$(Configuration)\</IntDir>
    <OutDir Condition="'$(Configuration)|$(Platform)'=='Release (static runtime)|Win32'">.\lib\</OutDir>
    <OutDir Condition="'$(Configuration)|$(Platform)'=='Release (static runtime)|x64'">.\lib\</OutDir>
    <IntDir Condition="'$(Configuration)|$(Platform)'=='Release (static runtime)|Win32'">.\build\$(qlCompilerTag)\$(Platform)\$(Configuration)\</IntDir>
    <IntDir Condition="'$(Configuration)|$(Platform)'=='Release (static runtime)|x64'">.\build\$(qlCompilerTag)\$(Platform)\$(Configuration)\</IntDir>
    <OutDir Condition="'$(Configuration)|$(Platform)'=='Debug (static runtime)|Win32'">.\lib\</OutDir>
    <OutDir Condition="'$(Configuration)|$(Platform)'=='Debug (static runtime)|x64'">.\lib\</OutDir>
    <IntDir Condition="'$(Configuration)|$(Platform)'=='Debug (static runtime)|Win32'">.\build\$(qlCompilerTag)\$(Platform)\$(Configuration)\</IntDir>
    <IntDir Condition="'$(Configuration)|$(Platform)'=='Debug (static runtime)|x64'">.\build\$(qlCompilerTag)\$(Platform)\$(Configuration)\</IntDir>
    <TargetName Condition="'$(Configuration)|$(Platform)'=='Debug (static runtime)|Win32'">QuantExt-$(qlCompilerTag)-mt-sgd</TargetName>
    <TargetName Condition="'$(Configuration)|$(Platform)'=='Debug (static runtime)|x64'">QuantExt-$(qlCompilerTag)-x64-mt-sgd</TargetName>
    <TargetName Condition="'$(Configuration)|$(Platform)'=='Debug|Win32'">QuantExt-$(qlCompilerTag)-mt-gd</TargetName>
    <TargetName Condition="'$(Configuration)|$(Platform)'=='Debug|x64'">QuantExt-$(qlCompilerTag)-x64-mt-gd</TargetName>
    <TargetName Condition="'$(Configuration)|$(Platform)'=='Release (static runtime)|Win32'">QuantExt-$(qlCompilerTag)-mt-s</TargetName>
    <TargetName Condition="'$(Configuration)|$(Platform)'=='Release (static runtime)|x64'">QuantExt-$(qlCompilerTag)-x64-mt-s</TargetName>
    <TargetName Condition="'$(Configuration)|$(Platform)'=='Release|Win32'">QuantExt-$(qlCompilerTag)-mt</TargetName>
    <TargetName Condition="'$(Configuration)|$(Platform)'=='Release|x64'">QuantExt-$(qlCompilerTag)-x64-mt</TargetName>
  </PropertyGroup>
  <ItemDefinitionGroup Condition="'$(Configuration)|$(Platform)'=='Release|Win32'">
    <ClCompile>
      <Optimization>MaxSpeed</Optimization>
      <InlineFunctionExpansion>AnySuitable</InlineFunctionExpansion>
      <IntrinsicFunctions>false</IntrinsicFunctions>
      <FavorSizeOrSpeed>Speed</FavorSizeOrSpeed>
      <AdditionalIncludeDirectories>.;..\QuantLib;%(AdditionalIncludeDirectories)</AdditionalIncludeDirectories>
      <PreprocessorDefinitions>NDEBUG;WIN32;_LIB;_SCL_SECURE_NO_DEPRECATE;_CRT_SECURE_NO_DEPRECATE;%(PreprocessorDefinitions)</PreprocessorDefinitions>
      <StringPooling>true</StringPooling>
      <RuntimeLibrary>MultiThreadedDLL</RuntimeLibrary>
      <FunctionLevelLinking>true</FunctionLevelLinking>
      <DisableLanguageExtensions>false</DisableLanguageExtensions>
      <ForceConformanceInForLoopScope>true</ForceConformanceInForLoopScope>
      <RuntimeTypeInfo>true</RuntimeTypeInfo>
      <PrecompiledHeader>
      </PrecompiledHeader>
      <PrecompiledHeaderOutputFile>.\build\$(qlCompilerTag)\$(Platform)\$(Configuration)\QuantExt.pch</PrecompiledHeaderOutputFile>
      <AssemblerListingLocation>$(IntDir)\%(RelativeDir)</AssemblerListingLocation>
      <ObjectFileName>$(IntDir)\%(RelativeDir)</ObjectFileName>
      <ProgramDataBaseFileName>$(IntDir)\%(RelativeDir)</ProgramDataBaseFileName>
      <BrowseInformation>
      </BrowseInformation>
      <BrowseInformationFile>.\build\$(qlCompilerTag)\$(Platform)\$(Configuration)\</BrowseInformationFile>
      <WarningLevel>Level3</WarningLevel>
      <SuppressStartupBanner>true</SuppressStartupBanner>
      <CompileAs>Default</CompileAs>
      <MultiProcessorCompilation>true</MultiProcessorCompilation>
      <AdditionalOptions>$(additionalWarning) %(AdditionalOptions)</AdditionalOptions>
    </ClCompile>
    <ResourceCompile>
      <PreprocessorDefinitions>NDEBUG;%(PreprocessorDefinitions)</PreprocessorDefinitions>
      <Culture>0x0409</Culture>
    </ResourceCompile>
    <PreLinkEvent>
      <Message>Make build directory</Message>
      <Command>if not exist lib mkdir lib</Command>
    </PreLinkEvent>
    <Lib>
      <OutputFile>$(OutDir)$(TargetName)$(TargetExt)</OutputFile>
      <SuppressStartupBanner>true</SuppressStartupBanner>
    </Lib>
    <Bscmake>
      <SuppressStartupBanner>false</SuppressStartupBanner>
    </Bscmake>
  </ItemDefinitionGroup>
  <ItemDefinitionGroup Condition="'$(Configuration)|$(Platform)'=='Release|x64'">
    <ClCompile>
      <Optimization>MaxSpeed</Optimization>
      <InlineFunctionExpansion>AnySuitable</InlineFunctionExpansion>
      <IntrinsicFunctions>false</IntrinsicFunctions>
      <FavorSizeOrSpeed>Speed</FavorSizeOrSpeed>
      <AdditionalIncludeDirectories>.;..\QuantLib;%(AdditionalIncludeDirectories)</AdditionalIncludeDirectories>
      <PreprocessorDefinitions>NDEBUG;WIN32;_LIB;_SCL_SECURE_NO_DEPRECATE;_CRT_SECURE_NO_DEPRECATE;%(PreprocessorDefinitions)</PreprocessorDefinitions>
      <StringPooling>true</StringPooling>
      <RuntimeLibrary>MultiThreadedDLL</RuntimeLibrary>
      <FunctionLevelLinking>true</FunctionLevelLinking>
      <DisableLanguageExtensions>false</DisableLanguageExtensions>
      <ForceConformanceInForLoopScope>true</ForceConformanceInForLoopScope>
      <RuntimeTypeInfo>true</RuntimeTypeInfo>
      <PrecompiledHeader>
      </PrecompiledHeader>
      <PrecompiledHeaderOutputFile>.\build\$(qlCompilerTag)\$(Platform)\$(Configuration)\QuantExt.pch</PrecompiledHeaderOutputFile>
      <AssemblerListingLocation>$(IntDir)\%(RelativeDir)</AssemblerListingLocation>
      <ObjectFileName>$(IntDir)\%(RelativeDir)</ObjectFileName>
      <ProgramDataBaseFileName>$(IntDir)\%(RelativeDir)</ProgramDataBaseFileName>
      <BrowseInformation>
      </BrowseInformation>
      <BrowseInformationFile>.\build\$(qlCompilerTag)\$(Platform)\$(Configuration)\</BrowseInformationFile>
      <WarningLevel>Level3</WarningLevel>
      <SuppressStartupBanner>true</SuppressStartupBanner>
      <CompileAs>Default</CompileAs>
      <MultiProcessorCompilation>true</MultiProcessorCompilation>
      <AdditionalOptions>$(additionalWarning) %(AdditionalOptions)</AdditionalOptions>
    </ClCompile>
    <ResourceCompile>
      <PreprocessorDefinitions>NDEBUG;%(PreprocessorDefinitions)</PreprocessorDefinitions>
      <Culture>0x0409</Culture>
    </ResourceCompile>
    <PreLinkEvent>
      <Message>Make build directory</Message>
      <Command>if not exist lib mkdir lib</Command>
    </PreLinkEvent>
    <Lib>
      <OutputFile>$(OutDir)$(TargetName)$(TargetExt)</OutputFile>
      <SuppressStartupBanner>true</SuppressStartupBanner>
    </Lib>
    <Bscmake>
      <SuppressStartupBanner>false</SuppressStartupBanner>
    </Bscmake>
  </ItemDefinitionGroup>
  <ItemDefinitionGroup Condition="'$(Configuration)|$(Platform)'=='Debug|Win32'">
    <ClCompile>
      <Optimization>Disabled</Optimization>
      <IntrinsicFunctions>false</IntrinsicFunctions>
      <AdditionalIncludeDirectories>.;..\QuantLib;%(AdditionalIncludeDirectories)</AdditionalIncludeDirectories>
      <PreprocessorDefinitions>_DEBUG;WIN32;_LIB;_SCL_SECURE_NO_DEPRECATE;_CRT_SECURE_NO_DEPRECATE;%(PreprocessorDefinitions)</PreprocessorDefinitions>
      <BasicRuntimeChecks>EnableFastChecks</BasicRuntimeChecks>
      <RuntimeLibrary>MultiThreadedDebugDLL</RuntimeLibrary>
      <DisableLanguageExtensions>false</DisableLanguageExtensions>
      <ForceConformanceInForLoopScope>true</ForceConformanceInForLoopScope>
      <RuntimeTypeInfo>true</RuntimeTypeInfo>
      <PrecompiledHeader>
      </PrecompiledHeader>
      <PrecompiledHeaderOutputFile>.\build\$(qlCompilerTag)\$(Platform)\$(Configuration)\QuantExt.pch</PrecompiledHeaderOutputFile>
      <AssemblerListingLocation>$(IntDir)\%(RelativeDir)</AssemblerListingLocation>
      <ObjectFileName>$(IntDir)\%(RelativeDir)</ObjectFileName>
      <ProgramDataBaseFileName>$(IntDir)\%(RelativeDir)</ProgramDataBaseFileName>
      <BrowseInformation>
      </BrowseInformation>
      <BrowseInformationFile>.\build\$(qlCompilerTag)\$(Platform)\$(Configuration)\</BrowseInformationFile>
      <WarningLevel>Level3</WarningLevel>
      <SuppressStartupBanner>true</SuppressStartupBanner>
      <DebugInformationFormat>EditAndContinue</DebugInformationFormat>
      <CompileAs>Default</CompileAs>
      <MultiProcessorCompilation>true</MultiProcessorCompilation>
      <AdditionalOptions>$(additionalWarning) %(AdditionalOptions)</AdditionalOptions>
    </ClCompile>
    <ResourceCompile>
      <PreprocessorDefinitions>_DEBUG;%(PreprocessorDefinitions)</PreprocessorDefinitions>
      <Culture>0x0409</Culture>
    </ResourceCompile>
    <PreLinkEvent>
      <Message>Make build directory</Message>
      <Command>if not exist lib mkdir lib</Command>
    </PreLinkEvent>
    <Lib>
      <OutputFile>$(OutDir)$(TargetName)$(TargetExt)</OutputFile>
      <SuppressStartupBanner>true</SuppressStartupBanner>
    </Lib>
    <Bscmake>
      <SuppressStartupBanner>false</SuppressStartupBanner>
    </Bscmake>
  </ItemDefinitionGroup>
  <ItemDefinitionGroup Condition="'$(Configuration)|$(Platform)'=='Debug|x64'">
    <ClCompile>
      <Optimization>Disabled</Optimization>
      <IntrinsicFunctions>false</IntrinsicFunctions>
      <AdditionalIncludeDirectories>.;..\QuantLib;%(AdditionalIncludeDirectories)</AdditionalIncludeDirectories>
      <PreprocessorDefinitions>_DEBUG;WIN32;_LIB;_SCL_SECURE_NO_DEPRECATE;_CRT_SECURE_NO_DEPRECATE;%(PreprocessorDefinitions)</PreprocessorDefinitions>
      <BasicRuntimeChecks>EnableFastChecks</BasicRuntimeChecks>
      <RuntimeLibrary>MultiThreadedDebugDLL</RuntimeLibrary>
      <DisableLanguageExtensions>false</DisableLanguageExtensions>
      <ForceConformanceInForLoopScope>true</ForceConformanceInForLoopScope>
      <RuntimeTypeInfo>true</RuntimeTypeInfo>
      <PrecompiledHeader>
      </PrecompiledHeader>
      <PrecompiledHeaderOutputFile>.\build\$(qlCompilerTag)\$(Platform)\$(Configuration)\QuantExt.pch</PrecompiledHeaderOutputFile>
      <AssemblerListingLocation>$(IntDir)\%(RelativeDir)</AssemblerListingLocation>
      <ObjectFileName>$(IntDir)\%(RelativeDir)</ObjectFileName>
      <ProgramDataBaseFileName>$(IntDir)\%(RelativeDir)</ProgramDataBaseFileName>
      <BrowseInformation>
      </BrowseInformation>
      <BrowseInformationFile>.\build\$(qlCompilerTag)\$(Platform)\$(Configuration)\</BrowseInformationFile>
      <WarningLevel>Level3</WarningLevel>
      <SuppressStartupBanner>true</SuppressStartupBanner>
      <DebugInformationFormat>ProgramDatabase</DebugInformationFormat>
      <CompileAs>Default</CompileAs>
      <MultiProcessorCompilation>true</MultiProcessorCompilation>
      <AdditionalOptions>$(additionalWarning) %(AdditionalOptions)</AdditionalOptions>
    </ClCompile>
    <ResourceCompile>
      <PreprocessorDefinitions>_DEBUG;%(PreprocessorDefinitions)</PreprocessorDefinitions>
      <Culture>0x0409</Culture>
    </ResourceCompile>
    <PreLinkEvent>
      <Message>Make build directory</Message>
      <Command>if not exist lib mkdir lib</Command>
    </PreLinkEvent>
    <Lib>
      <OutputFile>$(OutDir)$(TargetName)$(TargetExt)</OutputFile>
      <SuppressStartupBanner>true</SuppressStartupBanner>
    </Lib>
    <Bscmake>
      <SuppressStartupBanner>false</SuppressStartupBanner>
    </Bscmake>
  </ItemDefinitionGroup>
  <ItemDefinitionGroup Condition="'$(Configuration)|$(Platform)'=='Release (static runtime)|Win32'">
    <ClCompile>
      <Optimization>MaxSpeed</Optimization>
      <InlineFunctionExpansion>AnySuitable</InlineFunctionExpansion>
      <IntrinsicFunctions>false</IntrinsicFunctions>
      <FavorSizeOrSpeed>Speed</FavorSizeOrSpeed>
      <AdditionalIncludeDirectories>.;..\QuantLib;%(AdditionalIncludeDirectories)</AdditionalIncludeDirectories>
      <PreprocessorDefinitions>NDEBUG;WIN32;_LIB;_SCL_SECURE_NO_DEPRECATE;_CRT_SECURE_NO_DEPRECATE;%(PreprocessorDefinitions)</PreprocessorDefinitions>
      <StringPooling>true</StringPooling>
      <RuntimeLibrary>MultiThreaded</RuntimeLibrary>
      <FunctionLevelLinking>true</FunctionLevelLinking>
      <DisableLanguageExtensions>false</DisableLanguageExtensions>
      <ForceConformanceInForLoopScope>true</ForceConformanceInForLoopScope>
      <RuntimeTypeInfo>true</RuntimeTypeInfo>
      <PrecompiledHeader>
      </PrecompiledHeader>
      <PrecompiledHeaderOutputFile>.\build\$(qlCompilerTag)\$(Platform)\$(Configuration)\QuantExt.pch</PrecompiledHeaderOutputFile>
      <AssemblerListingLocation>$(IntDir)\%(RelativeDir)</AssemblerListingLocation>
      <ObjectFileName>$(IntDir)\%(RelativeDir)</ObjectFileName>
      <ProgramDataBaseFileName>$(IntDir)\%(RelativeDir)</ProgramDataBaseFileName>
      <BrowseInformation>
      </BrowseInformation>
      <BrowseInformationFile>.\build\$(qlCompilerTag)\$(Platform)\$(Configuration)\</BrowseInformationFile>
      <WarningLevel>Level3</WarningLevel>
      <SuppressStartupBanner>true</SuppressStartupBanner>
      <CompileAs>Default</CompileAs>
      <MultiProcessorCompilation>true</MultiProcessorCompilation>
      <AdditionalOptions>$(additionalWarning) %(AdditionalOptions)</AdditionalOptions>
    </ClCompile>
    <ResourceCompile>
      <PreprocessorDefinitions>NDEBUG;%(PreprocessorDefinitions)</PreprocessorDefinitions>
      <Culture>0x0409</Culture>
    </ResourceCompile>
    <PreLinkEvent>
      <Message>Make build directory</Message>
      <Command>if not exist lib mkdir lib</Command>
    </PreLinkEvent>
    <Lib>
      <OutputFile>$(OutDir)$(TargetName)$(TargetExt)</OutputFile>
      <SuppressStartupBanner>true</SuppressStartupBanner>
    </Lib>
    <Bscmake>
      <SuppressStartupBanner>false</SuppressStartupBanner>
    </Bscmake>
  </ItemDefinitionGroup>
  <ItemDefinitionGroup Condition="'$(Configuration)|$(Platform)'=='Release (static runtime)|x64'">
    <ClCompile>
      <Optimization>MaxSpeed</Optimization>
      <InlineFunctionExpansion>AnySuitable</InlineFunctionExpansion>
      <IntrinsicFunctions>false</IntrinsicFunctions>
      <FavorSizeOrSpeed>Speed</FavorSizeOrSpeed>
      <AdditionalIncludeDirectories>.;..\QuantLib;%(AdditionalIncludeDirectories)</AdditionalIncludeDirectories>
      <PreprocessorDefinitions>NDEBUG;WIN32;_LIB;_SCL_SECURE_NO_DEPRECATE;_CRT_SECURE_NO_DEPRECATE;%(PreprocessorDefinitions)</PreprocessorDefinitions>
      <StringPooling>true</StringPooling>
      <RuntimeLibrary>MultiThreaded</RuntimeLibrary>
      <FunctionLevelLinking>true</FunctionLevelLinking>
      <DisableLanguageExtensions>false</DisableLanguageExtensions>
      <ForceConformanceInForLoopScope>true</ForceConformanceInForLoopScope>
      <RuntimeTypeInfo>true</RuntimeTypeInfo>
      <PrecompiledHeader>
      </PrecompiledHeader>
      <PrecompiledHeaderOutputFile>.\build\$(qlCompilerTag)\$(Platform)\$(Configuration)\QuantExt.pch</PrecompiledHeaderOutputFile>
      <AssemblerListingLocation>$(IntDir)\%(RelativeDir)</AssemblerListingLocation>
      <ObjectFileName>$(IntDir)\%(RelativeDir)</ObjectFileName>
      <ProgramDataBaseFileName>$(IntDir)\%(RelativeDir)</ProgramDataBaseFileName>
      <BrowseInformation>
      </BrowseInformation>
      <BrowseInformationFile>.\build\$(qlCompilerTag)\$(Platform)\$(Configuration)\</BrowseInformationFile>
      <WarningLevel>Level3</WarningLevel>
      <SuppressStartupBanner>true</SuppressStartupBanner>
      <CompileAs>Default</CompileAs>
      <MultiProcessorCompilation>true</MultiProcessorCompilation>
      <AdditionalOptions>$(additionalWarning) %(AdditionalOptions)</AdditionalOptions>
    </ClCompile>
    <ResourceCompile>
      <PreprocessorDefinitions>NDEBUG;%(PreprocessorDefinitions)</PreprocessorDefinitions>
      <Culture>0x0409</Culture>
    </ResourceCompile>
    <PreLinkEvent>
      <Message>Make build directory</Message>
      <Command>if not exist lib mkdir lib</Command>
    </PreLinkEvent>
    <Lib>
      <OutputFile>$(OutDir)$(TargetName)$(TargetExt)</OutputFile>
      <SuppressStartupBanner>true</SuppressStartupBanner>
    </Lib>
    <Bscmake>
      <SuppressStartupBanner>false</SuppressStartupBanner>
    </Bscmake>
  </ItemDefinitionGroup>
  <ItemDefinitionGroup Condition="'$(Configuration)|$(Platform)'=='Debug (static runtime)|Win32'">
    <ClCompile>
      <Optimization>Disabled</Optimization>
      <IntrinsicFunctions>false</IntrinsicFunctions>
      <AdditionalIncludeDirectories>.;..\QuantLib;%(AdditionalIncludeDirectories)</AdditionalIncludeDirectories>
      <PreprocessorDefinitions>_DEBUG;WIN32;_LIB;_SCL_SECURE_NO_DEPRECATE;_CRT_SECURE_NO_DEPRECATE;%(PreprocessorDefinitions)</PreprocessorDefinitions>
      <BasicRuntimeChecks>EnableFastChecks</BasicRuntimeChecks>
      <RuntimeLibrary>MultiThreadedDebug</RuntimeLibrary>
      <DisableLanguageExtensions>false</DisableLanguageExtensions>
      <ForceConformanceInForLoopScope>true</ForceConformanceInForLoopScope>
      <RuntimeTypeInfo>true</RuntimeTypeInfo>
      <PrecompiledHeader>
      </PrecompiledHeader>
      <PrecompiledHeaderOutputFile>.\build\$(qlCompilerTag)\$(Platform)\$(Configuration)\QuantExt.pch</PrecompiledHeaderOutputFile>
      <AssemblerListingLocation>$(IntDir)\%(RelativeDir)</AssemblerListingLocation>
      <ObjectFileName>$(IntDir)\%(RelativeDir)</ObjectFileName>
      <ProgramDataBaseFileName>$(IntDir)\%(RelativeDir)</ProgramDataBaseFileName>
      <BrowseInformation>
      </BrowseInformation>
      <BrowseInformationFile>.\build\$(qlCompilerTag)\$(Platform)\$(Configuration)\</BrowseInformationFile>
      <WarningLevel>Level3</WarningLevel>
      <SuppressStartupBanner>true</SuppressStartupBanner>
      <DebugInformationFormat>EditAndContinue</DebugInformationFormat>
      <CompileAs>Default</CompileAs>
      <MultiProcessorCompilation>true</MultiProcessorCompilation>
      <AdditionalOptions>$(additionalWarning) %(AdditionalOptions)</AdditionalOptions>
    </ClCompile>
    <ResourceCompile>
      <PreprocessorDefinitions>_DEBUG;%(PreprocessorDefinitions)</PreprocessorDefinitions>
      <Culture>0x0409</Culture>
    </ResourceCompile>
    <PreLinkEvent>
      <Message>Make build directory</Message>
      <Command>if not exist lib mkdir lib</Command>
    </PreLinkEvent>
    <Lib>
      <OutputFile>$(OutDir)$(TargetName)$(TargetExt)</OutputFile>
      <SuppressStartupBanner>true</SuppressStartupBanner>
    </Lib>
    <Bscmake>
      <SuppressStartupBanner>false</SuppressStartupBanner>
    </Bscmake>
  </ItemDefinitionGroup>
  <ItemDefinitionGroup Condition="'$(Configuration)|$(Platform)'=='Debug (static runtime)|x64'">
    <ClCompile>
      <Optimization>Disabled</Optimization>
      <IntrinsicFunctions>false</IntrinsicFunctions>
      <AdditionalIncludeDirectories>.;..\QuantLib;%(AdditionalIncludeDirectories)</AdditionalIncludeDirectories>
      <PreprocessorDefinitions>_DEBUG;WIN32;_LIB;_SCL_SECURE_NO_DEPRECATE;_CRT_SECURE_NO_DEPRECATE;%(PreprocessorDefinitions)</PreprocessorDefinitions>
      <BasicRuntimeChecks>EnableFastChecks</BasicRuntimeChecks>
      <RuntimeLibrary>MultiThreadedDebug</RuntimeLibrary>
      <DisableLanguageExtensions>false</DisableLanguageExtensions>
      <ForceConformanceInForLoopScope>true</ForceConformanceInForLoopScope>
      <RuntimeTypeInfo>true</RuntimeTypeInfo>
      <PrecompiledHeader>
      </PrecompiledHeader>
      <PrecompiledHeaderOutputFile>.\build\$(qlCompilerTag)\$(Platform)\$(Configuration)\QuantExt.pch</PrecompiledHeaderOutputFile>
      <AssemblerListingLocation>$(IntDir)\%(RelativeDir)</AssemblerListingLocation>
      <ObjectFileName>$(IntDir)\%(RelativeDir)</ObjectFileName>
      <ProgramDataBaseFileName>$(IntDir)\%(RelativeDir)</ProgramDataBaseFileName>
      <BrowseInformation>
      </BrowseInformation>
      <BrowseInformationFile>.\build\$(qlCompilerTag)\$(Platform)\$(Configuration)\</BrowseInformationFile>
      <WarningLevel>Level3</WarningLevel>
      <SuppressStartupBanner>true</SuppressStartupBanner>
      <DebugInformationFormat>ProgramDatabase</DebugInformationFormat>
      <CompileAs>Default</CompileAs>
      <MultiProcessorCompilation>true</MultiProcessorCompilation>
      <AdditionalOptions>$(additionalWarning) %(AdditionalOptions)</AdditionalOptions>
    </ClCompile>
    <ResourceCompile>
      <PreprocessorDefinitions>_DEBUG;%(PreprocessorDefinitions)</PreprocessorDefinitions>
      <Culture>0x0409</Culture>
    </ResourceCompile>
    <PreLinkEvent>
      <Message>Make build directory</Message>
      <Command>if not exist lib mkdir lib</Command>
    </PreLinkEvent>
    <Lib>
      <OutputFile>$(OutDir)$(TargetName)$(TargetExt)</OutputFile>
      <SuppressStartupBanner>true</SuppressStartupBanner>
    </Lib>
    <Bscmake>
      <SuppressStartupBanner>false</SuppressStartupBanner>
    </Bscmake>
  </ItemDefinitionGroup>
  <ItemGroup>
    <ClInclude Include="qle\auto_link.hpp" />
    <ClInclude Include="qle\cashflows\all.hpp" />
    <ClInclude Include="qle\cashflows\averageonindexedcoupon.hpp" />
    <ClInclude Include="qle\cashflows\averageonindexedcouponpricer.hpp" />
    <ClInclude Include="qle\cashflows\couponpricer.hpp" />
    <ClInclude Include="qle\cashflows\floatingannuitycoupon.hpp" />
    <ClInclude Include="qle\cashflows\floatingannuitynominal.hpp" />
    <ClInclude Include="qle\cashflows\floatingratefxlinkednotionalcoupon.hpp" />
    <ClInclude Include="qle\cashflows\fxlinkedcashflow.hpp" />
    <ClInclude Include="qle\cashflows\quantocouponpricer.hpp" />
    <ClInclude Include="qle\cashflows\subperiodscoupon.hpp" />
    <ClInclude Include="qle\cashflows\subperiodscouponpricer.hpp" />
    <ClInclude Include="qle\currencies\africa.hpp" />
    <ClInclude Include="qle\currencies\all.hpp" />
    <ClInclude Include="qle\currencies\america.hpp" />
    <ClInclude Include="qle\currencies\asia.hpp" />
    <ClInclude Include="qle\indexes\all.hpp" />
<<<<<<< HEAD
    <ClInclude Include="qle\indexes\bmaindexwrapper.hpp" />
=======
    <ClInclude Include="qle\indexes\equityindex.hpp" />
>>>>>>> 69a5d03e
    <ClInclude Include="qle\indexes\fxindex.hpp" />
    <ClInclude Include="qle\indexes\genericiborindex.hpp" />
    <ClInclude Include="qle\indexes\ibor\all.hpp" />
    <ClInclude Include="qle\indexes\ibor\audbbsw.hpp" />
    <ClInclude Include="qle\indexes\ibor\chfsaron.hpp" />
    <ClInclude Include="qle\indexes\ibor\chftois.hpp" />
    <ClInclude Include="qle\indexes\ibor\corra.hpp" />
    <ClInclude Include="qle\indexes\ibor\czkpribor.hpp" />
    <ClInclude Include="qle\indexes\ibor\demlibor.hpp" />
    <ClInclude Include="qle\indexes\ibor\dkkcibor.hpp" />
    <ClInclude Include="qle\indexes\ibor\dkkois.hpp" />
    <ClInclude Include="qle\indexes\ibor\hkdhibor.hpp" />
    <ClInclude Include="qle\indexes\ibor\hufbubor.hpp" />
    <ClInclude Include="qle\indexes\ibor\idridrfix.hpp" />
    <ClInclude Include="qle\indexes\ibor\inrmifor.hpp" />
    <ClInclude Include="qle\indexes\ibor\krwkoribor.hpp" />
    <ClInclude Include="qle\indexes\ibor\mxntiie.hpp" />
    <ClInclude Include="qle\indexes\ibor\myrklibor.hpp" />
    <ClInclude Include="qle\indexes\ibor\noknibor.hpp" />
    <ClInclude Include="qle\indexes\ibor\nzdbkbm.hpp" />
    <ClInclude Include="qle\indexes\ibor\plnwibor.hpp" />
    <ClInclude Include="qle\indexes\ibor\seksior.hpp" />
    <ClInclude Include="qle\indexes\ibor\sekstibor.hpp" />
    <ClInclude Include="qle\indexes\ibor\sgdsibor.hpp" />
    <ClInclude Include="qle\indexes\ibor\sgdsor.hpp" />
    <ClInclude Include="qle\indexes\ibor\skkbribor.hpp" />
    <ClInclude Include="qle\indexes\ibor\tonar.hpp" />
    <ClInclude Include="qle\indexes\ibor\twdtaibor.hpp" />
    <ClInclude Include="qle\indexes\inflationindexobserver.hpp" />
    <ClInclude Include="qle\indexes\inflationindexwrapper.hpp" />
    <ClInclude Include="qle\instruments\all.hpp" />
    <ClInclude Include="qle\instruments\averageois.hpp" />
    <ClInclude Include="qle\instruments\cdsoption.hpp" />
    <ClInclude Include="qle\instruments\commodityforward.hpp" />
    <ClInclude Include="qle\instruments\creditdefaultswap.hpp" />
    <ClInclude Include="qle\instruments\crossccybasisswap.hpp" />
    <ClInclude Include="qle\instruments\crossccyswap.hpp" />
    <ClInclude Include="qle\instruments\currencyswap.hpp" />
    <ClInclude Include="qle\instruments\deposit.hpp" />
    <ClInclude Include="qle\instruments\equityforward.hpp" />
    <ClInclude Include="qle\instruments\fxforward.hpp" />
    <ClInclude Include="qle\instruments\impliedbondspread.hpp" />
    <ClInclude Include="qle\instruments\makeaverageois.hpp" />
    <ClInclude Include="qle\instruments\makecds.hpp" />
    <ClInclude Include="qle\instruments\oibasisswap.hpp" />
    <ClInclude Include="qle\instruments\oiccbasisswap.hpp" />
    <ClInclude Include="qle\instruments\payment.hpp" />
    <ClInclude Include="qle\instruments\subperiodsswap.hpp" />
    <ClInclude Include="qle\instruments\tenorbasisswap.hpp" />
    <ClInclude Include="qle\math\all.hpp" />
    <ClInclude Include="qle\math\cumulativenormaldistribution.hpp" />
    <ClInclude Include="qle\math\deltagammavar.hpp" />
    <ClInclude Include="qle\math\flatextrapolation.hpp" />
    <ClInclude Include="qle\math\nadarayawatson.hpp" />
    <ClInclude Include="qle\math\stabilisedglls.hpp" />
    <ClInclude Include="qle\math\trace.hpp" />
    <ClInclude Include="qle\methods\all.hpp" />
    <ClInclude Include="qle\methods\multipathgeneratorbase.hpp" />
    <ClInclude Include="qle\models\all.hpp" />
    <ClInclude Include="qle\models\cdsoptionhelper.hpp" />
    <ClInclude Include="qle\models\cpicapfloorhelper.hpp" />
    <ClInclude Include="qle\models\crlgm1fparametrization.hpp" />
    <ClInclude Include="qle\models\crossassetanalytics.hpp" />
    <ClInclude Include="qle\models\crossassetanalyticsbase.hpp" />
    <ClInclude Include="qle\models\crossassetmodel.hpp" />
    <ClInclude Include="qle\models\crossassetmodelimpliedeqvoltermstructure.hpp" />
    <ClInclude Include="qle\models\crossassetmodelimpliedfxvoltermstructure.hpp" />
    <ClInclude Include="qle\models\dkimpliedyoyinflationtermstructure.hpp" />
    <ClInclude Include="qle\models\dkimpliedzeroinflationtermstructure.hpp" />
    <ClInclude Include="qle\models\eqbsconstantparametrization.hpp" />
    <ClInclude Include="qle\models\eqbsparametrization.hpp" />
    <ClInclude Include="qle\models\eqbspiecewiseconstantparametrization.hpp" />
    <ClInclude Include="qle\models\fxbsconstantparametrization.hpp" />
    <ClInclude Include="qle\models\fxbsparametrization.hpp" />
    <ClInclude Include="qle\models\fxbspiecewiseconstantparametrization.hpp" />
    <ClInclude Include="qle\models\fxeqoptionhelper.hpp" />
    <ClInclude Include="qle\models\gaussian1dcrossassetadaptor.hpp" />
    <ClInclude Include="qle\models\infdkparametrization.hpp" />
    <ClInclude Include="qle\models\irlgm1fconstantparametrization.hpp" />
    <ClInclude Include="qle\models\irlgm1fparametrization.hpp" />
    <ClInclude Include="qle\models\irlgm1fpiecewiseconstanthullwhiteadaptor.hpp" />
    <ClInclude Include="qle\models\irlgm1fpiecewiseconstantparametrization.hpp" />
    <ClInclude Include="qle\models\irlgm1fpiecewiselinearparametrization.hpp" />
    <ClInclude Include="qle\models\lgm.hpp" />
    <ClInclude Include="qle\models\lgmimplieddefaulttermstructure.hpp" />
    <ClInclude Include="qle\models\lgmimpliedyieldtermstructure.hpp" />
    <ClInclude Include="qle\models\linkablecalibratedmodel.hpp" />
    <ClInclude Include="qle\models\parametrization.hpp" />
    <ClInclude Include="qle\models\piecewiseconstanthelper.hpp" />
    <ClInclude Include="qle\models\pseudoparameter.hpp" />
    <ClInclude Include="qle\pricingengines\all.hpp" />
    <ClInclude Include="qle\pricingengines\analyticcclgmfxoptionengine.hpp" />
    <ClInclude Include="qle\pricingengines\analyticdkcpicapfloorengine.hpp" />
    <ClInclude Include="qle\pricingengines\analyticlgmcdsoptionengine.hpp" />
    <ClInclude Include="qle\pricingengines\analyticlgmswaptionengine.hpp" />
    <ClInclude Include="qle\pricingengines\analyticxassetlgmeqoptionengine.hpp" />
    <ClInclude Include="qle\pricingengines\blackcdsoptionengine.hpp" />
    <ClInclude Include="qle\pricingengines\crossccyswapengine.hpp" />
    <ClInclude Include="qle\pricingengines\depositengine.hpp" />
    <ClInclude Include="qle\pricingengines\discountingcommodityforwardengine.hpp" />
    <ClInclude Include="qle\pricingengines\discountingcurrencyswapengine.hpp" />
    <ClInclude Include="qle\pricingengines\discountingequityforwardengine.hpp" />
    <ClInclude Include="qle\pricingengines\discountingfxforwardengine.hpp" />
    <ClInclude Include="qle\pricingengines\discountingriskybondengine.hpp" />
    <ClInclude Include="qle\pricingengines\discountingswapenginemulticurve.hpp" />
    <ClInclude Include="qle\pricingengines\midpointcdsengine.hpp" />
    <ClInclude Include="qle\pricingengines\numericlgmswaptionengine.hpp" />
    <ClInclude Include="qle\pricingengines\oiccbasisswapengine.hpp" />
    <ClInclude Include="qle\pricingengines\paymentdiscountingengine.hpp" />
    <ClInclude Include="qle\pricingengines\varianceswapgeneralreplicationengine.hpp" />
    <ClInclude Include="qle\processes\all.hpp" />
    <ClInclude Include="qle\processes\crossassetstateprocess.hpp" />
    <ClInclude Include="qle\processes\irlgm1fstateprocess.hpp" />
    <ClInclude Include="qle\quotes\all.hpp" />
    <ClInclude Include="qle\quotes\logquote.hpp" />
    <ClInclude Include="qle\quantext.hpp" />
    <ClInclude Include="qle\termstructures\all.hpp" />
    <ClInclude Include="qle\termstructures\averageoisratehelper.hpp" />
    <ClInclude Include="qle\termstructures\basistwoswaphelper.hpp" />
    <ClInclude Include="qle\termstructures\blackinvertedvoltermstructure.hpp" />
    <ClInclude Include="qle\termstructures\blackvariancecurve3.hpp" />
    <ClInclude Include="qle\termstructures\blackvariancesurfacemoneyness.hpp" />
    <ClInclude Include="qle\termstructures\blackvolsurfacewithatm.hpp" />
    <ClInclude Include="qle\termstructures\pricecurve.hpp" />
    <ClInclude Include="qle\termstructures\crossccybasisswaphelper.hpp" />
    <ClInclude Include="qle\termstructures\datedstrippedoptionlet.hpp" />
    <ClInclude Include="qle\termstructures\datedstrippedoptionletadapter.hpp" />
    <ClInclude Include="qle\termstructures\datedstrippedoptionletbase.hpp" />
    <ClInclude Include="qle\termstructures\defaultprobabilityhelpers.hpp" />
    <ClInclude Include="qle\termstructures\dynamicblackvoltermstructure.hpp" />
    <ClInclude Include="qle\termstructures\dynamicoptionletvolatilitystructure.hpp" />
    <ClInclude Include="qle\termstructures\dynamicstype.hpp" />
    <ClInclude Include="qle\termstructures\dynamicswaptionvolmatrix.hpp" />
    <ClInclude Include="qle\termstructures\equityvolconstantspread.hpp" />
    <ClInclude Include="qle\termstructures\immfraratehelper.hpp" />
    <ClInclude Include="qle\termstructures\fxblackvolsurface.hpp" />
    <ClInclude Include="qle\termstructures\fxsmilesection.hpp" />
    <ClInclude Include="qle\termstructures\fxvannavolgasmilesection.hpp" />
    <ClInclude Include="qle\termstructures\hazardspreadeddefaulttermstructure.hpp" />
    <ClInclude Include="qle\termstructures\interpolateddiscountcurve.hpp" />
    <ClInclude Include="qle\termstructures\interpolateddiscountcurve2.hpp" />
    <ClInclude Include="qle\termstructures\oibasisswaphelper.hpp" />
    <ClInclude Include="qle\termstructures\oiccbasisswaphelper.hpp" />
    <ClInclude Include="qle\termstructures\oisratehelper.hpp" />
    <ClInclude Include="qle\termstructures\optionletstripper1.hpp" />
    <ClInclude Include="qle\termstructures\optionletstripper2.hpp" />
    <ClInclude Include="qle\termstructures\pricetermstructureadapter.hpp" />
    <ClInclude Include="qle\termstructures\pricetermstructure.hpp" />
    <ClInclude Include="qle\termstructures\spreadedoptionletvolatility.hpp" />
    <ClInclude Include="qle\termstructures\spreadedsmilesection.hpp" />
    <ClInclude Include="qle\termstructures\spreadedswaptionvolatility.hpp" />
    <ClInclude Include="qle\termstructures\staticallycorrectedyieldtermstructure.hpp" />
    <ClInclude Include="qle\termstructures\strippedoptionletadapter2.hpp" />
    <ClInclude Include="qle\termstructures\subperiodsswaphelper.hpp" />
    <ClInclude Include="qle\termstructures\survivalprobabilitycurve.hpp" />
    <ClInclude Include="qle\termstructures\swaptionvolatilityconverter.hpp" />
    <ClInclude Include="qle\termstructures\swaptionvolconstantspread.hpp" />
    <ClInclude Include="qle\termstructures\swaptionvolcube2.hpp" />
    <ClInclude Include="qle\termstructures\swaptionvolcubewithatm.hpp" />
    <ClInclude Include="qle\termstructures\tenorbasisswaphelper.hpp" />
    <ClInclude Include="qle\termstructures\yoyinflationcurveobserverstatic.hpp" />
    <ClInclude Include="qle\termstructures\yoyinflationcurveobservermoving.hpp" />
    <ClInclude Include="qle\termstructures\zeroinflationcurveobserverstatic.hpp" />
    <ClInclude Include="qle\termstructures\zeroinflationcurveobservermoving.hpp" />
  </ItemGroup>
  <ItemGroup>
    <ClCompile Include="qle\cashflows\averageonindexedcoupon.cpp" />
    <ClCompile Include="qle\cashflows\averageonindexedcouponpricer.cpp" />
    <ClCompile Include="qle\cashflows\couponpricer.cpp" />
    <ClCompile Include="qle\cashflows\floatingannuitycoupon.cpp" />
    <ClCompile Include="qle\cashflows\floatingannuitynominal.cpp" />
    <ClCompile Include="qle\cashflows\fxlinkedcashflow.cpp" />
    <ClCompile Include="qle\cashflows\quantocouponpricer.cpp" />
    <ClCompile Include="qle\cashflows\subperiodscoupon.cpp" />
    <ClCompile Include="qle\cashflows\subperiodscouponpricer.cpp" />
    <ClCompile Include="qle\currencies\africa.cpp" />
    <ClCompile Include="qle\currencies\america.cpp" />
    <ClCompile Include="qle\currencies\asia.cpp" />
    <ClCompile Include="qle\indexes\equityindex.cpp" />
    <ClCompile Include="qle\indexes\fxindex.cpp" />
    <ClCompile Include="qle\indexes\inflationindexwrapper.cpp" />
    <ClCompile Include="qle\instruments\averageois.cpp" />
    <ClCompile Include="qle\instruments\cdsoption.cpp" />
    <ClCompile Include="qle\instruments\commodityforward.cpp" />
    <ClCompile Include="qle\instruments\creditdefaultswap.cpp" />
    <ClCompile Include="qle\instruments\crossccybasisswap.cpp" />
    <ClCompile Include="qle\instruments\crossccyswap.cpp" />
    <ClCompile Include="qle\instruments\currencyswap.cpp" />
    <ClCompile Include="qle\instruments\deposit.cpp" />
    <ClCompile Include="qle\instruments\equityforward.cpp" />
    <ClCompile Include="qle\instruments\fxforward.cpp" />
    <ClCompile Include="qle\instruments\impliedbondspread.cpp" />
    <ClCompile Include="qle\instruments\makeaverageois.cpp" />
    <ClCompile Include="qle\instruments\makecds.cpp" />
    <ClCompile Include="qle\instruments\oibasisswap.cpp" />
    <ClCompile Include="qle\instruments\oiccbasisswap.cpp" />
    <ClCompile Include="qle\instruments\payment.cpp" />
    <ClCompile Include="qle\instruments\subperiodsswap.cpp" />
    <ClCompile Include="qle\instruments\tenorbasisswap.cpp" />
    <ClCompile Include="qle\math\deltagammavar.cpp" />
    <ClCompile Include="qle\methods\multipathgeneratorbase.cpp" />
    <ClCompile Include="qle\models\cdsoptionhelper.cpp" />
    <ClCompile Include="qle\models\cpicapfloorhelper.cpp" />
    <ClCompile Include="qle\models\crossassetanalytics.cpp" />
    <ClCompile Include="qle\models\crossassetmodel.cpp" />
    <ClCompile Include="qle\models\crossassetmodelimpliedeqvoltermstructure.cpp" />
    <ClCompile Include="qle\models\crossassetmodelimpliedfxvoltermstructure.cpp" />
    <ClCompile Include="qle\models\dkimpliedyoyinflationtermstructure.cpp" />
    <ClCompile Include="qle\models\dkimpliedzeroinflationtermstructure.cpp" />
    <ClCompile Include="qle\models\eqbsconstantparametrization.cpp" />
    <ClCompile Include="qle\models\eqbsparametrization.cpp" />
    <ClCompile Include="qle\models\eqbspiecewiseconstantparametrization.cpp" />
    <ClCompile Include="qle\models\fxbsconstantparametrization.cpp" />
    <ClCompile Include="qle\models\fxbsparametrization.cpp" />
    <ClCompile Include="qle\models\fxbspiecewiseconstantparametrization.cpp" />
    <ClCompile Include="qle\models\fxeqoptionhelper.cpp" />
    <ClCompile Include="qle\models\gaussian1dcrossassetadaptor.cpp" />
    <ClCompile Include="qle\models\lgm.cpp" />
    <ClCompile Include="qle\models\lgmimplieddefaulttermstructure.cpp" />
    <ClCompile Include="qle\models\lgmimpliedyieldtermstructure.cpp" />
    <ClCompile Include="qle\models\linkablecalibratedmodel.cpp" />
    <ClCompile Include="qle\models\parametrization.cpp" />
    <ClCompile Include="qle\models\piecewiseconstanthelper.cpp" />
    <ClCompile Include="qle\pricingengines\analyticcclgmfxoptionengine.cpp" />
    <ClCompile Include="qle\pricingengines\analyticdkcpicapfloorengine.cpp" />
    <ClCompile Include="qle\pricingengines\analyticlgmcdsoptionengine.cpp" />
    <ClCompile Include="qle\pricingengines\analyticlgmswaptionengine.cpp" />
    <ClCompile Include="qle\pricingengines\analyticxassetlgmeqoptionengine.cpp" />
    <ClCompile Include="qle\pricingengines\blackcdsoptionengine.cpp" />
    <ClCompile Include="qle\pricingengines\crossccyswapengine.cpp" />
    <ClCompile Include="qle\pricingengines\depositengine.cpp" />
    <ClCompile Include="qle\pricingengines\discountingcommodityforwardengine.cpp" />
    <ClCompile Include="qle\pricingengines\discountingcurrencyswapengine.cpp" />
    <ClCompile Include="qle\pricingengines\discountingequityforwardengine.cpp" />
    <ClCompile Include="qle\pricingengines\discountingfxforwardengine.cpp" />
    <ClCompile Include="qle\pricingengines\discountingriskybondengine.cpp" />
    <ClCompile Include="qle\pricingengines\discountingswapenginemulticurve.cpp" />
    <ClCompile Include="qle\pricingengines\midpointcdsengine.cpp" />
    <ClCompile Include="qle\pricingengines\numericlgmswaptionengine.cpp" />
    <ClCompile Include="qle\pricingengines\oiccbasisswapengine.cpp" />
    <ClCompile Include="qle\pricingengines\paymentdiscountingengine.cpp" />
    <ClCompile Include="qle\pricingengines\varianceswapgeneralreplicationengine.cpp" />
    <ClCompile Include="qle\processes\crossassetstateprocess.cpp" />
    <ClCompile Include="qle\processes\irlgm1fstateprocess.cpp" />
    <ClCompile Include="qle\quotes\logquote.cpp" />
    <ClCompile Include="qle\termstructures\averageoisratehelper.cpp" />
    <ClCompile Include="qle\termstructures\basistwoswaphelper.cpp" />
    <ClCompile Include="qle\termstructures\blackvariancecurve3.cpp" />
    <ClCompile Include="qle\termstructures\blackvariancesurfacemoneyness.cpp" />
    <ClCompile Include="qle\termstructures\blackvolsurfacewithatm.cpp" />
    <ClCompile Include="qle\termstructures\crossccybasisswaphelper.cpp" />
    <ClCompile Include="qle\termstructures\datedstrippedoptionlet.cpp" />
    <ClCompile Include="qle\termstructures\datedstrippedoptionletadapter.cpp" />
    <ClCompile Include="qle\termstructures\defaultprobabilityhelpers.cpp" />
    <ClCompile Include="qle\termstructures\dynamicoptionletvolatilitystructure.cpp" />
    <ClCompile Include="qle\termstructures\dynamicswaptionvolmatrix.cpp" />
    <ClCompile Include="qle\termstructures\immfraratehelper.cpp" />
    <ClCompile Include="qle\termstructures\fxblackvolsurface.cpp" />
    <ClCompile Include="qle\termstructures\fxvannavolgasmilesection.cpp" />
    <ClCompile Include="qle\termstructures\hazardspreadeddefaulttermstructure.cpp" />
    <ClCompile Include="qle\termstructures\oibasisswaphelper.cpp" />
    <ClCompile Include="qle\termstructures\oiccbasisswaphelper.cpp" />
    <ClCompile Include="qle\termstructures\oisratehelper.cpp" />
    <ClCompile Include="qle\termstructures\optionletstripper1.cpp" />
    <ClCompile Include="qle\termstructures\optionletstripper2.cpp" />
    <ClCompile Include="qle\termstructures\pricetermstructure.cpp" />
    <ClCompile Include="qle\termstructures\pricetermstructureadapter.cpp" />
    <ClCompile Include="qle\termstructures\spreadedoptionletvolatility.cpp" />
    <ClCompile Include="qle\termstructures\spreadedsmilesection.cpp" />
    <ClCompile Include="qle\termstructures\spreadedswaptionvolatility.cpp" />
    <ClCompile Include="qle\termstructures\strippedoptionletadapter2.cpp" />
    <ClCompile Include="qle\termstructures\subperiodsswaphelper.cpp" />
    <ClCompile Include="qle\termstructures\swaptionvolatilityconverter.cpp" />
    <ClCompile Include="qle\termstructures\swaptionvolcube2.cpp" />
    <ClCompile Include="qle\termstructures\tenorbasisswaphelper.cpp" />
  </ItemGroup>
  <Import Project="$(VCTargetsPath)\Microsoft.Cpp.targets" />
  <ImportGroup Label="ExtensionTargets">
  </ImportGroup>
</Project><|MERGE_RESOLUTION|>--- conflicted
+++ resolved
@@ -506,11 +506,8 @@
     <ClInclude Include="qle\currencies\america.hpp" />
     <ClInclude Include="qle\currencies\asia.hpp" />
     <ClInclude Include="qle\indexes\all.hpp" />
-<<<<<<< HEAD
     <ClInclude Include="qle\indexes\bmaindexwrapper.hpp" />
-=======
     <ClInclude Include="qle\indexes\equityindex.hpp" />
->>>>>>> 69a5d03e
     <ClInclude Include="qle\indexes\fxindex.hpp" />
     <ClInclude Include="qle\indexes\genericiborindex.hpp" />
     <ClInclude Include="qle\indexes\ibor\all.hpp" />
