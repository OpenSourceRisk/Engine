--- conflicted
+++ resolved
@@ -903,7 +903,6 @@
     <ClInclude Include="qle\calendars\amendedcalendar.hpp">
       <Filter>time\calendars</Filter>
     </ClInclude>
-<<<<<<< HEAD
     <ClInclude Include="qle\models\infjyparameterization.hpp">
       <Filter>models</Filter>
     </ClInclude>
@@ -917,7 +916,8 @@
       <Filter>models</Filter>
     </ClInclude>
     <ClInclude Include="qle\models\jyimpliedzeroinflationtermstructure.hpp">
-=======
+      <Filter>models</Filter>
+    </ClInclude>
     <ClInclude Include="qle\termstructures\interpolatedhazardratecurve.hpp">
       <Filter>termstructures</Filter>
     </ClInclude>
@@ -946,7 +946,6 @@
       <Filter>indexes\ibor</Filter>
     </ClInclude>
     <ClInclude Include="qle\models\projectedcrossassetmodel.hpp">
->>>>>>> 3313778c
       <Filter>models</Filter>
     </ClInclude>
   </ItemGroup>
@@ -1598,7 +1597,6 @@
     <ClCompile Include="qle\calendars\amendedcalendar.cpp">
       <Filter>time\calendars</Filter>
     </ClCompile>
-<<<<<<< HEAD
     <ClCompile Include="qle\models\infjyparameterization.cpp">
       <Filter>models</Filter>
     </ClCompile>
@@ -1612,12 +1610,12 @@
       <Filter>models</Filter>
     </ClCompile>
     <ClCompile Include="qle\models\jyimpliedzeroinflationtermstructure.cpp">
-=======
+      <Filter>models</Filter>
+    </ClCompile>
     <ClCompile Include="qle\termstructures\swaptionvolconstantspread.cpp">
       <Filter>termstructures</Filter>
     </ClCompile>
     <ClCompile Include="qle\models\projectedcrossassetmodel.cpp">
->>>>>>> 3313778c
       <Filter>models</Filter>
     </ClCompile>
   </ItemGroup>
