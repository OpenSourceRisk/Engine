--- conflicted
+++ resolved
@@ -708,13 +708,11 @@
     <ClInclude Include="qle\instruments\forwardbond.hpp">
       <Filter>instruments</Filter>
     </ClInclude>
-<<<<<<< HEAD
     <ClInclude Include="qle\termstructures\iterativebootstrap.hpp">
       <Filter>termstructures</Filter>
-=======
+    </ClInclude>
     <ClInclude Include="qle\indexes\cacpi.hpp">
       <Filter>indexes</Filter>
->>>>>>> 5759b12b
     </ClInclude>
   </ItemGroup>
   <ItemGroup>
