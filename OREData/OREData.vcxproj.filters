<?xml version="1.0" encoding="utf-8"?>
<Project ToolsVersion="4.0" xmlns="http://schemas.microsoft.com/developer/msbuild/2003">
  <ItemGroup>
    <Filter Include="configuration">
      <UniqueIdentifier>{ecab533c-e26e-4872-970e-b22949f84306}</UniqueIdentifier>
    </Filter>
    <Filter Include="marketdata">
      <UniqueIdentifier>{d447af73-724f-4cbe-b0ec-d02637d38a33}</UniqueIdentifier>
    </Filter>
    <Filter Include="model">
      <UniqueIdentifier>{6b362543-416a-4e63-9523-94909a20cfb1}</UniqueIdentifier>
    </Filter>
    <Filter Include="portfolio">
      <UniqueIdentifier>{dc15951b-6ddd-41a2-9085-9bc3ffbeaca3}</UniqueIdentifier>
    </Filter>
    <Filter Include="utilities">
      <UniqueIdentifier>{81cb95be-3ece-4f69-8759-2a3b4d022e6a}</UniqueIdentifier>
    </Filter>
    <Filter Include="portfolio\builders">
      <UniqueIdentifier>{366dc296-9975-4787-a9f4-6e3e3d30a55c}</UniqueIdentifier>
    </Filter>
    <Filter Include="report">
      <UniqueIdentifier>{f56268ea-d150-4fb7-b75b-9618e16d7c3d}</UniqueIdentifier>
    </Filter>
  </ItemGroup>
  <ItemGroup>
    <ClInclude Include="ored\configuration\all.hpp">
      <Filter>configuration</Filter>
    </ClInclude>
    <ClInclude Include="ored\configuration\capfloorvolcurveconfig.hpp">
      <Filter>configuration</Filter>
    </ClInclude>
    <ClInclude Include="ored\configuration\conventions.hpp">
      <Filter>configuration</Filter>
    </ClInclude>
    <ClInclude Include="ored\configuration\curveconfigurations.hpp">
      <Filter>configuration</Filter>
    </ClInclude>
    <ClInclude Include="ored\configuration\defaultcurveconfig.hpp">
      <Filter>configuration</Filter>
    </ClInclude>
    <ClInclude Include="ored\configuration\fxvolcurveconfig.hpp">
      <Filter>configuration</Filter>
    </ClInclude>
    <ClInclude Include="ored\configuration\swaptionvolcurveconfig.hpp">
      <Filter>configuration</Filter>
    </ClInclude>
    <ClInclude Include="ored\configuration\yieldcurveconfig.hpp">
      <Filter>configuration</Filter>
    </ClInclude>
    <ClInclude Include="ored\marketdata\all.hpp">
      <Filter>marketdata</Filter>
    </ClInclude>
    <ClInclude Include="ored\marketdata\capfloorvolcurve.hpp">
      <Filter>marketdata</Filter>
    </ClInclude>
    <ClInclude Include="ored\marketdata\csvloader.hpp">
      <Filter>marketdata</Filter>
    </ClInclude>
    <ClInclude Include="ored\marketdata\curveloader.hpp">
      <Filter>marketdata</Filter>
    </ClInclude>
    <ClInclude Include="ored\marketdata\curvespec.hpp">
      <Filter>marketdata</Filter>
    </ClInclude>
    <ClInclude Include="ored\marketdata\curvespecparser.hpp">
      <Filter>marketdata</Filter>
    </ClInclude>
    <ClInclude Include="ored\marketdata\defaultcurve.hpp">
      <Filter>marketdata</Filter>
    </ClInclude>
    <ClInclude Include="ored\marketdata\fixings.hpp">
      <Filter>marketdata</Filter>
    </ClInclude>
    <ClInclude Include="ored\marketdata\fxspot.hpp">
      <Filter>marketdata</Filter>
    </ClInclude>
    <ClInclude Include="ored\marketdata\fxtriangulation.hpp">
      <Filter>marketdata</Filter>
    </ClInclude>
    <ClInclude Include="ored\marketdata\fxvolcurve.hpp">
      <Filter>marketdata</Filter>
    </ClInclude>
    <ClInclude Include="ored\marketdata\loader.hpp">
      <Filter>marketdata</Filter>
    </ClInclude>
    <ClInclude Include="ored\marketdata\market.hpp">
      <Filter>marketdata</Filter>
    </ClInclude>
    <ClInclude Include="ored\marketdata\marketdatum.hpp">
      <Filter>marketdata</Filter>
    </ClInclude>
    <ClInclude Include="ored\marketdata\marketdatumparser.hpp">
      <Filter>marketdata</Filter>
    </ClInclude>
    <ClInclude Include="ored\marketdata\marketimpl.hpp">
      <Filter>marketdata</Filter>
    </ClInclude>
    <ClInclude Include="ored\marketdata\swaptionvolcurve.hpp">
      <Filter>marketdata</Filter>
    </ClInclude>
    <ClInclude Include="ored\marketdata\todaysmarket.hpp">
      <Filter>marketdata</Filter>
    </ClInclude>
    <ClInclude Include="ored\marketdata\todaysmarketparameters.hpp">
      <Filter>marketdata</Filter>
    </ClInclude>
    <ClInclude Include="ored\marketdata\yieldcurve.hpp">
      <Filter>marketdata</Filter>
    </ClInclude>
    <ClInclude Include="ored\model\all.hpp">
      <Filter>model</Filter>
    </ClInclude>
    <ClInclude Include="ored\model\crossassetmodelbuilder.hpp">
      <Filter>model</Filter>
    </ClInclude>
    <ClInclude Include="ored\model\crossassetmodeldata.hpp">
      <Filter>model</Filter>
    </ClInclude>
    <ClInclude Include="ored\model\fxbsbuilder.hpp">
      <Filter>model</Filter>
    </ClInclude>
    <ClInclude Include="ored\model\fxbsdata.hpp">
      <Filter>model</Filter>
    </ClInclude>
    <ClInclude Include="ored\model\lgmbuilder.hpp">
      <Filter>model</Filter>
    </ClInclude>
    <ClInclude Include="ored\model\lgmdata.hpp">
      <Filter>model</Filter>
    </ClInclude>
    <ClInclude Include="ored\model\utilities.hpp">
      <Filter>model</Filter>
    </ClInclude>
    <ClInclude Include="ored\utilities\all.hpp">
      <Filter>utilities</Filter>
    </ClInclude>
    <ClInclude Include="ored\utilities\correlationmatrix.hpp">
      <Filter>utilities</Filter>
    </ClInclude>
    <ClInclude Include="ored\utilities\currencycheck.hpp">
      <Filter>utilities</Filter>
    </ClInclude>
    <ClInclude Include="ored\utilities\flowanalysis.hpp">
      <Filter>utilities</Filter>
    </ClInclude>
    <ClInclude Include="ored\utilities\indexparser.hpp">
      <Filter>utilities</Filter>
    </ClInclude>
    <ClInclude Include="ored\utilities\log.hpp">
      <Filter>utilities</Filter>
    </ClInclude>
    <ClInclude Include="ored\utilities\osutils.hpp">
      <Filter>utilities</Filter>
    </ClInclude>
    <ClInclude Include="ored\utilities\parsers.hpp">
      <Filter>utilities</Filter>
    </ClInclude>
    <ClInclude Include="ored\utilities\progressbar.hpp">
      <Filter>utilities</Filter>
    </ClInclude>
    <ClInclude Include="ored\utilities\strike.hpp">
      <Filter>utilities</Filter>
    </ClInclude>
    <ClInclude Include="ored\utilities\xmlutils.hpp">
      <Filter>utilities</Filter>
    </ClInclude>
    <ClInclude Include="ored\portfolio\all.hpp">
      <Filter>portfolio</Filter>
    </ClInclude>
    <ClInclude Include="ored\portfolio\capfloor.hpp">
      <Filter>portfolio</Filter>
    </ClInclude>
    <ClInclude Include="ored\portfolio\enginedata.hpp">
      <Filter>portfolio</Filter>
    </ClInclude>
    <ClInclude Include="ored\portfolio\enginefactory.hpp">
      <Filter>portfolio</Filter>
    </ClInclude>
    <ClInclude Include="ored\portfolio\envelope.hpp">
      <Filter>portfolio</Filter>
    </ClInclude>
    <ClInclude Include="ored\portfolio\fxforward.hpp">
      <Filter>portfolio</Filter>
    </ClInclude>
    <ClInclude Include="ored\portfolio\fxoption.hpp">
      <Filter>portfolio</Filter>
    </ClInclude>
    <ClInclude Include="ored\portfolio\fxswap.hpp">
      <Filter>portfolio</Filter>
    </ClInclude>
    <ClInclude Include="ored\portfolio\instrumentwrapper.hpp">
      <Filter>portfolio</Filter>
    </ClInclude>
    <ClInclude Include="ored\portfolio\legdata.hpp">
      <Filter>portfolio</Filter>
    </ClInclude>
    <ClInclude Include="ored\portfolio\nettingsetdefinition.hpp">
      <Filter>portfolio</Filter>
    </ClInclude>
    <ClInclude Include="ored\portfolio\nettingsetmanager.hpp">
      <Filter>portfolio</Filter>
    </ClInclude>
    <ClInclude Include="ored\portfolio\optiondata.hpp">
      <Filter>portfolio</Filter>
    </ClInclude>
    <ClInclude Include="ored\portfolio\optionwrapper.hpp">
      <Filter>portfolio</Filter>
    </ClInclude>
    <ClInclude Include="ored\portfolio\portfolio.hpp">
      <Filter>portfolio</Filter>
    </ClInclude>
    <ClInclude Include="ored\portfolio\schedule.hpp">
      <Filter>portfolio</Filter>
    </ClInclude>
    <ClInclude Include="ored\portfolio\swap.hpp">
      <Filter>portfolio</Filter>
    </ClInclude>
    <ClInclude Include="ored\portfolio\swaption.hpp">
      <Filter>portfolio</Filter>
    </ClInclude>
    <ClInclude Include="ored\portfolio\trade.hpp">
      <Filter>portfolio</Filter>
    </ClInclude>
    <ClInclude Include="ored\portfolio\tradeactions.hpp">
      <Filter>portfolio</Filter>
    </ClInclude>
    <ClInclude Include="ored\portfolio\tradefactory.hpp">
      <Filter>portfolio</Filter>
    </ClInclude>
    <ClInclude Include="ored\portfolio\builders\all.hpp">
      <Filter>portfolio\builders</Filter>
    </ClInclude>
    <ClInclude Include="ored\portfolio\builders\cachingenginebuilder.hpp">
      <Filter>portfolio\builders</Filter>
    </ClInclude>
    <ClInclude Include="ored\portfolio\builders\capfloor.hpp">
      <Filter>portfolio\builders</Filter>
    </ClInclude>
    <ClInclude Include="ored\portfolio\builders\fxforward.hpp">
      <Filter>portfolio\builders</Filter>
    </ClInclude>
    <ClInclude Include="ored\portfolio\builders\fxoption.hpp">
      <Filter>portfolio\builders</Filter>
    </ClInclude>
    <ClInclude Include="ored\portfolio\builders\swap.hpp">
      <Filter>portfolio\builders</Filter>
    </ClInclude>
    <ClInclude Include="ored\portfolio\builders\swaption.hpp">
      <Filter>portfolio\builders</Filter>
    </ClInclude>
    <ClInclude Include="ored\auto_link.hpp" />
    <ClInclude Include="ored\ored.hpp" />
    <ClInclude Include="ored\portfolio\builders\capfloorediborleg.hpp">
      <Filter>portfolio\builders</Filter>
    </ClInclude>
    <ClInclude Include="ored\version.hpp" />
    <ClInclude Include="ored\utilities\to_string.hpp">
      <Filter>utilities</Filter>
    </ClInclude>
    <ClInclude Include="ored\utilities\vectorutils.hpp">
      <Filter>utilities</Filter>
    </ClInclude>
    <ClInclude Include="ored\utilities\serializationdate.hpp">
      <Filter>utilities</Filter>
    </ClInclude>
    <ClInclude Include="ored\marketdata\securityspread.hpp">
      <Filter>marketdata</Filter>
    </ClInclude>
    <ClInclude Include="ored\marketdata\equitycurve.hpp">
      <Filter>marketdata</Filter>
    </ClInclude>
    <ClInclude Include="ored\marketdata\equityvolcurve.hpp">
      <Filter>marketdata</Filter>
    </ClInclude>
    <ClInclude Include="ored\configuration\equitycurveconfig.hpp">
      <Filter>configuration</Filter>
    </ClInclude>
    <ClInclude Include="ored\configuration\equityvolcurveconfig.hpp">
      <Filter>configuration</Filter>
    </ClInclude>
    <ClInclude Include="ored\portfolio\equityforward.hpp">
      <Filter>portfolio</Filter>
    </ClInclude>
    <ClInclude Include="ored\portfolio\equityoption.hpp">
      <Filter>portfolio</Filter>
    </ClInclude>
    <ClInclude Include="ored\portfolio\builders\equityforward.hpp">
      <Filter>portfolio\builders</Filter>
    </ClInclude>
    <ClInclude Include="ored\portfolio\builders\equityoption.hpp">
      <Filter>portfolio\builders</Filter>
    </ClInclude>
    <ClInclude Include="ored\report\report.hpp">
      <Filter>report</Filter>
    </ClInclude>
    <ClInclude Include="ored\report\inmemoryreport.hpp">
      <Filter>report</Filter>
    </ClInclude>
    <ClInclude Include="ored\report\csvreport.hpp">
      <Filter>report</Filter>
    </ClInclude>
    <ClInclude Include="ored\report\all.hpp">
      <Filter>report</Filter>
    </ClInclude>
    <ClInclude Include="ored\portfolio\bond.hpp">
      <Filter>portfolio</Filter>
    </ClInclude>
    <ClInclude Include="ored\portfolio\builders\bond.hpp">
      <Filter>portfolio\builders</Filter>
    </ClInclude>
    <ClInclude Include="ored\configuration\inflationcapfloorpricesurfaceconfig.hpp">
      <Filter>configuration</Filter>
    </ClInclude>
    <ClInclude Include="ored\configuration\inflationcurveconfig.hpp">
      <Filter>configuration</Filter>
    </ClInclude>
    <ClInclude Include="ored\marketdata\inflationcapfloorpricesurface.hpp">
      <Filter>marketdata</Filter>
    </ClInclude>
    <ClInclude Include="ored\marketdata\inflationcurve.hpp">
      <Filter>marketdata</Filter>
    </ClInclude>
    <ClInclude Include="ored\model\eqbsbuilder.hpp">
      <Filter>model</Filter>
    </ClInclude>
    <ClInclude Include="ored\model\eqbsdata.hpp">
      <Filter>model</Filter>
    </ClInclude>
    <ClInclude Include="ored\marketdata\securityrecoveryrate.hpp">
      <Filter>marketdata</Filter>
    </ClInclude>
    <ClInclude Include="ored\portfolio\builders\cms.hpp">
      <Filter>portfolio\builders</Filter>
    </ClInclude>
    <ClInclude Include="ored\marketdata\basecorrelationcurve.hpp">
      <Filter>marketdata</Filter>
    </ClInclude>
    <ClInclude Include="ored\configuration\basecorrelationcurveconfig.hpp">
      <Filter>configuration</Filter>
    </ClInclude>
    <ClInclude Include="ored\marketdata\cdsvolcurve.hpp">
      <Filter>marketdata</Filter>
    </ClInclude>
    <ClInclude Include="ored\configuration\cdsvolcurveconfig.hpp">
      <Filter>configuration</Filter>
    </ClInclude>
    <ClInclude Include="ored\portfolio\creditdefaultswap.hpp">
      <Filter>portfolio</Filter>
    </ClInclude>
    <ClInclude Include="ored\portfolio\builders\creditdefaultswap.hpp">
      <Filter>portfolio\builders</Filter>
    </ClInclude>
    <ClInclude Include="ored\portfolio\creditdefaultswapdata.hpp">
      <Filter>portfolio</Filter>
    </ClInclude>
    <ClInclude Include="ored\model\modelbuilder.hpp">
      <Filter>model</Filter>
    </ClInclude>
<<<<<<< HEAD
=======
    <ClInclude Include="ored\configuration\curveconfig.hpp">
      <Filter>configuration</Filter>
    </ClInclude>
>>>>>>> origin/roland_single_payment
    <ClInclude Include="ored\utilities\csvfilereader.hpp">
      <Filter>utilities</Filter>
    </ClInclude>
  </ItemGroup>
  <ItemGroup>
    <ClCompile Include="ored\configuration\capfloorvolcurveconfig.cpp">
      <Filter>configuration</Filter>
    </ClCompile>
    <ClCompile Include="ored\configuration\conventions.cpp">
      <Filter>configuration</Filter>
    </ClCompile>
    <ClCompile Include="ored\configuration\curveconfigurations.cpp">
      <Filter>configuration</Filter>
    </ClCompile>
    <ClCompile Include="ored\configuration\defaultcurveconfig.cpp">
      <Filter>configuration</Filter>
    </ClCompile>
    <ClCompile Include="ored\configuration\fxvolcurveconfig.cpp">
      <Filter>configuration</Filter>
    </ClCompile>
    <ClCompile Include="ored\configuration\swaptionvolcurveconfig.cpp">
      <Filter>configuration</Filter>
    </ClCompile>
    <ClCompile Include="ored\configuration\yieldcurveconfig.cpp">
      <Filter>configuration</Filter>
    </ClCompile>
    <ClCompile Include="ored\marketdata\capfloorvolcurve.cpp">
      <Filter>marketdata</Filter>
    </ClCompile>
    <ClCompile Include="ored\marketdata\csvloader.cpp">
      <Filter>marketdata</Filter>
    </ClCompile>
    <ClCompile Include="ored\marketdata\curveloader.cpp">
      <Filter>marketdata</Filter>
    </ClCompile>
    <ClCompile Include="ored\marketdata\curvespec.cpp">
      <Filter>marketdata</Filter>
    </ClCompile>
    <ClCompile Include="ored\marketdata\curvespecparser.cpp">
      <Filter>marketdata</Filter>
    </ClCompile>
    <ClCompile Include="ored\marketdata\defaultcurve.cpp">
      <Filter>marketdata</Filter>
    </ClCompile>
    <ClCompile Include="ored\marketdata\fixings.cpp">
      <Filter>marketdata</Filter>
    </ClCompile>
    <ClCompile Include="ored\marketdata\fxspot.cpp">
      <Filter>marketdata</Filter>
    </ClCompile>
    <ClCompile Include="ored\marketdata\fxtriangulation.cpp">
      <Filter>marketdata</Filter>
    </ClCompile>
    <ClCompile Include="ored\marketdata\fxvolcurve.cpp">
      <Filter>marketdata</Filter>
    </ClCompile>
    <ClCompile Include="ored\marketdata\market.cpp">
      <Filter>marketdata</Filter>
    </ClCompile>
    <ClCompile Include="ored\marketdata\marketdatum.cpp">
      <Filter>marketdata</Filter>
    </ClCompile>
    <ClCompile Include="ored\marketdata\marketdatumparser.cpp">
      <Filter>marketdata</Filter>
    </ClCompile>
    <ClCompile Include="ored\marketdata\marketimpl.cpp">
      <Filter>marketdata</Filter>
    </ClCompile>
    <ClCompile Include="ored\marketdata\swaptionvolcurve.cpp">
      <Filter>marketdata</Filter>
    </ClCompile>
    <ClCompile Include="ored\marketdata\todaysmarket.cpp">
      <Filter>marketdata</Filter>
    </ClCompile>
    <ClCompile Include="ored\marketdata\todaysmarketparameters.cpp">
      <Filter>marketdata</Filter>
    </ClCompile>
    <ClCompile Include="ored\marketdata\yieldcurve.cpp">
      <Filter>marketdata</Filter>
    </ClCompile>
    <ClCompile Include="ored\model\crossassetmodelbuilder.cpp">
      <Filter>model</Filter>
    </ClCompile>
    <ClCompile Include="ored\model\crossassetmodeldata.cpp">
      <Filter>model</Filter>
    </ClCompile>
    <ClCompile Include="ored\model\fxbsbuilder.cpp">
      <Filter>model</Filter>
    </ClCompile>
    <ClCompile Include="ored\model\fxbsdata.cpp">
      <Filter>model</Filter>
    </ClCompile>
    <ClCompile Include="ored\model\lgmbuilder.cpp">
      <Filter>model</Filter>
    </ClCompile>
    <ClCompile Include="ored\model\lgmdata.cpp">
      <Filter>model</Filter>
    </ClCompile>
    <ClCompile Include="ored\model\utilities.cpp">
      <Filter>model</Filter>
    </ClCompile>
    <ClCompile Include="ored\utilities\correlationmatrix.cpp">
      <Filter>utilities</Filter>
    </ClCompile>
    <ClCompile Include="ored\utilities\currencycheck.cpp">
      <Filter>utilities</Filter>
    </ClCompile>
    <ClCompile Include="ored\utilities\flowanalysis.cpp">
      <Filter>utilities</Filter>
    </ClCompile>
    <ClCompile Include="ored\utilities\indexparser.cpp">
      <Filter>utilities</Filter>
    </ClCompile>
    <ClCompile Include="ored\utilities\log.cpp">
      <Filter>utilities</Filter>
    </ClCompile>
    <ClCompile Include="ored\utilities\osutils.cpp">
      <Filter>utilities</Filter>
    </ClCompile>
    <ClCompile Include="ored\utilities\parsers.cpp">
      <Filter>utilities</Filter>
    </ClCompile>
    <ClCompile Include="ored\utilities\progressbar.cpp">
      <Filter>utilities</Filter>
    </ClCompile>
    <ClCompile Include="ored\utilities\strike.cpp">
      <Filter>utilities</Filter>
    </ClCompile>
    <ClCompile Include="ored\utilities\xmlutils.cpp">
      <Filter>utilities</Filter>
    </ClCompile>
    <ClCompile Include="ored\portfolio\capfloor.cpp">
      <Filter>portfolio</Filter>
    </ClCompile>
    <ClCompile Include="ored\portfolio\enginedata.cpp">
      <Filter>portfolio</Filter>
    </ClCompile>
    <ClCompile Include="ored\portfolio\enginefactory.cpp">
      <Filter>portfolio</Filter>
    </ClCompile>
    <ClCompile Include="ored\portfolio\envelope.cpp">
      <Filter>portfolio</Filter>
    </ClCompile>
    <ClCompile Include="ored\portfolio\fxforward.cpp">
      <Filter>portfolio</Filter>
    </ClCompile>
    <ClCompile Include="ored\portfolio\fxoption.cpp">
      <Filter>portfolio</Filter>
    </ClCompile>
    <ClCompile Include="ored\portfolio\fxswap.cpp">
      <Filter>portfolio</Filter>
    </ClCompile>
    <ClCompile Include="ored\portfolio\legdata.cpp">
      <Filter>portfolio</Filter>
    </ClCompile>
    <ClCompile Include="ored\portfolio\nettingsetdefinition.cpp">
      <Filter>portfolio</Filter>
    </ClCompile>
    <ClCompile Include="ored\portfolio\nettingsetmanager.cpp">
      <Filter>portfolio</Filter>
    </ClCompile>
    <ClCompile Include="ored\portfolio\optiondata.cpp">
      <Filter>portfolio</Filter>
    </ClCompile>
    <ClCompile Include="ored\portfolio\optionwrapper.cpp">
      <Filter>portfolio</Filter>
    </ClCompile>
    <ClCompile Include="ored\portfolio\portfolio.cpp">
      <Filter>portfolio</Filter>
    </ClCompile>
    <ClCompile Include="ored\portfolio\schedule.cpp">
      <Filter>portfolio</Filter>
    </ClCompile>
    <ClCompile Include="ored\portfolio\swap.cpp">
      <Filter>portfolio</Filter>
    </ClCompile>
    <ClCompile Include="ored\portfolio\swaption.cpp">
      <Filter>portfolio</Filter>
    </ClCompile>
    <ClCompile Include="ored\portfolio\trade.cpp">
      <Filter>portfolio</Filter>
    </ClCompile>
    <ClCompile Include="ored\portfolio\tradeactions.cpp">
      <Filter>portfolio</Filter>
    </ClCompile>
    <ClCompile Include="ored\portfolio\tradefactory.cpp">
      <Filter>portfolio</Filter>
    </ClCompile>
    <ClCompile Include="ored\portfolio\builders\capfloor.cpp">
      <Filter>portfolio\builders</Filter>
    </ClCompile>
    <ClCompile Include="ored\portfolio\builders\swaption.cpp">
      <Filter>portfolio\builders</Filter>
    </ClCompile>
    <ClCompile Include="ored\portfolio\builders\capfloorediborleg.cpp">
      <Filter>portfolio\builders</Filter>
    </ClCompile>
    <ClCompile Include="ored\utilities\to_string.cpp">
      <Filter>utilities</Filter>
    </ClCompile>
    <ClCompile Include="ored\marketdata\securityspread.cpp">
      <Filter>marketdata</Filter>
    </ClCompile>
    <ClCompile Include="ored\marketdata\equitycurve.cpp">
      <Filter>marketdata</Filter>
    </ClCompile>
    <ClCompile Include="ored\marketdata\equityvolcurve.cpp">
      <Filter>marketdata</Filter>
    </ClCompile>
    <ClCompile Include="ored\configuration\equitycurveconfig.cpp">
      <Filter>configuration</Filter>
    </ClCompile>
    <ClCompile Include="ored\configuration\equityvolcurveconfig.cpp">
      <Filter>configuration</Filter>
    </ClCompile>
    <ClCompile Include="ored\portfolio\equityforward.cpp">
      <Filter>portfolio</Filter>
    </ClCompile>
    <ClCompile Include="ored\portfolio\equityoption.cpp">
      <Filter>portfolio</Filter>
    </ClCompile>
    <ClCompile Include="ored\report\csvreport.cpp">
      <Filter>report</Filter>
    </ClCompile>
    <ClCompile Include="ored\portfolio\bond.cpp">
      <Filter>portfolio</Filter>
    </ClCompile>
    <ClCompile Include="ored\configuration\inflationcapfloorpricesurfaceconfig.cpp">
      <Filter>configuration</Filter>
    </ClCompile>
    <ClCompile Include="ored\configuration\inflationcurveconfig.cpp">
      <Filter>configuration</Filter>
    </ClCompile>
    <ClCompile Include="ored\marketdata\inflationcapfloorpricesurface.cpp">
      <Filter>marketdata</Filter>
    </ClCompile>
    <ClCompile Include="ored\marketdata\inflationcurve.cpp">
      <Filter>marketdata</Filter>
    </ClCompile>
    <ClCompile Include="ored\model\eqbsbuilder.cpp">
      <Filter>model</Filter>
    </ClCompile>
    <ClCompile Include="ored\model\eqbsdata.cpp">
      <Filter>model</Filter>
    </ClCompile>
    <ClCompile Include="ored\marketdata\securityrecoveryrate.cpp">
      <Filter>marketdata</Filter>
    </ClCompile>
    <ClCompile Include="ored\portfolio\builders\cms.cpp">
      <Filter>portfolio\builders</Filter>
    </ClCompile>
    <ClCompile Include="ored\marketdata\basecorrelationcurve.cpp">
      <Filter>marketdata</Filter>
    </ClCompile>
    <ClCompile Include="ored\configuration\basecorrelationcurveconfig.cpp">
      <Filter>configuration</Filter>
    </ClCompile>
    <ClCompile Include="ored\marketdata\cdsvolcurve.cpp">
      <Filter>marketdata</Filter>
    </ClCompile>
    <ClCompile Include="ored\configuration\cdsvolcurveconfig.cpp">
      <Filter>configuration</Filter>
    </ClCompile>
    <ClCompile Include="ored\portfolio\creditdefaultswap.cpp">
      <Filter>portfolio</Filter>
    </ClCompile>
    <ClCompile Include="ored\portfolio\creditdefaultswapdata.cpp">
      <Filter>portfolio</Filter>
    </ClCompile>
    <ClCompile Include="ored\utilities\csvfilereader.cpp">
      <Filter>utilities</Filter>
    </ClCompile>
  </ItemGroup>
</Project><|MERGE_RESOLUTION|>--- conflicted
+++ resolved
@@ -357,12 +357,9 @@
     <ClInclude Include="ored\model\modelbuilder.hpp">
       <Filter>model</Filter>
     </ClInclude>
-<<<<<<< HEAD
-=======
     <ClInclude Include="ored\configuration\curveconfig.hpp">
       <Filter>configuration</Filter>
     </ClInclude>
->>>>>>> origin/roland_single_payment
     <ClInclude Include="ored\utilities\csvfilereader.hpp">
       <Filter>utilities</Filter>
     </ClInclude>
