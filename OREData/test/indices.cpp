/*
 Copyright (C) 2016 Quaternion Risk Management Ltd
 All rights reserved.

 This file is part of ORE, a free-software/open-source library
 for transparent pricing and risk analysis - http://opensourcerisk.org

 ORE is free software: you can redistribute it and/or modify it
 under the terms of the Modified BSD License.  You should have received a
 copy of the license along with this program.
 The license is also available online at <http://opensourcerisk.org>

 This program is distributed on the basis that it will form a useful
 contribution to risk analytics and model standardisation, but WITHOUT
 ANY WARRANTY; without even the implied warranty of MERCHANTABILITY or
 FITNESS FOR A PARTICULAR PURPOSE. See the license for more details.
*/

#include "indices.hpp"
#include <ored/utilities/indexparser.hpp>
#include <ored/configuration/conventions.hpp>

using namespace QuantLib;
using namespace boost::unit_test_framework;
using namespace ore;

boost::shared_ptr<data::Conventions> convs() {
    boost::shared_ptr<data::Conventions> conventions(new data::Conventions());
    boost::shared_ptr<ore::data::Convention> swapIndexEURConv(
        new ore::data::SwapIndexConvention("EUR-CMS-2Y", "EUR-6M-SWAP-CONVENTIONS"));
    boost::shared_ptr<ore::data::Convention> swapIndexEURLongConv(
        new ore::data::SwapIndexConvention("EUR-CMS-30Y", "EUR-6M-SWAP-CONVENTIONS"));
    boost::shared_ptr<ore::data::Convention> swapIndexUSDConv(
        new ore::data::SwapIndexConvention("USD-CMS-2Y", "USD-3M-SWAP-CONVENTIONS"));
    boost::shared_ptr<ore::data::Convention> swapIndexUSDLongConv(
        new ore::data::SwapIndexConvention("USD-CMS-30Y", "USD-3M-SWAP-CONVENTIONS"));
    boost::shared_ptr<ore::data::Convention> swapIndexGBPConv(
        new ore::data::SwapIndexConvention("GBP-CMS-2Y", "GBP-3M-SWAP-CONVENTIONS"));
    boost::shared_ptr<ore::data::Convention> swapIndexGBPLongConv(
        new ore::data::SwapIndexConvention("GBP-CMS-30Y", "GBP-6M-SWAP-CONVENTIONS"));
    boost::shared_ptr<ore::data::Convention> swapIndexCHFConv(
        new ore::data::SwapIndexConvention("CHF-CMS-2Y", "CHF-3M-SWAP-CONVENTIONS"));
    boost::shared_ptr<ore::data::Convention> swapIndexCHFLongConv(
        new ore::data::SwapIndexConvention("CHF-CMS-30Y", "CHF-6M-SWAP-CONVENTIONS"));
    boost::shared_ptr<ore::data::Convention> swapIndexJPYConv(
        new ore::data::SwapIndexConvention("JPY-CMS-2Y", "JPY-LIBOR-6M-SWAP-CONVENTIONS"));
    boost::shared_ptr<ore::data::Convention> swapIndexJPYLongConv(
        new ore::data::SwapIndexConvention("JPY-CMS-30Y", "JPY-LIBOR-6M-SWAP-CONVENTIONS"));

    conventions->add(swapIndexEURConv);
    conventions->add(swapIndexEURLongConv);
    conventions->add(swapIndexUSDConv);
    conventions->add(swapIndexUSDLongConv);
    conventions->add(swapIndexGBPConv);
    conventions->add(swapIndexGBPLongConv);
    conventions->add(swapIndexCHFConv);
    conventions->add(swapIndexCHFLongConv);
    conventions->add(swapIndexJPYConv);
    conventions->add(swapIndexJPYLongConv);

    boost::shared_ptr<ore::data::Convention> swapEURConv(new ore::data::IRSwapConvention(
        "EUR-6M-SWAP-CONVENTIONS", "TARGET", "Annual", "MF", "30/360", "EUR-EURIBOR-6M"));
    boost::shared_ptr<ore::data::Convention> swapUSDConv(
        new ore::data::IRSwapConvention("USD-3M-SWAP-CONVENTIONS", "US", "Semiannual", "MF", "30/360", "USD-LIBOR-3M"));
    boost::shared_ptr<ore::data::Convention> swapGBPConv(
        new ore::data::IRSwapConvention("GBP-3M-SWAP-CONVENTIONS", "UK", "Semiannual", "MF", "A365", "GBP-LIBOR-3M"));
    boost::shared_ptr<ore::data::Convention> swapGBPLongConv(
        new ore::data::IRSwapConvention("GBP-6M-SWAP-CONVENTIONS", "UK", "Semiannual", "MF", "A365", "GBP-LIBOR-6M"));
    boost::shared_ptr<ore::data::Convention> swapCHFConv(
        new ore::data::IRSwapConvention("CHF-3M-SWAP-CONVENTIONS", "ZUB", "Annual", "MF", "30/360", "CHF-LIBOR-3M"));
    boost::shared_ptr<ore::data::Convention> swapCHFLongConv(
        new ore::data::IRSwapConvention("CHF-6M-SWAP-CONVENTIONS", "ZUB", "Annual", "MF", "30/360", "CHF-LIBOR-6M"));
    boost::shared_ptr<ore::data::Convention> swapJPYConv(new ore::data::IRSwapConvention(
        "JPY-LIBOR-6M-SWAP-CONVENTIONS", "JP", "Semiannual", "MF", "A365", "JPY-LIBOR-6M"));

    conventions->add(swapEURConv);
    conventions->add(swapUSDConv);
    conventions->add(swapGBPConv);
    conventions->add(swapGBPLongConv);
    conventions->add(swapCHFConv);
    conventions->add(swapCHFLongConv);
    conventions->add(swapJPYConv);

    return conventions;
}

namespace testsuite {

struct test_data {
    const char* str;
    const char* index_name;
    Period tenor;
};

static struct test_data index_data[] = {
    // parsing string,     index name,                     tenor
    {"EUR-EONIA-1D", "EoniaON Actual/360", 1 * Days},
    {"GBP-SONIA-1D", "SoniaON Actual/365 (Fixed)", 1 * Days},
    {"JPY-TONAR-1D", "TONARON Actual/365 (Fixed)", 1 * Days},
    {"CHF-TOIS", "CHF-TOISTN Actual/360", 1 * Days},
    {"USD-FedFunds", "FedFundsON Actual/360", 1 * Days},

    {"AUD-LIBOR-1W", "AUDLibor1W Actual/360", 1 * Weeks},
    {"AUD-LIBOR-1M", "AUDLibor1M Actual/360", 1 * Months},
    {"AUD-LIBOR-2M", "AUDLibor2M Actual/360", 2 * Months},
    {"AUD-LIBOR-3M", "AUDLibor3M Actual/360", 3 * Months},
    {"AUD-LIBOR-6M", "AUDLibor6M Actual/360", 6 * Months},
    {"AUD-LIBOR-12M", "AUDLibor1Y Actual/360", 1 * Years},
    {"AUD-LIBOR-1Y", "AUDLibor1Y Actual/360", 1 * Years},

    {"AUD-BBSW-1W", "AUD-BBSW1W Actual/365 (Fixed)", 1 * Weeks},
    {"AUD-BBSW-1M", "AUD-BBSW1M Actual/365 (Fixed)", 1 * Months},
    {"AUD-BBSW-2M", "AUD-BBSW2M Actual/365 (Fixed)", 2 * Months},
    {"AUD-BBSW-3M", "AUD-BBSW3M Actual/365 (Fixed)", 3 * Months},
    {"AUD-BBSW-6M", "AUD-BBSW6M Actual/365 (Fixed)", 6 * Months},
    {"AUD-BBSW-12M", "AUD-BBSW1Y Actual/365 (Fixed)", 1 * Years},
    {"AUD-BBSW-1Y", "AUD-BBSW1Y Actual/365 (Fixed)", 1 * Years},

    {"EUR-EURIBOR-1W", "Euribor1W Actual/360", 1 * Weeks},
    {"EUR-EURIBOR-2W", "Euribor2W Actual/360", 2 * Weeks},
    {"EUR-EURIBOR-3W", "Euribor3W Actual/360", 3 * Weeks},
    {"EUR-EURIBOR-1M", "Euribor1M Actual/360", 1 * Months},
    {"EUR-EURIBOR-2M", "Euribor2M Actual/360", 2 * Months},
    {"EUR-EURIBOR-3M", "Euribor3M Actual/360", 3 * Months},
    {"EUR-EURIBOR-4M", "Euribor4M Actual/360", 4 * Months},
    {"EUR-EURIBOR-5M", "Euribor5M Actual/360", 5 * Months},
    {"EUR-EURIBOR-6M", "Euribor6M Actual/360", 6 * Months},
    {"EUR-EURIBOR-7M", "Euribor7M Actual/360", 7 * Months},
    {"EUR-EURIBOR-8M", "Euribor8M Actual/360", 8 * Months},
    {"EUR-EURIBOR-9M", "Euribor9M Actual/360", 9 * Months},
    {"EUR-EURIBOR-10M", "Euribor10M Actual/360", 10 * Months},
    {"EUR-EURIBOR-11M", "Euribor11M Actual/360", 11 * Months},
    {"EUR-EURIBOR-12M", "Euribor1Y Actual/360", 1 * Years},
    {"EUR-EURIBOR-1Y", "Euribor1Y Actual/360", 1 * Years},

    {"EUR-LIBOR-1W", "EURLibor1W Actual/360", 1 * Weeks},
    {"EUR-LIBOR-1M", "EURLibor1M Actual/360", 1 * Months},
    {"EUR-LIBOR-2M", "EURLibor2M Actual/360", 2 * Months},
    {"EUR-LIBOR-3M", "EURLibor3M Actual/360", 3 * Months},
    {"EUR-LIBOR-6M", "EURLibor6M Actual/360", 6 * Months},
    {"EUR-LIBOR-12M", "EURLibor1Y Actual/360", 1 * Years},
    {"EUR-LIBOR-1Y", "EURLibor1Y Actual/360", 1 * Years},

    {"CAD-CDOR-1W", "CDOR1W Actual/360", 1 * Weeks},
    {"CAD-CDOR-1M", "CDOR1M Actual/360", 1 * Months},
    {"CAD-CDOR-2M", "CDOR2M Actual/360", 2 * Months},
    {"CAD-CDOR-3M", "CDOR3M Actual/360", 3 * Months},
    {"CAD-CDOR-6M", "CDOR6M Actual/360", 6 * Months},
    {"CAD-CDOR-12M", "CDOR1Y Actual/360", 1 * Years},
    {"CAD-CDOR-1Y", "CDOR1Y Actual/360", 1 * Years},

    {"CAD-BA-1W", "CDOR1W Actual/360", 1 * Weeks},
    {"CAD-BA-1M", "CDOR1M Actual/360", 1 * Months},
    {"CAD-BA-2M", "CDOR2M Actual/360", 2 * Months},
    {"CAD-BA-3M", "CDOR3M Actual/360", 3 * Months},
    {"CAD-BA-6M", "CDOR6M Actual/360", 6 * Months},
    {"CAD-BA-12M", "CDOR1Y Actual/360", 1 * Years},
    {"CAD-BA-1Y", "CDOR1Y Actual/360", 1 * Years},

    {"CZK-PRIBOR-6M", "CZK-PRIBOR6M Actual/360", 6 * Months},

    {"USD-LIBOR-1W", "USDLibor1W Actual/360", 1 * Weeks},
    {"USD-LIBOR-1M", "USDLibor1M Actual/360", 1 * Months},
    {"USD-LIBOR-2M", "USDLibor2M Actual/360", 2 * Months},
    {"USD-LIBOR-3M", "USDLibor3M Actual/360", 3 * Months},
    {"USD-LIBOR-6M", "USDLibor6M Actual/360", 6 * Months},
    {"USD-LIBOR-12M", "USDLibor1Y Actual/360", 1 * Years},
    {"USD-LIBOR-1Y", "USDLibor1Y Actual/360", 1 * Years},

    {"GBP-LIBOR-1W", "GBPLibor1W Actual/365 (Fixed)", 1 * Weeks},
    {"GBP-LIBOR-1M", "GBPLibor1M Actual/365 (Fixed)", 1 * Months},
    {"GBP-LIBOR-2M", "GBPLibor2M Actual/365 (Fixed)", 2 * Months},
    {"GBP-LIBOR-3M", "GBPLibor3M Actual/365 (Fixed)", 3 * Months},
    {"GBP-LIBOR-6M", "GBPLibor6M Actual/365 (Fixed)", 6 * Months},
    {"GBP-LIBOR-12M", "GBPLibor1Y Actual/365 (Fixed)", 1 * Years},
    {"GBP-LIBOR-1Y", "GBPLibor1Y Actual/365 (Fixed)", 1 * Years},

    {"JPY-LIBOR-1W", "JPYLibor1W Actual/360", 1 * Weeks},
    {"JPY-LIBOR-1M", "JPYLibor1M Actual/360", 1 * Months},
    {"JPY-LIBOR-2M", "JPYLibor2M Actual/360", 2 * Months},
    {"JPY-LIBOR-3M", "JPYLibor3M Actual/360", 3 * Months},
    {"JPY-LIBOR-6M", "JPYLibor6M Actual/360", 6 * Months},
    {"JPY-LIBOR-12M", "JPYLibor1Y Actual/360", 1 * Years},
    {"JPY-LIBOR-1Y", "JPYLibor1Y Actual/360", 1 * Years},

    {"JPY-TIBOR-1W", "Tibor1W Actual/365 (Fixed)", 1 * Weeks},
    {"JPY-TIBOR-1M", "Tibor1M Actual/365 (Fixed)", 1 * Months},
    {"JPY-TIBOR-2M", "Tibor2M Actual/365 (Fixed)", 2 * Months},
    {"JPY-TIBOR-3M", "Tibor3M Actual/365 (Fixed)", 3 * Months},
    {"JPY-TIBOR-6M", "Tibor6M Actual/365 (Fixed)", 6 * Months},
    {"JPY-TIBOR-12M", "Tibor1Y Actual/365 (Fixed)", 1 * Years},
    {"JPY-TIBOR-1Y", "Tibor1Y Actual/365 (Fixed)", 1 * Years},

    {"CAD-LIBOR-1W", "CADLibor1W Actual/360", 1 * Weeks},
    {"CAD-LIBOR-1M", "CADLibor1M Actual/360", 1 * Months},
    {"CAD-LIBOR-2M", "CADLibor2M Actual/360", 2 * Months},
    {"CAD-LIBOR-3M", "CADLibor3M Actual/360", 3 * Months},
    {"CAD-LIBOR-6M", "CADLibor6M Actual/360", 6 * Months},
    {"CAD-LIBOR-12M", "CADLibor1Y Actual/360", 1 * Years},
    {"CAD-LIBOR-1Y", "CADLibor1Y Actual/360", 1 * Years},

    {"CHF-LIBOR-1W", "CHFLibor1W Actual/360", 1 * Weeks},
    {"CHF-LIBOR-1M", "CHFLibor1M Actual/360", 1 * Months},
    {"CHF-LIBOR-2M", "CHFLibor2M Actual/360", 2 * Months},
    {"CHF-LIBOR-3M", "CHFLibor3M Actual/360", 3 * Months},
    {"CHF-LIBOR-6M", "CHFLibor6M Actual/360", 6 * Months},
    {"CHF-LIBOR-12M", "CHFLibor1Y Actual/360", 1 * Years},
    {"CHF-LIBOR-1Y", "CHFLibor1Y Actual/360", 1 * Years},

    {"SEK-STIBOR-1W", "SEK-STIBOR1W Actual/360", 1 * Weeks},
    {"SEK-STIBOR-1M", "SEK-STIBOR1M Actual/360", 1 * Months},
    {"SEK-STIBOR-2M", "SEK-STIBOR2M Actual/360", 2 * Months},
    {"SEK-STIBOR-3M", "SEK-STIBOR3M Actual/360", 3 * Months},
    {"SEK-STIBOR-6M", "SEK-STIBOR6M Actual/360", 6 * Months},

    {"SEK-LIBOR-1W", "SEKLibor1W Actual/360", 1 * Weeks},
    {"SEK-LIBOR-1M", "SEKLibor1M Actual/360", 1 * Months},
    {"SEK-LIBOR-2M", "SEKLibor2M Actual/360", 2 * Months},
    {"SEK-LIBOR-3M", "SEKLibor3M Actual/360", 3 * Months},
    {"SEK-LIBOR-6M", "SEKLibor6M Actual/360", 6 * Months},
    {"SEK-LIBOR-12M", "SEKLibor1Y Actual/360", 1 * Years},
    {"SEK-LIBOR-1Y", "SEKLibor1Y Actual/360", 1 * Years},

    {"NOK-NIBOR-1W", "NOK-NIBOR1W Actual/360", 1 * Weeks},
    {"NOK-NIBOR-1M", "NOK-NIBOR1M Actual/360", 1 * Months},
    {"NOK-NIBOR-2M", "NOK-NIBOR2M Actual/360", 2 * Months},
    {"NOK-NIBOR-3M", "NOK-NIBOR3M Actual/360", 3 * Months},
    {"NOK-NIBOR-6M", "NOK-NIBOR6M Actual/360", 6 * Months},
    {"NOK-NIBOR-9M", "NOK-NIBOR9M Actual/360", 9 * Months},
    {"NOK-NIBOR-12M", "NOK-NIBOR1Y Actual/360", 1 * Years},
    {"NOK-NIBOR-1Y", "NOK-NIBOR1Y Actual/360", 1 * Years},

    {"HKD-HIBOR-1W", "HKD-HIBOR1W Actual/365 (Fixed)", 1 * Weeks},
    {"HKD-HIBOR-2W", "HKD-HIBOR2W Actual/365 (Fixed)", 2 * Weeks},
    {"HKD-HIBOR-1M", "HKD-HIBOR1M Actual/365 (Fixed)", 1 * Months},
    {"HKD-HIBOR-2M", "HKD-HIBOR2M Actual/365 (Fixed)", 2 * Months},
    {"HKD-HIBOR-3M", "HKD-HIBOR3M Actual/365 (Fixed)", 3 * Months},
    {"HKD-HIBOR-6M", "HKD-HIBOR6M Actual/365 (Fixed)", 6 * Months},
    {"HKD-HIBOR-12M", "HKD-HIBOR1Y Actual/365 (Fixed)", 1 * Years},
    {"HKD-HIBOR-1Y", "HKD-HIBOR1Y Actual/365 (Fixed)", 1 * Years},

    {"SGD-SIBOR-1M", "SGD-SIBOR1M Actual/365 (Fixed)", 1 * Months},
    {"SGD-SIBOR-3M", "SGD-SIBOR3M Actual/365 (Fixed)", 3 * Months},
    {"SGD-SIBOR-6M", "SGD-SIBOR6M Actual/365 (Fixed)", 6 * Months},
    {"SGD-SIBOR-12M", "SGD-SIBOR1Y Actual/365 (Fixed)", 1 * Years},
    {"SGD-SIBOR-1Y", "SGD-SIBOR1Y Actual/365 (Fixed)", 1 * Years},

    {"SGD-SOR-1M", "SGD-SOR1M Actual/365 (Fixed)", 1 * Months},
    {"SGD-SOR-3M", "SGD-SOR3M Actual/365 (Fixed)", 3 * Months},
    {"SGD-SOR-6M", "SGD-SOR6M Actual/365 (Fixed)", 6 * Months},
    {"SGD-SOR-12M", "SGD-SOR1Y Actual/365 (Fixed)", 1 * Years},
    {"SGD-SOR-1Y", "SGD-SOR1Y Actual/365 (Fixed)", 1 * Years},

    {"DKK-LIBOR-1W", "DKKLibor1W Actual/360", 1 * Weeks},
    {"DKK-LIBOR-1M", "DKKLibor1M Actual/360", 1 * Months},
    {"DKK-LIBOR-2M", "DKKLibor2M Actual/360", 2 * Months},
    {"DKK-LIBOR-3M", "DKKLibor3M Actual/360", 3 * Months},
    {"DKK-LIBOR-6M", "DKKLibor6M Actual/360", 6 * Months},
    {"DKK-LIBOR-12M", "DKKLibor1Y Actual/360", 1 * Years},
    {"DKK-LIBOR-1Y", "DKKLibor1Y Actual/360", 1 * Years},

    {"DKK-CIBOR-1W", "DKK-CIBOR1W Actual/360", 1 * Weeks},
    {"DKK-CIBOR-1M", "DKK-CIBOR1M Actual/360", 1 * Months},
    {"DKK-CIBOR-2M", "DKK-CIBOR2M Actual/360", 2 * Months},
    {"DKK-CIBOR-3M", "DKK-CIBOR3M Actual/360", 3 * Months},
    {"DKK-CIBOR-6M", "DKK-CIBOR6M Actual/360", 6 * Months},
    {"DKK-CIBOR-12M", "DKK-CIBOR1Y Actual/360", 1 * Years},
    {"DKK-CIBOR-1Y", "DKK-CIBOR1Y Actual/360", 1 * Years},

    {"HUF-BUBOR-6M", "HUF-BUBOR6M Actual/360", 6 * Months},
    {"IDR-IDRFIX-6M", "IDR-IDRFIX6M Actual/360", 6 * Months},
    {"INR-MIFOR-6M", "INR-MIFOR6M Actual/365 (Fixed)", 6 * Months},
    {"MXN-TIIE-6M", "MXN-TIIE6M Actual/360", 6 * Months},
    {"PLN-WIBOR-6M", "PLN-WIBOR6M Actual/365 (Fixed)", 6 * Months},
    {"SKK-BRIBOR-6M", "SKK-BRIBOR6M Actual/360", 6 * Months},

    {"NZD-BKBM-1M", "NZD-BKBM1M Actual/Actual (ISDA)", 1 * Months},
    {"NZD-BKBM-2M", "NZD-BKBM2M Actual/Actual (ISDA)", 2 * Months},
    {"NZD-BKBM-3M", "NZD-BKBM3M Actual/Actual (ISDA)", 3 * Months},
    {"NZD-BKBM-4M", "NZD-BKBM4M Actual/Actual (ISDA)", 4 * Months},
    {"NZD-BKBM-5M", "NZD-BKBM5M Actual/Actual (ISDA)", 5 * Months},
    {"NZD-BKBM-6M", "NZD-BKBM6M Actual/Actual (ISDA)", 6 * Months},

    {"KRW-KORIBOR-1M", "KRW-KORIBOR1M Actual/365 (Fixed)", 1 * Months},
<<<<<<< HEAD
    {"KRW-KORIBOR-2M", "KRW-KORIBOR2M Actual/365 (Fixed)", 2 * Months },
    {"KRW-KORIBOR-3M", "KRW-KORIBOR3M Actual/365 (Fixed)", 3 * Months },
    {"KRW-KORIBOR-4M", "KRW-KORIBOR4M Actual/365 (Fixed)", 4 * Months },
    {"KRW-KORIBOR-5M", "KRW-KORIBOR5M Actual/365 (Fixed)", 5 * Months },
    {"KRW-KORIBOR-6M", "KRW-KORIBOR6M Actual/365 (Fixed)", 6 * Months },

    {"TWD-TAIBOR-1M", "TWD-TAIBOR1M Actual/365 (Fixed)", 1 * Months},
    {"TWD-TAIBOR-2M", "TWD-TAIBOR2M Actual/365 (Fixed)", 2 * Months },
    {"TWD-TAIBOR-3M", "TWD-TAIBOR3M Actual/365 (Fixed)", 3 * Months },
    {"TWD-TAIBOR-4M", "TWD-TAIBOR4M Actual/365 (Fixed)", 4 * Months },
    {"TWD-TAIBOR-5M", "TWD-TAIBOR5M Actual/365 (Fixed)", 5 * Months },
    {"TWD-TAIBOR-6M", "TWD-TAIBOR6M Actual/365 (Fixed)", 6 * Months },

    {"MYR-KLIBOR-1M", "MYR-KLIBOR1M Actual/365 (Fixed)", 1 * Months },
    {"MYR-KLIBOR-2M", "MYR-KLIBOR2M Actual/365 (Fixed)", 2 * Months },
    {"MYR-KLIBOR-3M", "MYR-KLIBOR3M Actual/365 (Fixed)", 3 * Months },
    {"MYR-KLIBOR-4M", "MYR-KLIBOR4M Actual/365 (Fixed)", 4 * Months },
    {"MYR-KLIBOR-5M", "MYR-KLIBOR5M Actual/365 (Fixed)", 5 * Months },
    {"MYR-KLIBOR-6M", "MYR-KLIBOR6M Actual/365 (Fixed)", 6 * Months } };
=======
    {"KRW-KORIBOR-2M", "KRW-KORIBOR2M Actual/365 (Fixed)", 2 * Months},
    {"KRW-KORIBOR-3M", "KRW-KORIBOR3M Actual/365 (Fixed)", 3 * Months},
    {"KRW-KORIBOR-4M", "KRW-KORIBOR4M Actual/365 (Fixed)", 4 * Months},
    {"KRW-KORIBOR-5M", "KRW-KORIBOR5M Actual/365 (Fixed)", 5 * Months},
    {"KRW-KORIBOR-6M", "KRW-KORIBOR6M Actual/365 (Fixed)", 6 * Months},

    {"TWD-TAIBOR-1M", "TWD-TAIBOR1M Actual/365 (Fixed)", 1 * Months},
    {"TWD-TAIBOR-2M", "TWD-TAIBOR2M Actual/365 (Fixed)", 2 * Months},
    {"TWD-TAIBOR-3M", "TWD-TAIBOR3M Actual/365 (Fixed)", 3 * Months},
    {"TWD-TAIBOR-4M", "TWD-TAIBOR4M Actual/365 (Fixed)", 4 * Months},
    {"TWD-TAIBOR-5M", "TWD-TAIBOR5M Actual/365 (Fixed)", 5 * Months},
    {"TWD-TAIBOR-6M", "TWD-TAIBOR6M Actual/365 (Fixed)", 6 * Months},

    {"MYR-KLIBOR-1M", "MYR-KLIBOR1M Actual/365 (Fixed)", 1 * Months},
    {"MYR-KLIBOR-2M", "MYR-KLIBOR2M Actual/365 (Fixed)", 2 * Months},
    {"MYR-KLIBOR-3M", "MYR-KLIBOR3M Actual/365 (Fixed)", 3 * Months},
    {"MYR-KLIBOR-4M", "MYR-KLIBOR4M Actual/365 (Fixed)", 4 * Months},
    {"MYR-KLIBOR-5M", "MYR-KLIBOR5M Actual/365 (Fixed)", 5 * Months},
    {"MYR-KLIBOR-6M", "MYR-KLIBOR6M Actual/365 (Fixed)", 6 * Months}};
>>>>>>> cbbd5e8b

static struct test_data swap_index_data[] = {
    {"EUR-CMS-2Y", "EURLiborSwapIsdaFix2Y 30/360 (Bond Basis)", 2 * Years},
    {"EUR-CMS-30Y", "EURLiborSwapIsdaFix30Y 30/360 (Bond Basis)", 30 * Years},
    {"USD-CMS-2Y", "USDLiborSwapIsdaFix2Y 30/360 (Bond Basis)", 2 * Years},
    {"USD-CMS-30Y", "USDLiborSwapIsdaFix30Y 30/360 (Bond Basis)", 30 * Years},
    {"GBP-CMS-2Y", "GBPLiborSwapIsdaFix2Y Actual/365 (Fixed)", 2 * Years},
    {"GBP-CMS-30Y", "GBPLiborSwapIsdaFix30Y Actual/365 (Fixed)", 30 * Years},
    {"CHF-CMS-2Y", "CHFLiborSwapIsdaFix2Y 30/360 (Bond Basis)", 2 * Years},
    {"CHF-CMS-30Y", "CHFLiborSwapIsdaFix30Y 30/360 (Bond Basis)", 30 * Years},
    {"JPY-CMS-2Y", "JPYLiborSwapIsdaFix2Y Actual/365 (Fixed)", 2 * Years},
    {"JPY-CMS-30Y", "JPYLiborSwapIsdaFix30Y Actual/365 (Fixed)", 30 * Years},
};

void IndexTest::testIborIndexParsing() {
    BOOST_TEST_MESSAGE("Testing Ibor Index name parsing...");

    Size len = sizeof(index_data) / sizeof(index_data[0]);
    for (Size i = 0; i < len; ++i) {
        string str(index_data[i].str);
        string index_name(index_data[i].index_name);
        Period tenor(index_data[i].tenor);

        boost::shared_ptr<IborIndex> ibor;
        try {
            ibor = ore::data::parseIborIndex(str);
        } catch (std::exception& e) {
            BOOST_FAIL("Ibor Parser failed to parse \"" << str << "\" [exception:" << e.what() << "]");
        } catch (...) {
            BOOST_FAIL("Ibor Parser failed to parse \"" << str << "\" [unhandled]");
        }
        if (ibor) {
            BOOST_CHECK_EQUAL(ibor->name(), index_name);
            BOOST_CHECK_EQUAL(ibor->tenor(), tenor);

            BOOST_TEST_MESSAGE("Parsed \"" << str << "\" and got " << ibor->name());
        } else
            BOOST_FAIL("Ibor Parser(" << str << ") returned null pointer");
    }
}

void IndexTest::testIborIndexParsingFails() {
    BOOST_TEST_MESSAGE("Testing Ibor Index parsing fails...");

    // Test invalid strings
    BOOST_CHECK_THROW(ore::data::parseIborIndex("EUR-EONIA-1M"), std::exception);
    BOOST_CHECK_THROW(ore::data::parseIborIndex("EUR-EURIBOR-1D"), std::exception);
    BOOST_CHECK_THROW(ore::data::parseIborIndex("EUR-FALSE-6M"), std::exception);
    BOOST_CHECK_THROW(ore::data::parseIborIndex("It's a trap!"), std::exception);
}

void IndexTest::testSwapIndexParsing() {
    BOOST_TEST_MESSAGE("Testing Swap Index name parsing...");

    Handle<YieldTermStructure> h; // dummy

    Size len = sizeof(swap_index_data) / sizeof(swap_index_data[0]);
    data::Conventions conventions = *convs();

    for (Size i = 0; i < len; ++i) {
        string str(swap_index_data[i].str);
        string index_name(swap_index_data[i].index_name);
        Period tenor(swap_index_data[i].tenor);

        boost::shared_ptr<data::Convention> tmp = conventions.get(str);
        boost::shared_ptr<data::SwapIndexConvention> swapCon =
            boost::dynamic_pointer_cast<data::SwapIndexConvention>(tmp);
        tmp = conventions.get(swapCon->conventions());
        boost::shared_ptr<data::IRSwapConvention> con = boost::dynamic_pointer_cast<data::IRSwapConvention>(tmp);
        QL_REQUIRE(con, "no swap convention");
        boost::shared_ptr<SwapIndex> swap;
        try {
            swap = ore::data::parseSwapIndex(str, h, h, con);
        } catch (std::exception& e) {
            BOOST_FAIL("Swap Parser failed to parse \"" << str << "\" [exception:" << e.what() << "]");
        } catch (...) {
            BOOST_FAIL("Swap Parser failed to parse \"" << str << "\" [unhandled]");
        }
        if (swap) {
            BOOST_CHECK_EQUAL(swap->name(), index_name);
            BOOST_CHECK_EQUAL(swap->tenor(), tenor);

            BOOST_TEST_MESSAGE("Parsed \"" << str << "\" and got " << swap->name());
        } else
            BOOST_FAIL("Swap Parser(" << str << ") returned null pointer");
    }
}

test_suite* IndexTest::suite() {
    test_suite* suite = BOOST_TEST_SUITE("IndexTests");
    suite->add(BOOST_TEST_CASE(&IndexTest::testIborIndexParsing));
    suite->add(BOOST_TEST_CASE(&IndexTest::testIborIndexParsingFails));
    suite->add(BOOST_TEST_CASE(&IndexTest::testSwapIndexParsing));
    return suite;
}
}<|MERGE_RESOLUTION|>--- conflicted
+++ resolved
@@ -282,27 +282,6 @@
     {"NZD-BKBM-6M", "NZD-BKBM6M Actual/Actual (ISDA)", 6 * Months},
 
     {"KRW-KORIBOR-1M", "KRW-KORIBOR1M Actual/365 (Fixed)", 1 * Months},
-<<<<<<< HEAD
-    {"KRW-KORIBOR-2M", "KRW-KORIBOR2M Actual/365 (Fixed)", 2 * Months },
-    {"KRW-KORIBOR-3M", "KRW-KORIBOR3M Actual/365 (Fixed)", 3 * Months },
-    {"KRW-KORIBOR-4M", "KRW-KORIBOR4M Actual/365 (Fixed)", 4 * Months },
-    {"KRW-KORIBOR-5M", "KRW-KORIBOR5M Actual/365 (Fixed)", 5 * Months },
-    {"KRW-KORIBOR-6M", "KRW-KORIBOR6M Actual/365 (Fixed)", 6 * Months },
-
-    {"TWD-TAIBOR-1M", "TWD-TAIBOR1M Actual/365 (Fixed)", 1 * Months},
-    {"TWD-TAIBOR-2M", "TWD-TAIBOR2M Actual/365 (Fixed)", 2 * Months },
-    {"TWD-TAIBOR-3M", "TWD-TAIBOR3M Actual/365 (Fixed)", 3 * Months },
-    {"TWD-TAIBOR-4M", "TWD-TAIBOR4M Actual/365 (Fixed)", 4 * Months },
-    {"TWD-TAIBOR-5M", "TWD-TAIBOR5M Actual/365 (Fixed)", 5 * Months },
-    {"TWD-TAIBOR-6M", "TWD-TAIBOR6M Actual/365 (Fixed)", 6 * Months },
-
-    {"MYR-KLIBOR-1M", "MYR-KLIBOR1M Actual/365 (Fixed)", 1 * Months },
-    {"MYR-KLIBOR-2M", "MYR-KLIBOR2M Actual/365 (Fixed)", 2 * Months },
-    {"MYR-KLIBOR-3M", "MYR-KLIBOR3M Actual/365 (Fixed)", 3 * Months },
-    {"MYR-KLIBOR-4M", "MYR-KLIBOR4M Actual/365 (Fixed)", 4 * Months },
-    {"MYR-KLIBOR-5M", "MYR-KLIBOR5M Actual/365 (Fixed)", 5 * Months },
-    {"MYR-KLIBOR-6M", "MYR-KLIBOR6M Actual/365 (Fixed)", 6 * Months } };
-=======
     {"KRW-KORIBOR-2M", "KRW-KORIBOR2M Actual/365 (Fixed)", 2 * Months},
     {"KRW-KORIBOR-3M", "KRW-KORIBOR3M Actual/365 (Fixed)", 3 * Months},
     {"KRW-KORIBOR-4M", "KRW-KORIBOR4M Actual/365 (Fixed)", 4 * Months},
@@ -322,7 +301,6 @@
     {"MYR-KLIBOR-4M", "MYR-KLIBOR4M Actual/365 (Fixed)", 4 * Months},
     {"MYR-KLIBOR-5M", "MYR-KLIBOR5M Actual/365 (Fixed)", 5 * Months},
     {"MYR-KLIBOR-6M", "MYR-KLIBOR6M Actual/365 (Fixed)", 6 * Months}};
->>>>>>> cbbd5e8b
 
 static struct test_data swap_index_data[] = {
     {"EUR-CMS-2Y", "EURLiborSwapIsdaFix2Y 30/360 (Bond Basis)", 2 * Years},
