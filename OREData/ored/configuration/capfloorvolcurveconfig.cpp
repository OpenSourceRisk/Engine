/*
 Copyright (C) 2016 Quaternion Risk Management Ltd
 All rights reserved.

 This file is part of ORE, a free-software/open-source library
 for transparent pricing and risk analysis - http://opensourcerisk.org

 ORE is free software: you can redistribute it and/or modify it
 under the terms of the Modified BSD License.  You should have received a
 copy of the license along with this program.
 The license is also available online at <http://opensourcerisk.org>

 This program is distributed on the basis that it will form a useful
 contribution to risk analytics and model standardisation, but WITHOUT
 ANY WARRANTY; without even the implied warranty of MERCHANTABILITY or
 FITNESS FOR A PARTICULAR PURPOSE. See the license for more details.
*/

#include <boost/algorithm/string.hpp>
#include <ored/configuration/capfloorvolcurveconfig.hpp>
#include <ored/utilities/indexparser.hpp>
#include <ored/utilities/parsers.hpp>
#include <ored/utilities/to_string.hpp>

#include <ql/errors.hpp>

namespace ore {
namespace data {

std::ostream& operator<<(std::ostream& out, CapFloorVolatilityCurveConfig::VolatilityType t) {
    switch (t) {
    case CapFloorVolatilityCurveConfig::VolatilityType::Lognormal:
        return out << "RATE_LNVOL";
    case CapFloorVolatilityCurveConfig::VolatilityType::Normal:
        return out << "RATE_NVOL";
    case CapFloorVolatilityCurveConfig::VolatilityType::ShiftedLognormal:
        return out << "RATE_SLNVOL";
    default:
        QL_FAIL("unknown VolatilityType(" << Integer(t) << ")");
    }
}

const string CapFloorVolatilityCurveConfig::defaultInterpolationMethod = "BicubicSpline";

CapFloorVolatilityCurveConfig::CapFloorVolatilityCurveConfig(
    const string& curveID, const string& curveDescription, const VolatilityType& volatilityType, const bool extrapolate,
    const bool flatExtrapolation, bool inlcudeAtm, const vector<std::string>& tenors, const vector<std::string>& strikes,
    const DayCounter& dayCounter, Natural settleDays, const Calendar& calendar,
    const BusinessDayConvention& businessDayConvention, const string& iborIndex, const string& discountCurve,
    const string& interpolationMethod)
    : CurveConfig(curveID, curveDescription), volatilityType_(volatilityType), extrapolate_(extrapolate),
      flatExtrapolation_(flatExtrapolation), includeAtm_(inlcudeAtm), tenors_(tenors), strikes_(strikes),
      dayCounter_(dayCounter), settleDays_(settleDays), calendar_(calendar),
      businessDayConvention_(businessDayConvention), iborIndex_(iborIndex), discountCurve_(discountCurve),
      interpolationMethod_(interpolationMethod) {}

const vector<string>& CapFloorVolatilityCurveConfig::quotes() {
    if (quotes_.size() == 0) {
        string tenor;
        boost::shared_ptr<IborIndex> index = parseIborIndex(iborIndex_, tenor);
        Currency ccy = index->currency();

        std::stringstream ssBase;
        ssBase << "CAPFLOOR/" << volatilityType_ << "/" << ccy.code() << "/";
        string base = ssBase.str();

        // TODO: how to tell if atmFlag or relative flag should be true
        for (auto t : tenors_) {
            for (auto s : strikes_) {
<<<<<<< HEAD
                quotes_.push_back(base + t + "/" + to_string(tenor) + "/0/0/" + s);
=======
                quotes_.push_back(base + to_string(t) + "/" + tenor + "/0/0/" + to_string(s));
>>>>>>> 287cffb6
            }
        }

        if (volatilityType_ == VolatilityType::ShiftedLognormal) {
            for (auto t : tenors_) {
                std::stringstream ss;
                quotes_.push_back("CAPFLOOR/SHIFT/" + ccy.code() + "/" + t);
            }
        }
    }
    return quotes_;
}

void CapFloorVolatilityCurveConfig::fromXML(XMLNode* node) {
    XMLUtils::checkNode(node, "CapFloorVolatility");

    curveID_ = XMLUtils::getChildValue(node, "CurveId", true);
    curveDescription_ = XMLUtils::getChildValue(node, "CurveDescription", true);

    // We are requiring explicit strikes so there should be at least one strike
    strikes_ = XMLUtils::getChildrenValuesAsStrings(node, "Strikes", true);
    QL_REQUIRE(!strikes_.empty(), "Strikes node should not be empty");

    // Get the volatility type
    string volType = XMLUtils::getChildValue(node, "VolatilityType", true);
    if (volType == "Normal") {
        volatilityType_ = VolatilityType::Normal;
    } else if (volType == "Lognormal") {
        volatilityType_ = VolatilityType::Lognormal;
    } else if (volType == "ShiftedLognormal") {
        volatilityType_ = VolatilityType::ShiftedLognormal;
    } else {
        QL_FAIL("Volatility type, " << volType << ", not recognized");
    }
    includeAtm_ = XMLUtils::getChildValueAsBool(node, "IncludeAtm", true);

    string extr = XMLUtils::getChildValue(node, "Extrapolation", true);
    extrapolate_ = true;
    flatExtrapolation_ = true;
    if (extr == "Linear") {
        flatExtrapolation_ = false;
    } else if (extr == "Flat") {
        flatExtrapolation_ = true;
    } else if (extr == "None") {
        extrapolate_ = false;
    } else {
        QL_FAIL("Extrapolation " << extr << " not recognized");
    }

    tenors_ = XMLUtils::getChildrenValuesAsStrings(node, "Tenors", true);
    calendar_ = parseCalendar(XMLUtils::getChildValue(node, "Calendar", true));
    dayCounter_ = parseDayCounter(XMLUtils::getChildValue(node, "DayCounter", true));
    businessDayConvention_ = parseBusinessDayConvention(XMLUtils::getChildValue(node, "BusinessDayConvention", true));

    iborIndex_ = XMLUtils::getChildValue(node, "IborIndex", true);
    discountCurve_ = XMLUtils::getChildValue(node, "DiscountCurve", true);
    interpolationMethod_ = XMLUtils::getChildValue(node, "InterpolationMethod", false);
    if (interpolationMethod_ == "")
        interpolationMethod_ = defaultInterpolationMethod;
}

XMLNode* CapFloorVolatilityCurveConfig::toXML(XMLDocument& doc) {
    XMLNode* node = doc.allocNode("CapFloorVolatility");

    XMLUtils::addChild(doc, node, "CurveId", curveID_);
    XMLUtils::addChild(doc, node, "CurveDescription", curveDescription_);

    if (volatilityType_ == VolatilityType::Normal) {
        XMLUtils::addChild(doc, node, "VolatilityType", "Normal");
    } else if (volatilityType_ == VolatilityType::Lognormal) {
        XMLUtils::addChild(doc, node, "VolatilityType", "Lognormal");
    } else if (volatilityType_ == VolatilityType::ShiftedLognormal) {
        XMLUtils::addChild(doc, node, "VolatilityType", "ShiftedLognormal");
    } else {
        QL_FAIL("Unknown VolatilityType in CapFloorVolatilityCurveConfig::toXML()");
    }

    string extr_str = flatExtrapolation_ ? "Flat" : "Linear";
    if (!extrapolate_)
        extr_str = "None";
    XMLUtils::addChild(doc, node, "Extrapolation", extr_str);
    XMLUtils::addChild(doc, node, "InterpolationMethod", interpolationMethod_);

    XMLUtils::addChild(doc, node, "IncludeAtm", includeAtm_);
    XMLUtils::addChild(doc, node, "DayCounter", to_string(dayCounter_));
    XMLUtils::addChild(doc, node, "Calendar", to_string(calendar_));
    XMLUtils::addChild(doc, node, "BusinessDayConvention", to_string(businessDayConvention_));
    XMLUtils::addGenericChildAsList(doc, node, "Tenors", tenors_);
    XMLUtils::addGenericChildAsList(doc, node, "Strikes", strikes_);
    XMLUtils::addChild(doc, node, "IborIndex", iborIndex_);
    XMLUtils::addChild(doc, node, "DiscountCurve", discountCurve_);

    return node;
}
} // namespace data
} // namespace ore<|MERGE_RESOLUTION|>--- conflicted
+++ resolved
@@ -67,11 +67,7 @@
         // TODO: how to tell if atmFlag or relative flag should be true
         for (auto t : tenors_) {
             for (auto s : strikes_) {
-<<<<<<< HEAD
                 quotes_.push_back(base + t + "/" + to_string(tenor) + "/0/0/" + s);
-=======
-                quotes_.push_back(base + to_string(t) + "/" + tenor + "/0/0/" + to_string(s));
->>>>>>> 287cffb6
             }
         }
 
