/*
 Copyright (C) 2016 Quaternion Risk Management Ltd
 All rights reserved.

 This file is part of ORE, a free-software/open-source library
 for transparent pricing and risk analysis - http://opensourcerisk.org

 ORE is free software: you can redistribute it and/or modify it
 under the terms of the Modified BSD License.  You should have received a
 copy of the license along with this program.
 The license is also available online at <http://opensourcerisk.org>

 This program is distributed on the basis that it will form a useful
 contribution to risk analytics and model standardisation, but WITHOUT
 ANY WARRANTY; without even the implied warranty of MERCHANTABILITY or
 FITNESS FOR A PARTICULAR PURPOSE. See the license for more details.
*/

#include <algorithm>
#include <ored/marketdata/fxvolcurve.hpp>
#include <ored/utilities/log.hpp>
#include <ql/termstructures/volatility/equityfx/blackconstantvol.hpp>
#include <ql/termstructures/volatility/equityfx/blackvariancecurve.hpp>
#include <ql/time/calendars/target.hpp>
#include <ql/time/daycounters/actual365fixed.hpp>
#include <qle/termstructures/fxblackvolsurface.hpp>

using namespace QuantLib;
using namespace std;

namespace {

// utility to get a handle out of a Curve object
template <class T, class K> Handle<T> getHandle(const string& spec, const map<string, boost::shared_ptr<K>>& m) {
    auto it = m.find(spec);
    QL_REQUIRE(it != m.end(), "FXVolCurve: Can't find spec " << spec);
    return it->second->handle();
}

// loop-up fx from map
class FXLookupMap : public ore::data::FXLookup {
public:
    FXLookupMap(const map<string, boost::shared_ptr<ore::data::FXSpot>>& fxSpots) : fxSpots_(fxSpots) {}

    Handle<Quote> fxPairLookup(const string& fxPair) const override { return getHandle<Quote>(fxPair, fxSpots_); };

    private:
        // this is a reference
    const map<string, boost::shared_ptr<ore::data::FXSpot>>& fxSpots_;
};

//look-u[ fx from triangulation object
class FXLookupTriangulation : public ore::data::FXLookup {
public:
    FXLookupTriangulation(const ore::data::FXTriangulation& fxSpots) : fxSpots_(fxSpots) {}

    Handle<Quote> fxPairLookup(const string& fxPair) const override {
        // parse ID to get pair
        QL_REQUIRE(fxPair.size() == 10, "FX Pair should be of the form: FX/CCY/CCY");
        QL_REQUIRE(fxPair.substr(0, 3) == "FX/", "FX Pair should be of the form: FX/CCY/CCY");
        return fxSpots_.getQuote(fxPair.substr(3, 3) + fxPair.substr(7, 3));  
    };

private:
    // this is a reference
    const ore::data::FXTriangulation& fxSpots_;
};
} // namespace

namespace ore {
namespace data {

FXVolCurve::FXVolCurve(Date asof, FXVolatilityCurveSpec spec, const Loader& loader,
                       const CurveConfigurations& curveConfigs, const map<string, boost::shared_ptr<FXSpot>>& fxSpots,
                       const map<string, boost::shared_ptr<YieldCurve>>& yieldCurves) {
    init(asof, spec, loader, curveConfigs, FXLookupMap(fxSpots), yieldCurves);
}

// second ctor
FXVolCurve::FXVolCurve(Date asof, FXVolatilityCurveSpec spec, const Loader& loader, 
                       const CurveConfigurations& curveConfigs, const FXTriangulation& fxSpots, 
                       const std::map<string, boost::shared_ptr<YieldCurve>>& yieldCurves) {
    init(asof, spec, loader, curveConfigs, FXLookupTriangulation(fxSpots), yieldCurves);
    
}
    

void FXVolCurve::init(Date asof, FXVolatilityCurveSpec spec, const Loader& loader,
                      const CurveConfigurations& curveConfigs, const FXLookup& fxSpots,
                      const map<string, boost::shared_ptr<YieldCurve>>& yieldCurves) {
    try {

        const boost::shared_ptr<FXVolatilityCurveConfig>& config = curveConfigs.fxVolCurveConfig(spec.curveConfigID());

        QL_REQUIRE(config->dimension() == FXVolatilityCurveConfig::Dimension::ATM ||
                       config->dimension() == FXVolatilityCurveConfig::Dimension::Smile,
                   "Unkown FX curve building dimension");

        bool isATM = config->dimension() == FXVolatilityCurveConfig::Dimension::ATM;

        // We loop over all market data, looking for quotes that match the configuration
        // every time we find a matching expiry we remove it from the list
        // we replicate this for all 3 types of quotes were applicable.
        Size n = isATM ? 1 : 3; // [0] = ATM, [1] = RR, [2] = BF
        vector<vector<boost::shared_ptr<FXOptionQuote>>> quotes(n);
        vector<Period> cExpiries = parseVectorOfValues<Period>(config->expiries(), &parsePeriod);
        vector<vector<Period>> expiries(n, cExpiries);
        for (auto& md : loader.loadQuotes(asof)) {
            // skip irrelevant data
            if (md->asofDate() == asof && md->instrumentType() == MarketDatum::InstrumentType::FX_OPTION) {

                boost::shared_ptr<FXOptionQuote> q = boost::dynamic_pointer_cast<FXOptionQuote>(md);

                if (q->unitCcy() == spec.unitCcy() && q->ccy() == spec.ccy()) {

                    Size idx = 999999;
                    if (q->strike() == "ATM")
                        idx = 0;
                    else if (q->strike() == "25RR")
                        idx = 1;
                    else if (q->strike() == "25BF")
                        idx = 2;

                    // silently skip unknown strike strings
                    if ((isATM && idx == 0) || (!isATM && idx <= 2)) {
                        auto it = std::find(expiries[idx].begin(), expiries[idx].end(), q->expiry());
                        if (it != expiries[idx].end()) {
                            // we have a hit
                            quotes[idx].push_back(q);
                            // remove it from the list
                            expiries[idx].erase(it);
                        }

                        // check if we are done
                        // for ATM we just check expiries[0], otherwise we check all 3
                        if (expiries[0].empty() && (isATM || (expiries[1].empty() && expiries[2].empty())))
                            break;
                    }
                }
            }
        }

        // Check ATM first
        // Check that we have all the expiries we need
        LOG("FXVolCurve: read " << quotes[0].size() << " ATM vols");
        QL_REQUIRE(expiries[0].size() == 0,
                   "No ATM quote found for spec " << spec << " with expiry " << expiries[0].front());
        QL_REQUIRE(quotes[0].size() > 0, "No ATM quotes found for spec " << spec);
        // No check the rest
        if (!isATM) {
            LOG("FXVolCurve: read " << quotes[1].size() << " RR and " << quotes[2].size() << " BF quotes");
            QL_REQUIRE(expiries[1].size() == 0,
                       "No RR quote found for spec " << spec << " with expiry " << expiries[1].front());
            QL_REQUIRE(expiries[2].size() == 0,
                       "No BF quote found for spec " << spec << " with expiry " << expiries[2].front());
        }

        // daycounter used for interpolation in time.
        // TODO: push into conventions or config
        DayCounter dc = config->dayCounter();
        Calendar cal = config->calendar();

        // sort all quotes
        for (Size i = 0; i < n; i++) {
            std::sort(quotes[i].begin(), quotes[i].end(),
                      [](const boost::shared_ptr<FXOptionQuote>& a, const boost::shared_ptr<FXOptionQuote>& b) -> bool {
                          return a->expiry() < b->expiry();
                      });
        }

        // build vol curve
        if (isATM && quotes[0].size() == 1) {
            vol_ = boost::shared_ptr<BlackVolTermStructure>(
                new BlackConstantVol(asof, Calendar(), quotes[0].front()->quote()->value(), dc));
        } else {

            Size numExpiries = quotes[0].size();
            vector<Date> dates(numExpiries);
            vector<vector<Volatility>> vols(n, vector<Volatility>(numExpiries)); // same as above: [0] = ATM, etc.

            for (Size i = 0; i < numExpiries; i++) {
                dates[i] = asof + quotes[0][i]->expiry();
                DLOG("Spec Tenor Vol Variance");
                for (Size idx = 0; idx < n; idx++) {
                    vols[idx][i] = quotes[idx][i]->quote()->value();
                    Real variance = vols[idx][i] * vols[idx][i] * (dates[i] - asof) / 365.0; // approximate variance
                    DLOG(spec << " " << quotes[0][i]->expiry() << " " << vols[idx][i] << " " << variance);
                }
            }

            if (isATM) {
                // ATM
                // Set forceMonotoneVariance to false - allowing decreasing variance
                vol_ =
                    boost::shared_ptr<BlackVolTermStructure>(new BlackVarianceCurve(asof, dates, vols[0], dc, false));
            } else {
                // Smile
                auto fxSpot = fxSpots.fxPairLookup(config->fxSpotID());
                auto domYTS = getHandle<YieldTermStructure>(config->fxDomesticYieldCurveID(), yieldCurves);
                auto forYTS = getHandle<YieldTermStructure>(config->fxForeignYieldCurveID(), yieldCurves);

                bool vvFirstApprox = false;  // default to VannaVolga second approximation
<<<<<<< HEAD
                if (config->smileInterpolation() == FXVolatilityCurveConfig::SmileInterpolation::VV1) {
=======
                if (config->smileInterpolation() == FXVolatilityCurveConfig::SmileInterpolation::VannaVolga1) {
>>>>>>> 2c232479
                    vvFirstApprox = true;
                }

                vol_ = boost::shared_ptr<BlackVolTermStructure>(new QuantExt::FxBlackVannaVolgaVolatilitySurface(
                    asof, dates, vols[0], vols[1], vols[2], dc, cal, fxSpot, domYTS, forYTS, false, vvFirstApprox));
            }
        }
        vol_->enableExtrapolation();

    } catch (std::exception& e) {
        QL_FAIL("fx vol curve building failed :" << e.what());
    } catch (...) {
        QL_FAIL("fx vol curve building failed: unknown error");
    }
}
} // namespace data
} // namespace ore<|MERGE_RESOLUTION|>--- conflicted
+++ resolved
@@ -200,11 +200,7 @@
                 auto forYTS = getHandle<YieldTermStructure>(config->fxForeignYieldCurveID(), yieldCurves);
 
                 bool vvFirstApprox = false;  // default to VannaVolga second approximation
-<<<<<<< HEAD
-                if (config->smileInterpolation() == FXVolatilityCurveConfig::SmileInterpolation::VV1) {
-=======
                 if (config->smileInterpolation() == FXVolatilityCurveConfig::SmileInterpolation::VannaVolga1) {
->>>>>>> 2c232479
                     vvFirstApprox = true;
                 }
 
