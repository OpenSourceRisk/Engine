/*
 Copyright (C) 2016 Quaternion Risk Management Ltd
 All rights reserved.

 This file is part of ORE, a free-software/open-source library
 for transparent pricing and risk analysis - http://opensourcerisk.org

 ORE is free software: you can redistribute it and/or modify it
 under the terms of the Modified BSD License.  You should have received a
 copy of the license along with this program.
 The license is also available online at <http://opensourcerisk.org>

 This program is distributed on the basis that it will form a useful
 contribution to risk analytics and model standardisation, but WITHOUT
 ANY WARRANTY; without even the implied warranty of MERCHANTABILITY or
 FITNESS FOR A PARTICULAR PURPOSE. See the license for more details.
*/

/*! \file ored/marketdata/todaysmarket.cpp
    \brief An concerte implementation of the Market class that loads todays market and builds the required curves
    \ingroup
*/

#include <ored/marketdata/basecorrelationcurve.hpp>
#include <ored/marketdata/capfloorvolcurve.hpp>
#include <ored/marketdata/cdsvolcurve.hpp>
#include <ored/marketdata/curveloader.hpp>
#include <ored/marketdata/curvespecparser.hpp>
#include <ored/marketdata/defaultcurve.hpp>
#include <ored/marketdata/equitycurve.hpp>
#include <ored/marketdata/equityvolcurve.hpp>
#include <ored/marketdata/fxspot.hpp>
#include <ored/marketdata/fxvolcurve.hpp>
#include <ored/marketdata/inflationcapfloorpricesurface.hpp>
#include <ored/marketdata/inflationcurve.hpp>
#include <ored/marketdata/securityrecoveryrate.hpp>
#include <ored/marketdata/securityspread.hpp>
#include <ored/marketdata/swaptionvolcurve.hpp>
#include <ored/marketdata/todaysmarket.hpp>
#include <ored/marketdata/yieldcurve.hpp>
#include <ored/utilities/indexparser.hpp>
#include <ored/utilities/log.hpp>
#include <qle/indexes/inflationindexwrapper.hpp>
#include <qle/termstructures/blackvolsurfacewithatm.hpp>

using namespace std;
using namespace QuantLib;

namespace ore {
namespace data {

TodaysMarket::TodaysMarket(const Date& asof, const TodaysMarketParameters& params, const Loader& loader,
                           const CurveConfigurations& curveConfigs, const Conventions& conventions)
    : MarketImpl(conventions) {

    // Fixings
    // Apply them now in case a curve builder needs them
    LOG("Todays Market Loading Fixings");
    applyFixings(loader.loadFixings());
    LOG("Todays Market Loading Fixing done.");

    // store all curves built, since they might appear in several configurations
    // and might therefore be reused
    map<string, boost::shared_ptr<YieldCurve>> requiredYieldCurves;
    map<string, boost::shared_ptr<SwapIndex>> requiredSwapIndices;
    map<string, boost::shared_ptr<FXSpot>> requiredFxSpots;
    map<string, boost::shared_ptr<FXVolCurve>> requiredFxVolCurves;
    map<string, boost::shared_ptr<SwaptionVolCurve>> requiredSwaptionVolCurves;
    map<string, boost::shared_ptr<CapFloorVolCurve>> requiredCapFloorVolCurves;
    map<string, boost::shared_ptr<DefaultCurve>> requiredDefaultCurves;
    map<string, boost::shared_ptr<CDSVolCurve>> requiredCDSVolCurves;
    map<string, boost::shared_ptr<BaseCorrelationCurve>> requiredBaseCorrelationCurves;
    map<string, boost::shared_ptr<InflationCurve>> requiredInflationCurves;
    map<string, boost::shared_ptr<InflationCapFloorPriceSurface>> requiredInflationCapFloorPriceSurfaces;
    map<string, boost::shared_ptr<EquityCurve>> requiredEquityCurves;
    map<string, boost::shared_ptr<EquityVolCurve>> requiredEquityVolCurves;
    map<string, boost::shared_ptr<SecuritySpread>> requiredSecuritySpreads;
    map<string, boost::shared_ptr<SecurityRecoveryRate>> requiredSecurityRecoveryRates;

    for (const auto& configuration : params.configurations()) {

        LOG("Build objects in TodaysMarket configuration " << configuration.first);

        asof_ = asof;

        Size count = 0;

        // Build the curve specs
        vector<boost::shared_ptr<CurveSpec>> specs;
        for (const auto& it : params.curveSpecs(configuration.first)) {
            specs.push_back(parseCurveSpec(it));
            DLOG("CurveSpec: " << specs.back()->name());
        }

        // order them
        order(specs, curveConfigs);
        bool swapIndicesBuilt = false;

        // Loop over each spec, build the curve and add it to the MarketImpl container.
        for (Size count = 0; count < specs.size(); ++count) {

            auto spec = specs[count];
            LOG("Loading spec " << *spec);

            switch (spec->baseType()) {

            case CurveSpec::CurveType::Yield: {
                boost::shared_ptr<YieldCurveSpec> ycspec = boost::dynamic_pointer_cast<YieldCurveSpec>(spec);
                QL_REQUIRE(ycspec, "Failed to convert spec " << *spec << " to yield curve spec");

                // have we built the curve already ?
                auto itr = requiredYieldCurves.find(ycspec->name());
                if (itr == requiredYieldCurves.end()) {
                    // build
                    LOG("Building YieldCurve for asof " << asof);
                    boost::shared_ptr<YieldCurve> yieldCurve = boost::make_shared<YieldCurve>(
                        asof, *ycspec, curveConfigs, loader, conventions, requiredYieldCurves);
                    itr = requiredYieldCurves.insert(make_pair(ycspec->name(), yieldCurve)).first;
                }

                DLOG("Added YieldCurve \"" << ycspec->name() << "\" to requiredYieldCurves map");

                if (itr->second->currency().code() != ycspec->ccy()) {
                    WLOG("Warning: YieldCurve has ccy " << itr->second->currency() << " but spec has ccy "
                                                        << ycspec->ccy());
                }

                // We may have to add this spec multiple times (for discounting, yield and forwarding curves)
                vector<YieldCurveType> yieldCurveTypes = {YieldCurveType::Discount, YieldCurveType::Yield};
                for(auto& y : yieldCurveTypes) {
                    MarketObject o = static_cast<MarketObject>(y);
                    for (auto& it : params.mapping(o, configuration.first)) {
                        if (it.second == spec->name()) {
                            LOG("Adding YieldCurve(" << it.first << ") with spec " << *ycspec << " to configuration "
                                                        << configuration.first);
                            yieldCurves_[make_tuple(configuration.first, y, it.first)] = itr->second->handle();
                        }
                    }
                }
                
                for (const auto& it : params.mapping(MarketObject::IndexCurve, configuration.first)) {
                    if (it.second == spec->name()) {
                        LOG("Adding Index(" << it.first << ") with spec " << *ycspec << " to configuration "
                                            << configuration.first);
                        iborIndices_[make_pair(configuration.first, it.first)] =
                            Handle<IborIndex>(parseIborIndex(it.first, itr->second->handle()));
                    }
                }
                break;
            }

            case CurveSpec::CurveType::FX: {
                boost::shared_ptr<FXSpotSpec> fxspec = boost::dynamic_pointer_cast<FXSpotSpec>(spec);
                QL_REQUIRE(fxspec, "Failed to convert spec " << *spec << " to fx spot spec");

                // have we built the curve already ?
                auto itr = requiredFxSpots.find(fxspec->name());
                if (itr == requiredFxSpots.end()) {
                    // build the curve
                    LOG("Building FXSpot for asof " << asof);
                    boost::shared_ptr<FXSpot> fxSpot = boost::make_shared<FXSpot>(asof, *fxspec, loader);
                    itr = requiredFxSpots.insert(make_pair(fxspec->name(), fxSpot)).first;
                }

                // add the handle to the Market Map (possible lots of times for proxies)
                for (const auto& it : params.mapping(MarketObject::FXSpot, configuration.first)) {
                    if (it.second == spec->name()) {
                        LOG("Adding FXSpot (" << it.first << ") with spec " << *fxspec << " to configuration "
                                              << configuration.first);
                        fxSpots_[configuration.first].addQuote(it.first, itr->second->handle());
                    }
                }
                break;
            }

            case CurveSpec::CurveType::FXVolatility: {
                // convert to fxspec
                boost::shared_ptr<FXVolatilityCurveSpec> fxvolspec =
                    boost::dynamic_pointer_cast<FXVolatilityCurveSpec>(spec);
                QL_REQUIRE(fxvolspec, "Failed to convert spec " << *spec);

                // have we built the curve already ?
                auto itr = requiredFxVolCurves.find(fxvolspec->name());
                if (itr == requiredFxVolCurves.end()) {
                    // build the curve
                    LOG("Building FXVolatility for asof " << asof);
                    boost::shared_ptr<FXVolCurve> fxVolCurve =
                        boost::make_shared<FXVolCurve>(asof, *fxvolspec, loader, curveConfigs, requiredFxSpots, requiredYieldCurves);
                    itr = requiredFxVolCurves.insert(make_pair(fxvolspec->name(), fxVolCurve)).first;
                }

                // add the handle to the Market Map (possible lots of times for proxies)
                for (const auto& it : params.mapping(MarketObject::FXVol, configuration.first)) {
                    if (it.second == spec->name()) {
                        LOG("Adding FXVol (" << it.first << ") with spec " << *fxvolspec << " to configuration "
                                             << configuration.first);
                        fxVols_[make_pair(configuration.first, it.first)] =
                            Handle<BlackVolTermStructure>(itr->second->volTermStructure());
                    }
                }
                break;
            }

            case CurveSpec::CurveType::SwaptionVolatility: {
                // convert to volspec
                boost::shared_ptr<SwaptionVolatilityCurveSpec> swvolspec =
                    boost::dynamic_pointer_cast<SwaptionVolatilityCurveSpec>(spec);
                QL_REQUIRE(swvolspec, "Failed to convert spec " << *spec);

                // have we built the curve already ?
                auto itr = requiredSwaptionVolCurves.find(swvolspec->name());
                if (itr == requiredSwaptionVolCurves.end()) {
                    // build the curve
                    LOG("Building Swaption Volatility for asof " << asof);
                    boost::shared_ptr<SwaptionVolCurve> swaptionVolCurve = boost::make_shared<SwaptionVolCurve>(
                        asof, *swvolspec, loader, curveConfigs, requiredSwapIndices);
                    itr = requiredSwaptionVolCurves.insert(make_pair(swvolspec->name(), swaptionVolCurve)).first;
                }

                boost::shared_ptr<SwaptionVolatilityCurveConfig> cfg =
                    curveConfigs.swaptionVolCurveConfig(swvolspec->curveConfigID());

                // add the handle to the Market Map (possible lots of times for proxies)
                for (const auto& it : params.mapping(MarketObject::SwaptionVol, configuration.first)) {
                    if (it.second == spec->name()) {
                        LOG("Adding SwaptionVol (" << it.first << ") with spec " << *swvolspec << " to configuration "
                                                   << configuration.first);
                        swaptionCurves_[make_pair(configuration.first, it.first)] =
                            Handle<SwaptionVolatilityStructure>(itr->second->volTermStructure());
                        swaptionIndexBases_[make_pair(configuration.first, it.first)] =
                            make_pair(cfg->shortSwapIndexBase(), cfg->swapIndexBase());
                    }
                }
                break;
            }

            case CurveSpec::CurveType::CapFloorVolatility: {
                // attempt to convert to cap/floor curve spec
                boost::shared_ptr<CapFloorVolatilityCurveSpec> cfVolSpec =
                    boost::dynamic_pointer_cast<CapFloorVolatilityCurveSpec>(spec);
                QL_REQUIRE(cfVolSpec, "Failed to convert spec " << *spec);

                // Get the cap/floor volatility "curve" config
                boost::shared_ptr<CapFloorVolatilityCurveConfig> cfg =
                    curveConfigs.capFloorVolCurveConfig(cfVolSpec->curveConfigID());

                // Build the market data object if we have not built it already
                auto itr = requiredCapFloorVolCurves.find(cfVolSpec->name());
                if (itr == requiredCapFloorVolCurves.end()) {
                    LOG("Building cap/floor volatility for asof " << asof);

                    // Firstly, need to retrieve ibor index and discount curve
                    // Ibor index
                    Handle<IborIndex> iborIndex = MarketImpl::iborIndex(cfg->iborIndex(), configuration.first);
                    // Discount curve
                    auto it = requiredYieldCurves.find(cfg->discountCurve());
                    QL_REQUIRE(it != requiredYieldCurves.end(), "Discount curve with spec, "
                                                                    << cfg->discountCurve()
                                                                    << ", not found in loaded yield curves");
                    Handle<YieldTermStructure> discountCurve = it->second->handle();

                    // Now create cap/floor vol curve
                    boost::shared_ptr<CapFloorVolCurve> capFloorVolCurve = boost::make_shared<CapFloorVolCurve>(
                        asof, *cfVolSpec, loader, curveConfigs, iborIndex.currentLink(), discountCurve);
                    itr = requiredCapFloorVolCurves.insert(make_pair(cfVolSpec->name(), capFloorVolCurve)).first;
                }

                // add the handle to the Market Map (possible lots of times for proxies)
                for (const auto& it : params.mapping(MarketObject::CapFloorVol, configuration.first)) {
                    if (it.second == spec->name()) {
                        LOG("Adding CapFloorVol (" << it.first << ") with spec " << *cfVolSpec << " to configuration "
                                                   << configuration.first);
                        capFloorCurves_[make_pair(configuration.first, it.first)] =
                            Handle<OptionletVolatilityStructure>(itr->second->capletVolStructure());
                    }
                }
                break;
            }

            case CurveSpec::CurveType::Default: {
                boost::shared_ptr<DefaultCurveSpec> defaultspec = boost::dynamic_pointer_cast<DefaultCurveSpec>(spec);
                QL_REQUIRE(defaultspec, "Failed to convert spec " << *spec);

                // have we built the curve already ?
                auto itr = requiredDefaultCurves.find(defaultspec->name());
                if (itr == requiredDefaultCurves.end()) {
                    // build the curve
                    LOG("Building DefaultCurve for asof " << asof);
                    boost::shared_ptr<DefaultCurve> defaultCurve = boost::make_shared<DefaultCurve>(
                        asof, *defaultspec, loader, curveConfigs, conventions, requiredYieldCurves);
                    itr = requiredDefaultCurves.insert(make_pair(defaultspec->name(), defaultCurve)).first;
                }

                for (const auto it : params.mapping(MarketObject::DefaultCurve, configuration.first)) {
                    if (it.second == spec->name()) {
                        LOG("Adding DefaultCurve (" << it.first << ") with spec " << *defaultspec
                                                    << " to configuration " << configuration.first);
                        defaultCurves_[make_pair(configuration.first, it.first)] =
                            Handle<DefaultProbabilityTermStructure>(itr->second->defaultTermStructure());
                        recoveryRates_[make_pair(configuration.first, it.first)] =
                            Handle<Quote>(boost::make_shared<SimpleQuote>(itr->second->recoveryRate()));
                    }
                }
                break;
            }

            case CurveSpec::CurveType::CDSVolatility: {
                // convert to cds vol spec
                boost::shared_ptr<CDSVolatilityCurveSpec> cdsvolspec =
                    boost::dynamic_pointer_cast<CDSVolatilityCurveSpec>(spec);
                QL_REQUIRE(cdsvolspec, "Failed to convert spec " << *spec);

                // have we built the curve already ?
                auto itr = requiredCDSVolCurves.find(cdsvolspec->name());
                if (itr == requiredCDSVolCurves.end()) {
                    // build the curve
                    LOG("Building CDSVol for asof " << asof);
                    boost::shared_ptr<CDSVolCurve> cdsVolCurve =
                        boost::make_shared<CDSVolCurve>(asof, *cdsvolspec, loader, curveConfigs);
                    itr = requiredCDSVolCurves.insert(make_pair(cdsvolspec->name(), cdsVolCurve)).first;
                }

                // add the handle to the Market Map (possible lots of times for proxies)
                for (const auto& it : params.mapping(MarketObject::CDSVol, configuration.first)) {
                    if (it.second == spec->name()) {
                        LOG("Adding CDSVol (" << it.first << ") with spec " << *cdsvolspec << " to configuration "
                                              << configuration.first);
                        cdsVols_[make_pair(configuration.first, it.first)] =
                            Handle<BlackVolTermStructure>(itr->second->volTermStructure());
                    }
                }
                break;
            }

            case CurveSpec::CurveType::BaseCorrelation: {
                // convert to base correlation spec
                boost::shared_ptr<BaseCorrelationCurveSpec> baseCorrelationSpec =
                    boost::dynamic_pointer_cast<BaseCorrelationCurveSpec>(spec);
                QL_REQUIRE(baseCorrelationSpec, "Failed to convert spec " << *spec);

                // have we built the curve already ?
                auto itr = requiredBaseCorrelationCurves.find(baseCorrelationSpec->name());
                if (itr == requiredBaseCorrelationCurves.end()) {
                    // build the curve
                    LOG("Building BaseCorrelation for asof " << asof);
                    boost::shared_ptr<BaseCorrelationCurve> baseCorrelationCurve =
                        boost::make_shared<BaseCorrelationCurve>(asof, *baseCorrelationSpec, loader, curveConfigs);
                    itr = requiredBaseCorrelationCurves
                              .insert(make_pair(baseCorrelationSpec->name(), baseCorrelationCurve))
                              .first;
                }

                // add the handle to the Market Map (possible lots of times for proxies)
                for (const auto& it : params.mapping(MarketObject::BaseCorrelation, configuration.first)) {
                    if (it.second == spec->name()) {
                        LOG("Adding Base Correlatin (" << it.first << ") with spec " << *baseCorrelationSpec
                                                       << " to configuration " << configuration.first);
                        baseCorrelations_[make_pair(configuration.first, it.first)] =
                            Handle<BaseCorrelationTermStructure<BilinearInterpolation>>(
                                itr->second->baseCorrelationTermStructure());
                    }
                }
                break;
            }

            case CurveSpec::CurveType::Inflation: {
                boost::shared_ptr<InflationCurveSpec> inflationspec =
                    boost::dynamic_pointer_cast<InflationCurveSpec>(spec);
                QL_REQUIRE(inflationspec, "Failed to convert spec " << *spec << " to inflation curve spec");

                // have we built the curve already ?
                auto itr = requiredInflationCurves.find(inflationspec->name());
                if (itr == requiredInflationCurves.end()) {
                    LOG("Building InflationCurve " << inflationspec->name() << " for asof " << asof);
                    boost::shared_ptr<InflationCurve> inflationCurve = boost::make_shared<InflationCurve>(
                        asof, *inflationspec, loader, curveConfigs, conventions, requiredYieldCurves);
                    itr = requiredInflationCurves.insert(make_pair(inflationspec->name(), inflationCurve)).first;
                }
                // this try-catch is necessary to handle cases where no ZC inflation index curves exist in scope
                map<string, string> zcInfMap;
                try {
                    zcInfMap = params.mapping(MarketObject::ZeroInflationCurve, configuration.first);
                } catch (QuantLib::Error& e) {
                    LOG(e.what());
                }
                for (const auto it : zcInfMap) {
                    if (it.second == spec->name()) {
                        LOG("Adding ZeroInflationIndex (" << it.first << ") with spec " << *inflationspec
                                                          << " to configuration " << configuration.first);
                        boost::shared_ptr<ZeroInflationTermStructure> ts =
                            boost::dynamic_pointer_cast<ZeroInflationTermStructure>(
                                itr->second->inflationTermStructure());
                        QL_REQUIRE(ts, "expected zero inflation term structure for index " << it.first
                                                                                           << ", but could not cast");
                        // index is not interpolated
                        auto tmp = parseZeroInflationIndex(it.first, false,
                                                           Handle<ZeroInflationTermStructure>(ts));
                        zeroInflationIndices_[make_pair(configuration.first, it.first)] = Handle<ZeroInflationIndex>(tmp);
                    }
                }
                // this try-catch is necessary to handle cases where no YoY inflation index curves exist in scope
                map<string, string> yyInfMap;
                try {
                    yyInfMap = params.mapping(MarketObject::YoYInflationCurve, configuration.first);
                } catch (QuantLib::Error& e) {
                    LOG(e.what());
                }
                for (const auto it : yyInfMap) {
                    if (it.second == spec->name()) {
                        LOG("Adding YoYInflationIndex (" << it.first << ") with spec " << *inflationspec
                                                         << " to configuration " << configuration.first);
                        boost::shared_ptr<YoYInflationTermStructure> ts =
                            boost::dynamic_pointer_cast<YoYInflationTermStructure>(
                                itr->second->inflationTermStructure());
                        QL_REQUIRE(ts, "expected yoy inflation term structure for index " << it.first
                                                                                          << ", but could not cast");
                        yoyInflationIndices_[make_pair(configuration.first, it.first)] =
                            Handle<YoYInflationIndex>(boost::make_shared<QuantExt::YoYInflationIndexWrapper>(
                                parseZeroInflationIndex(it.first, false), false,
                                Handle<YoYInflationTermStructure>(ts)));
                    }
                }
                break;
            }

            case CurveSpec::CurveType::InflationCapFloorPrice: {
                boost::shared_ptr<InflationCapFloorPriceSurfaceSpec> infcapfloorspec =
                    boost::dynamic_pointer_cast<InflationCapFloorPriceSurfaceSpec>(spec);
                QL_REQUIRE(infcapfloorspec, "Failed to convert spec " << *spec << " to inf cap floor spec");

                // have we built the curve already ?
                auto itr = requiredInflationCapFloorPriceSurfaces.find(infcapfloorspec->name());
                if (itr == requiredInflationCapFloorPriceSurfaces.end()) {
                    LOG("Building InflationCapFloorPriceSurface for asof " << asof);
                    boost::shared_ptr<InflationCapFloorPriceSurface> inflationCapFloorPriceSurface =
                        boost::make_shared<InflationCapFloorPriceSurface>(asof, *infcapfloorspec, loader, curveConfigs,
                                                                          requiredYieldCurves, requiredInflationCurves);
                    itr = requiredInflationCapFloorPriceSurfaces
                              .insert(make_pair(infcapfloorspec->name(), inflationCapFloorPriceSurface))
                              .first;
                }
                for (const auto it : params.mapping(MarketObject::InflationCapFloorPriceSurface, configuration.first)) {
                    if (it.second == spec->name()) {
                        LOG("Adding InflationCapFloorPriceSurface (" << it.first << ") with spec " << *infcapfloorspec
                                                                     << " to configuration " << configuration.first);
                        inflationCapFloorPriceSurfaces_[make_pair(configuration.first, it.first)] =
                            Handle<CPICapFloorTermPriceSurface>(itr->second->inflationCapFloorPriceSurface());
                    }
                }
                break;
            }

            case CurveSpec::CurveType::Equity: {
                boost::shared_ptr<EquityCurveSpec> equityspec = boost::dynamic_pointer_cast<EquityCurveSpec>(spec);
                QL_REQUIRE(equityspec, "Failed to convert spec " << *spec);

                // have we built the curve already ?
                auto itr = requiredEquityCurves.find(equityspec->name());
                if (itr == requiredEquityCurves.end()) {
                    // build the curve
                    LOG("Building EquityCurve for asof " << asof);
                    boost::shared_ptr<EquityCurve> equityCurve =
                        boost::make_shared<EquityCurve>(asof, *equityspec, loader, curveConfigs, conventions);
                    itr = requiredEquityCurves.insert(make_pair(equityspec->name(), equityCurve)).first;
                }

                for (const auto it : params.mapping(MarketObject::EquityCurve, configuration.first)) {
                    if (it.second == spec->name()) {
                        LOG("Adding EquityCurve (" << it.first << ") with spec " << *equityspec << " to configuration "
                                                   << configuration.first);
                        Handle<YieldTermStructure> yts;
                        boost::shared_ptr<EquityCurveConfig> equityConfig = curveConfigs.equityCurveConfig(equityspec->curveConfigID());
                        boost::shared_ptr<YieldTermStructure> divYield =
                            itr->second->divYieldTermStructure(asof);
                        Handle<YieldTermStructure> div_h(divYield);
                        yieldCurves_[make_tuple(configuration.first, YieldCurveType::EquityDividend, it.first)] = div_h;
                        yieldCurves_[make_tuple(configuration.first, YieldCurveType::EquityForecast, it.first)] = 
                            itr->second->forecastingYieldTermStructure();
                        equitySpots_[make_pair(configuration.first, it.first)] =
                            Handle<Quote>(boost::make_shared<SimpleQuote>(itr->second->equitySpot()));
                    }
                }
                break;
            }

            case CurveSpec::CurveType::EquityVolatility: {
                // convert to eqvolspec
                boost::shared_ptr<EquityVolatilityCurveSpec> eqvolspec =
                    boost::dynamic_pointer_cast<EquityVolatilityCurveSpec>(spec);
                QL_REQUIRE(eqvolspec, "Failed to convert spec " << *spec);

                // have we built the curve already ?
                auto itr = requiredEquityVolCurves.find(eqvolspec->name());
                if (itr == requiredEquityVolCurves.end()) {
                    // build the curve
                    LOG("Building EquityVol for asof " << asof);

                    boost::shared_ptr<EquityVolCurve> eqVolCurve =
                        boost::make_shared<EquityVolCurve>(asof, *eqvolspec, loader, curveConfigs);
                    itr = requiredEquityVolCurves.insert(make_pair(eqvolspec->name(), eqVolCurve)).first;
                }

                // add the handle to the Market Map (possible lots of times for proxies)
                for (const auto& it : params.mapping(MarketObject::EquityVol, configuration.first)) {
                    if (it.second == spec->name()) {
                        string eqName = it.first;
                        LOG("Adding EquityVol (" << eqName << ") with spec " << *eqvolspec << " to configuration "
                                                 << configuration.first);

                        boost::shared_ptr<BlackVolTermStructure> bvts(itr->second->volTermStructure());
                        // Wrap it in QuantExt::BlackVolatilityWithATM as TodaysMarket might be used
                        // for model calibration. This is not the ideal place to put this logic but
                        // it can't be in EquityVolCurve as there are implicit, configuration dependent,
                        // choices made already (e.g. what discount curve to use).
                        // We do this even if it is an ATM curve, it does no harm.
                        Handle<Quote> spot = equitySpot(eqName, configuration.first);
                        Handle<YieldTermStructure> yts = discountCurve(eqvolspec->ccy(), configuration.first);
                        Handle<YieldTermStructure> divYts = equityDividendCurve(eqName, configuration.first);
                        bvts = boost::make_shared<QuantExt::BlackVolatilityWithATM>(bvts, spot, yts, divYts);

                        equityVols_[make_pair(configuration.first, it.first)] = Handle<BlackVolTermStructure>(bvts);
                    }
                }
                break;
            }

            case CurveSpec::CurveType::SecuritySpread: {
                boost::shared_ptr<SecuritySpreadSpec> securityspreadspec =
                    boost::dynamic_pointer_cast<SecuritySpreadSpec>(spec);
                QL_REQUIRE(securityspreadspec, "Failed to convert spec " << *spec << " to security spread spec");

                // have we built the curve already?
                auto itr = requiredSecuritySpreads.find(securityspreadspec->securityID());
                if (itr == requiredSecuritySpreads.end()) {
                    // build the curve
                    LOG("Building SecuritySpreads for asof " << asof);
                    boost::shared_ptr<SecuritySpread> securitySpread =
                        boost::make_shared<SecuritySpread>(asof, *securityspreadspec, loader);
                    itr = requiredSecuritySpreads.insert(make_pair(securityspreadspec->securityID(), securitySpread))
                              .first;
                }

                // add the handle to the Market Map (possible lots of times for proxies)
                for (const auto& it : params.mapping(MarketObject::SecuritySpread, configuration.first)) {
                    if (it.second == spec->name()) {
                        LOG("Adding SecuritySpread (" << it.first << ") with spec " << *securityspreadspec
                                                      << " to configuration " << configuration.first);
                        securitySpreads_[make_pair(configuration.first, it.first)] = itr->second->spread();
                    }
                }
                break;
            }

            case CurveSpec::CurveType::SecurityRecoveryRate: {
                boost::shared_ptr<SecurityRecoveryRateSpec> securityrecoveryratespec =
                    boost::dynamic_pointer_cast<SecurityRecoveryRateSpec>(spec);
                QL_REQUIRE(securityrecoveryratespec,
                           "Failed to convert spec " << *spec << " to security recovery rate spec");

                // have we built the curve already?
                auto itr = requiredSecurityRecoveryRates.find(securityrecoveryratespec->securityID());
                if (itr == requiredSecurityRecoveryRates.end()) {
                    // build the curve
                    LOG("Building SecurityRecoveryRates for asof " << asof);
                    boost::shared_ptr<SecurityRecoveryRate> securityRecoveryRate =
                        boost::make_shared<SecurityRecoveryRate>(asof, *securityrecoveryratespec, loader);
                    itr = requiredSecurityRecoveryRates
                              .insert(make_pair(securityrecoveryratespec->securityID(), securityRecoveryRate))
                              .first;
                }

                // add the handle to the Market Map for recovery rates
                for (const auto& it : params.mapping(MarketObject::SecurityRecoveryRate, configuration.first)) {
                    if (it.second == spec->name()) {
                        LOG("Adding SecurityRecoveryRate (" << it.first << ") with spec " << *spec
                                                            << " to configuration " << configuration.first);
                        recoveryRates_[make_pair(configuration.first, it.first)] = itr->second->recoveryRate();
                    }
                }
                break;
            }

            default: {
                // maybe we just log and continue? need to update count then
                QL_FAIL("Unhandled spec " << *spec);
            }
            }

            // Swap Indices
            // Assumes we build all yield curves before anything else (which order() does)
            // Once we have a non-Yield curve spec, we make sure to build all swap indices
            // add add them to requiredSwapIndices for later.
            if (swapIndicesBuilt == false &&
                (count == specs.size() - 1 || specs[count + 1]->baseType() != CurveSpec::CurveType::Yield)) {
<<<<<<< HEAD
                LOG("building swap indices...");
=======
>>>>>>> 1d3cac0b
                for (const auto& it : params.mapping(MarketObject::SwapIndexCurve, configuration.first)) {
                    const string& swapIndexName = it.first;
                    const string& discountIndex = it.second;

                    addSwapIndex(swapIndexName, discountIndex, configuration.first);
                    LOG("Added SwapIndex " << swapIndexName << " with DiscountingIndex " << discountIndex);
                    requiredSwapIndices[swapIndexName] = swapIndex(swapIndexName, configuration.first).currentLink();
                }
                swapIndicesBuilt = true;
            }

            LOG("Loading spec " << *spec << " done.");
        }
        LOG("Loading " << count << " CurveSpecs done.");

    } // loop over configurations

} // CTOR
} // namespace data
} // namespace ore<|MERGE_RESOLUTION|>--- conflicted
+++ resolved
@@ -592,10 +592,7 @@
             // add add them to requiredSwapIndices for later.
             if (swapIndicesBuilt == false &&
                 (count == specs.size() - 1 || specs[count + 1]->baseType() != CurveSpec::CurveType::Yield)) {
-<<<<<<< HEAD
                 LOG("building swap indices...");
-=======
->>>>>>> 1d3cac0b
                 for (const auto& it : params.mapping(MarketObject::SwapIndexCurve, configuration.first)) {
                     const string& swapIndexName = it.first;
                     const string& discountIndex = it.second;
