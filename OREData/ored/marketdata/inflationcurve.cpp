/*
 Copyright (C) 2016 Quaternion Risk Management Ltd
 All rights reserved.

 This file is part of ORE, a free-software/open-source library
 for transparent pricing and risk analysis - http://opensourcerisk.org

 ORE is free software: you can redistribute it and/or modify it
 under the terms of the Modified BSD License.  You should have received a
 copy of the license along with this program.
 The license is also available online at <http://opensourcerisk.org>

 This program is distributed on the basis that it will form a useful
 contribution to risk analytics and model standardisation, but WITHOUT
 ANY WARRANTY; without even the implied warranty of MERCHANTABILITY or
 FITNESS FOR A PARTICULAR PURPOSE. See the license for more details.
*/

#include <ored/marketdata/inflationcurve.hpp>
#include <ored/utilities/log.hpp>

#include <qle/indexes/inflationindexwrapper.hpp>

#include <ql/cashflows/couponpricer.hpp>
#include <ql/cashflows/yoyinflationcoupon.hpp>
#include <ql/pricingengines/swap/discountingswapengine.hpp>
#include <ql/termstructures/inflation/piecewiseyoyinflationcurve.hpp>
#include <ql/termstructures/inflation/piecewisezeroinflationcurve.hpp>
#include <ql/time/daycounters/actual365fixed.hpp>

#include <algorithm>

using namespace QuantLib;
using namespace std;
using namespace ore::data;

namespace ore {
namespace data {

InflationCurve::InflationCurve(Date asof, InflationCurveSpec spec, const Loader& loader,
                               const CurveConfigurations& curveConfigs, const Conventions& conventions,
                               map<string, boost::shared_ptr<YieldCurve>>& yieldCurves) {

    try {

        const boost::shared_ptr<InflationCurveConfig>& config = curveConfigs.inflationCurveConfig(spec.curveConfigID());

        boost::shared_ptr<InflationSwapConvention> conv =
            boost::dynamic_pointer_cast<InflationSwapConvention>(conventions.get(config->conventions()));

        QL_REQUIRE(conv != nullptr, "convention " << config->conventions() << " could not be found.");

        Handle<YieldTermStructure> nominalTs;
        auto it = yieldCurves.find(config->nominalTermStructure());
        if (it != yieldCurves.end()) {
            nominalTs = it->second->handle();
        } else {
            QL_FAIL("The nominal term structure, " << config->nominalTermStructure()
                                                   << ", required in the building "
                                                      "of the curve, "
                                                   << spec.name() << ", was not found.");
        }

        // We loop over all market data, looking for quotes that match the configuration

        const std::vector<string> strQuotes = config->quotes();
        std::vector<Handle<Quote>> quotes(strQuotes.size(), Handle<Quote>());
        std::vector<Period> terms(strQuotes.size());
        std::vector<bool> isZc(strQuotes.size(), true);

        for (auto& md : loader.loadQuotes(asof)) {

            if (md->asofDate() == asof && (md->instrumentType() == MarketDatum::InstrumentType::ZC_INFLATIONSWAP ||
                                           (md->instrumentType() == MarketDatum::InstrumentType::YY_INFLATIONSWAP &&
                                            config->type() == InflationCurveConfig::Type::YY))) {

                boost::shared_ptr<ZcInflationSwapQuote> q = boost::dynamic_pointer_cast<ZcInflationSwapQuote>(md);
                if (q != NULL && q->index() == spec.index()) {
                    auto it = std::find(strQuotes.begin(), strQuotes.end(), q->name());
                    if (it != strQuotes.end()) {
                        QL_REQUIRE(quotes[it - strQuotes.begin()].empty(), "duplicate quote " << q->name());
                        quotes[it - strQuotes.begin()] = q->quote();
                        terms[it - strQuotes.begin()] = q->term();
                        isZc[it - strQuotes.begin()] = true;
                    }
                }

                boost::shared_ptr<YoYInflationSwapQuote> q2 = boost::dynamic_pointer_cast<YoYInflationSwapQuote>(md);
                if (q2 != NULL && q2->index() == spec.index()) {
                    auto it = std::find(strQuotes.begin(), strQuotes.end(), q2->name());
                    if (it != strQuotes.end()) {
                        QL_REQUIRE(quotes[it - strQuotes.begin()].empty(), "duplicate quote " << q2->name());
                        quotes[it - strQuotes.begin()] = q2->quote();
                        terms[it - strQuotes.begin()] = q2->term();
                        isZc[it - strQuotes.begin()] = false;
                    }
                }
            }
        }

        // do we have all quotes and do we derive yoy quotes from zc ?
        for (Size i = 0; i < strQuotes.size(); ++i) {
            QL_REQUIRE(!quotes[i].empty(), "quote " << strQuotes[i] << " not found in market data.");
            QL_REQUIRE(isZc[i] == isZc[0], "mixed zc and yoy quotes");
        }
        bool derive_yoy_from_zc = (config->type() == InflationCurveConfig::Type::YY && isZc[0]);

        // construct seasonality
        boost::shared_ptr<Seasonality> seasonality;
        if (config->seasonalityBaseDate() != Null<Date>()) {
            std::vector<string> strFactorIDs = config->seasonalityFactors();
            std::vector<double> factors(strFactorIDs.size());
            for (Size i = 0; i < strFactorIDs.size(); i++) {
                boost::shared_ptr<MarketDatum> marketQuote = loader.get(strFactorIDs[i], asof);
                // Check that we have a valid seasonality factor
                if (marketQuote) {
                    QL_REQUIRE(marketQuote->instrumentType() == MarketDatum::InstrumentType::SEASONALITY,
                               "Market quote (" << marketQuote->name() << ") not of type seasonality.");
                    // Currently only monthly seasonality with 12 multiplicative factors os allowed
                    QL_REQUIRE(config->seasonalityFrequency() == Monthly && strFactorIDs.size() == 12,
                               "Only monthly seasonality with 12 factors is allowed. Provided "
                                   << config->seasonalityFrequency() << " with " << strFactorIDs.size() << " factors.");
                    boost::shared_ptr<SeasonalityQuote> sq = boost::dynamic_pointer_cast<SeasonalityQuote>(marketQuote);
                    QL_REQUIRE(sq->type() == "MULT", "Market quote (" << sq->name() << ") not of multiplicative type.");
<<<<<<< HEAD
                    QuantLib::Size findex = (config->seasonalityBaseDate().month() < sq->applyMonth())
                                                ? 12 + config->seasonalityBaseDate().month() - sq->applyMonth()
                                                : config->seasonalityBaseDate().month() - sq->applyMonth();
=======
                    Size seasBaseDateMonth = ((Size)config->seasonalityBaseDate().month());
                    QuantLib::Size findex = (seasBaseDateMonth < sq->applyMonth())
                                                ? 12 + seasBaseDateMonth - sq->applyMonth()
                                                : seasBaseDateMonth - sq->applyMonth();
>>>>>>> 2d503c0c
                    factors[findex] = sq->quote()->value();
                } else {
                    QL_FAIL("Could not find quote for ID " << strFactorIDs[i] << " with as of date "
                                                           << io::iso_date(asof) << ".");
                }
            }
            QL_REQUIRE(!factors.empty(), "no seasonality factors found");
            seasonality = boost::make_shared<MultiplicativePriceSeasonality>(config->seasonalityBaseDate(),
                                                                             config->seasonalityFrequency(), factors);
        }
        // construct curve (ZC or YY depending on configuration)

        // base zero / yoy rate: if given, take it, otherwise set it to first quote
        Real baseRate = config->baseRate() != Null<Real>() ? config->baseRate() : quotes[0]->value();

        interpolatedIndex_ = conv->interpolated();
        boost::shared_ptr<YoYInflationIndex> zc_to_yoy_conversion_index;
        if (config->type() == InflationCurveConfig::Type::ZC || derive_yoy_from_zc) {
            // ZC Curve
            std::vector<boost::shared_ptr<ZeroInflationTraits::helper>> instruments;
            boost::shared_ptr<ZeroInflationIndex> index = conv->index();
            for (Size i = 0; i < strQuotes.size(); ++i) {
                // QL conventions do not incorporate settlement delay => patch here once QL is patched
                Date maturity = asof + terms[i];
                instruments.push_back(boost::make_shared<ZeroCouponInflationSwapHelper>(
                    quotes[i], conv->observationLag(), maturity, conv->fixCalendar(), conv->fixConvention(),
                    conv->dayCounter(), index));
            }
            curve_ = boost::shared_ptr<PiecewiseZeroInflationCurve<Linear>>(new PiecewiseZeroInflationCurve<Linear>(
                asof, config->calendar(), config->dayCounter(), config->lag(), config->frequency(), interpolatedIndex_,
                baseRate, nominalTs, instruments, config->tolerance()));
            if (derive_yoy_from_zc) {
                // set up yoy wrapper with empty ts, so that zero index is used to forecast fixings
                // for this link the appropriate curve to the zero index
                zc_to_yoy_conversion_index = boost::make_shared<QuantExt::YoYInflationIndexWrapper>(
                    index->clone(Handle<ZeroInflationTermStructure>(
                        boost::dynamic_pointer_cast<ZeroInflationTermStructure>(curve_))),
                    interpolatedIndex_);
            }
        }
        if (config->type() == InflationCurveConfig::Type::YY) {
            // YOY Curve
            std::vector<boost::shared_ptr<YoYInflationTraits::helper>> instruments;
            boost::shared_ptr<ZeroInflationIndex> zcindex = conv->index();
            boost::shared_ptr<YoYInflationIndex> index =
                boost::make_shared<QuantExt::YoYInflationIndexWrapper>(zcindex, interpolatedIndex_);
            boost::shared_ptr<InflationCouponPricer> yoyCpnPricer =
                boost::make_shared<QuantExt::YoYInflationCouponPricer2>(nominalTs);
            for (Size i = 0; i < strQuotes.size(); ++i) {
                Date maturity = asof + terms[i];
                Real effectiveQuote = quotes[i]->value();
                if (derive_yoy_from_zc) {
                    // contruct a yoy swap just as it is done in the yoy inflation helper
                    Schedule schedule = MakeSchedule()
                                            .from(Settings::instance().evaluationDate())
                                            .to(maturity)
                                            .withTenor(1 * Years)
                                            .withConvention(Unadjusted)
                                            .withCalendar(conv->fixCalendar())
                                            .backwards();
                    YearOnYearInflationSwap tmp(YearOnYearInflationSwap::Payer, 1000000.0, schedule, 0.02,
                                                conv->dayCounter(), schedule, zc_to_yoy_conversion_index,
                                                conv->observationLag(), 0.0, conv->dayCounter(), conv->fixCalendar(),
                                                conv->fixConvention());
                    for (auto& c : tmp.yoyLeg()) {
                        auto cpn = boost::dynamic_pointer_cast<YoYInflationCoupon>(c);
                        QL_REQUIRE(cpn, "yoy inflation coupon expected, could not cast");
                        cpn->setPricer(yoyCpnPricer);
                    }
                    boost::shared_ptr<PricingEngine> engine =
                        boost::make_shared<QuantLib::DiscountingSwapEngine>(nominalTs);
                    tmp.setPricingEngine(engine);
                    effectiveQuote = tmp.fairRate();
                    DLOG("Derive " << terms[i] << " yoy quote " << effectiveQuote << " from zc quote "
                                   << quotes[i]->value());
                }
                // QL conventions do not incorporate settlement delay => patch here once QL is patched
                instruments.push_back(boost::make_shared<YearOnYearInflationSwapHelper>(
                    Handle<Quote>(boost::make_shared<SimpleQuote>(effectiveQuote)), conv->observationLag(), maturity,
                    conv->fixCalendar(), conv->fixConvention(), conv->dayCounter(), index));
            }
            // base zero rate: if given, take it, otherwise set it to first quote
            Real baseRate = config->baseRate() != Null<Real>() ? config->baseRate() : quotes[0]->value();
            curve_ = boost::shared_ptr<PiecewiseYoYInflationCurve<Linear>>(new PiecewiseYoYInflationCurve<Linear>(
                asof, config->calendar(), config->dayCounter(), config->lag(), config->frequency(), interpolatedIndex_,
                baseRate, nominalTs, instruments, config->tolerance()));
        }
        if (seasonality != nullptr) {
            curve_->setSeasonality(seasonality);
        }
        curve_->enableExtrapolation(config->extrapolate());

    } catch (std::exception& e) {
        QL_FAIL("inflation curve building failed: " << e.what());
    } catch (...) {
        QL_FAIL("inflation curve building failed: unknown error");
    }
}
} // namespace data
} // namespace ore<|MERGE_RESOLUTION|>--- conflicted
+++ resolved
@@ -122,16 +122,10 @@
                                    << config->seasonalityFrequency() << " with " << strFactorIDs.size() << " factors.");
                     boost::shared_ptr<SeasonalityQuote> sq = boost::dynamic_pointer_cast<SeasonalityQuote>(marketQuote);
                     QL_REQUIRE(sq->type() == "MULT", "Market quote (" << sq->name() << ") not of multiplicative type.");
-<<<<<<< HEAD
-                    QuantLib::Size findex = (config->seasonalityBaseDate().month() < sq->applyMonth())
-                                                ? 12 + config->seasonalityBaseDate().month() - sq->applyMonth()
-                                                : config->seasonalityBaseDate().month() - sq->applyMonth();
-=======
                     Size seasBaseDateMonth = ((Size)config->seasonalityBaseDate().month());
                     QuantLib::Size findex = (seasBaseDateMonth < sq->applyMonth())
                                                 ? 12 + seasBaseDateMonth - sq->applyMonth()
                                                 : seasBaseDateMonth - sq->applyMonth();
->>>>>>> 2d503c0c
                     factors[findex] = sq->quote()->value();
                 } else {
                     QL_FAIL("Could not find quote for ID " << strFactorIDs[i] << " with as of date "
