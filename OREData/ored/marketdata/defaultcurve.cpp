--- conflicted
+++ resolved
@@ -119,7 +119,7 @@
                     auto res = quotes.insert(pair<Period, Real>(q->term(), q->quote()->value()));
 
                     QL_REQUIRE(res.second, "duplicate term in quotes found ("
-                        << q->term() << ") while loading default curve " << config->curveID());
+                                               << q->term() << ") while loading default curve " << config->curveID());
                 }
             }
 
@@ -135,31 +135,9 @@
                     auto res = quotes.insert(pair<Period, Real>(q->term(), q->quote()->value()));
 
                     QL_REQUIRE(res.second, "duplicate term in quotes found ("
-                        << q->term() << ") while loading default curve " << config->curveID());
+                                               << q->term() << ") while loading default curve " << config->curveID());
                 }
             }
-<<<<<<< HEAD
-=======
-
-            if (config->type() == DefaultCurveConfig::Type::Yield && md->asofDate() == asof &&
-                md->instrumentType() == MarketDatum::InstrumentType::ZERO) {
-                boost::shared_ptr<ZeroQuote> q = boost::dynamic_pointer_cast<ZeroQuote>(md);
-
-                vector<string>::const_iterator it =
-                    std::find(config->cdsQuotes().begin(), config->cdsQuotes().end(), q->name());
-
-                // is the quote one of the list in the config ?
-                if (it != config->cdsQuotes().end()) {
-                    QL_REQUIRE(q->tenorBased(), "require tenor based zero quote in default "
-                        "curves, date based not allowed");
-                    
-                    auto res = quotes.insert(pair<Period, Real>(q->tenor(), q->quote()->value()));
-
-                    QL_REQUIRE(res.second, "duplicate term in quotes found ("
-                        << q->tenor() << ") while loading default curve " << config->curveID());
-                }
-            }
->>>>>>> 55af59a0
         }
 
         LOG("DefaultCurve: read " << quotes.size() << " default quotes");
@@ -180,7 +158,7 @@
             boost::shared_ptr<DefaultProbabilityTermStructure> tmp =
                 boost::make_shared<PiecewiseDefaultCurve<SurvivalProbability, LogLinear>>(asof, helper,
                                                                                           config->dayCounter());
-            
+
             // like for yield curves we need to copy the piecewise curve because
             // on eval date changes the relative date helpers with trigger a
             // bootstrap.
@@ -204,15 +182,15 @@
             Calendar cal = cdsConv->calendar();
             std::vector<Date> dates;
             std::vector<Real> quoteValues;
-            
+
             // if first term is not zero, add asof point
             if (quotes.begin()->first != 0 * Days) {
-                LOG("DefaultCurve: add asof (" << asof << "), hazard rate " << 
-                    quotes.begin()->second << ", because not given");
+                LOG("DefaultCurve: add asof (" << asof << "), hazard rate " << quotes.begin()->second
+                                               << ", because not given");
                 dates.push_back(asof);
                 quoteValues.push_back(quotes.begin()->second);
             }
-            
+
             for (auto quote : quotes) {
                 dates.push_back(cal.advance(asof, quote.first, Following, false));
                 quoteValues.push_back(quote.second);
@@ -220,7 +198,7 @@
 
             LOG("DefaultCurve: set up interpolated hazard rate curve");
             curve_ = boost::make_shared<InterpolatedHazardRateCurve<BackwardFlat>>(
-                dates, quoteValues, config->dayCounter(),BackwardFlat());
+                dates, quoteValues, config->dayCounter(), BackwardFlat());
 
             if (config->extrapolation()) {
                 curve_->enableExtrapolation();
@@ -234,7 +212,6 @@
             return;
         }
 
-<<<<<<< HEAD
         if (config->type() == DefaultCurveConfig::Type::Benchmark) {
             std::vector<Period> pillars = config->pillars();
             Calendar cal = config->calendar();
@@ -256,50 +233,7 @@
             LOG("DefaultCurve: set up interpolated surv prob curve as yield over benchmark");
             curve_ = boost::make_shared<InterpolatedSurvivalProbabilityCurve<LogLinear>>(dates, impliedSurvProb,
                                                                                          config->dayCounter());
-=======
-        if (config->type() == DefaultCurveConfig::Type::Yield) {
-            DayCounter dc = zeroConv->dayCounter();
-            Calendar cal = zeroConv->tenorCalendar();
-            Compounding comp = zeroConv->compounding();
-            Frequency freq = zeroConv->compoundingFrequency();
-            Natural spotLag = zeroConv->spotLag();
-            Calendar spotCal = zeroConv->spotCalendar();
-            BusinessDayConvention bdc = zeroConv->rollConvention();
-            bool eom = zeroConv->eom();
-            
-            // setup
-            std::vector<Date> dates;
-            std::vector<Real> impliedHazardRates;
-            
-            // We do not want a divide by zero error below
-            LOG("DefaultCurve: added asof (" << asof << "), yield rate 0.0.");
-            dates.push_back(asof);
-            impliedHazardRates.push_back(0.0);
-
-            if (quotes.begin()->first == 0 * Days) {
-                LOG("DefaultCurve: removing quote (" << quotes.begin()->first << ", " << quotes.begin()->second << ".");
-                quotes.erase(quotes.begin());
-            }
-
-            // Build up remainder of quotes
-            Date spot = spotCal.advance(asof, spotLag * Days);
-            for (auto quote : quotes) {
-                Date maturity = cal.advance(spot, quote.first, bdc, eom);
-                dates.push_back(maturity);
-
-                // day counter in the quote is ignored, the one from the convention is used
-                InterestRate yield(quote.second, dc, comp, freq);
-                Real t_y = dc.yearFraction(asof, maturity);
-                Real t_c = config->dayCounter().yearFraction(asof, maturity);
-                // hazard rates are always continnuously compounded
-                Real impliedHr = -std::log(yield.discountFactor(t_y) / benchmarkCurve->discount(t_c)) / t_c;
-                impliedHazardRates.push_back(impliedHr);
-            }
-
-            LOG("DefaultCurve: set up interpolated hazard rate curve as yield over benchmark");
-            curve_ = boost::make_shared<InterpolatedHazardRateCurve<BackwardFlat>>(
-                dates, impliedHazardRates, config->dayCounter(), BackwardFlat());
->>>>>>> 55af59a0
+
             if (config->extrapolation()) {
                 curve_->enableExtrapolation();
                 DLOG("DefaultCurve: Enabled Extrapolation");
