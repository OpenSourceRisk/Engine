/*
 Copyright (C) 2016 Quaternion Risk Management Ltd
 All rights reserved.

 This file is part of ORE, a free-software/open-source library
 for transparent pricing and risk analysis - http://opensourcerisk.org

 ORE is free software: you can redistribute it and/or modify it
 under the terms of the Modified BSD License.  You should have received a
 copy of the license along with this program.
 The license is also available online at <http://opensourcerisk.org>

 This program is distributed on the basis that it will form a useful
 contribution to risk analytics and model standardisation, but WITHOUT
 ANY WARRANTY; without even the implied warranty of MERCHANTABILITY or
 FITNESS FOR A PARTICULAR PURPOSE. See the license for more details.
*/

/*! \file ored/marketdata/marketdatum.hpp
    \brief Market data representation
    \ingroup marketdata
*/

#pragma once

#include <boost/make_shared.hpp>
#include <ql/quotes/simplequote.hpp>
#include <ql/time/date.hpp>
#include <ql/time/daycounter.hpp>
#include <ql/types.hpp>
#include <string>

using std::string;
using QuantLib::Real;
using QuantLib::Date;
using QuantLib::Period;
using QuantLib::Quote;
using QuantLib::SimpleQuote;
using QuantLib::Handle;
using QuantLib::DayCounter;
using QuantLib::Natural;
using QuantLib::Month;
using QuantLib::Months;

namespace ore {
namespace data {

//! Base market data class
/*!
  This class holds a single market point, a SimpleQuote pointer and generic
  additional information.

  The market point is classified by an instrument type, a quote type and
  a name string. The name's structure depends on the market point's type
  with tokens separated by "/".

  Specific market data classes are derived from this base class and hold
  additional specific data that are represented by the market point's name.

  \ingroup marketdata
*/
class MarketDatum {
public:
    //! Supported market instrument types
    enum class InstrumentType {
        ZERO,
        DISCOUNT,
        MM,
        MM_FUTURE,
        FRA,
        IR_SWAP,
        BASIS_SWAP,
        CC_BASIS_SWAP,
        CDS,
        FX_SPOT,
        FX_FWD,
        HAZARD_RATE,
        RECOVERY_RATE,
        SWAPTION,
        CAPFLOOR,
        FX_OPTION,
        ZC_INFLATIONSWAP,
        ZC_INFLATIONCAPFLOOR,
        YY_INFLATIONSWAP,
        SEASONALITY,
        EQUITY_SPOT,
        EQUITY_FWD,
        EQUITY_DIVIDEND,
        EQUITY_OPTION,
        BOND
    };

    //! Supported market quote types
    enum class QuoteType {
        BASIS_SPREAD,
        CREDIT_SPREAD,
        YIELD_SPREAD,
        HAZARD_RATE,
        RATE,
        RATIO,
        PRICE,
        RATE_LNVOL,
        RATE_NVOL,
        RATE_SLNVOL,
        SHIFT
    };

    //! Constructor
    MarketDatum(Real value, Date asofDate, const string& name, QuoteType quoteType, InstrumentType instrumentType)
        : quote_(boost::make_shared<SimpleQuote>(value)), asofDate_(asofDate), name_(name),
          instrumentType_(instrumentType), quoteType_(quoteType) {}

    //! Default destructor
    virtual ~MarketDatum() {}

    //! \name Inspectors
    //@{
    const string& name() const { return name_; }
    const Handle<Quote>& quote() const { return quote_; }
    Date asofDate() const { return asofDate_; }
    InstrumentType instrumentType() const { return instrumentType_; }
    QuoteType quoteType() const { return quoteType_; }
    //@}
protected:
    Handle<Quote> quote_;
    Date asofDate_;
    string name_;
    InstrumentType instrumentType_;
    QuoteType quoteType_;
};

//! Money market data class
/*!
  This class holds single market points of type
  - MM

  Specific data comprise currency, fwdStart, term

  \ingroup marketdata
*/
class MoneyMarketQuote : public MarketDatum {
public:
    //! Constructor
    MoneyMarketQuote(Real value, Date asofDate, const string& name, QuoteType quoteType, string ccy, Period fwdStart,
                     Period term)
        : MarketDatum(value, asofDate, name, quoteType, InstrumentType::MM), ccy_(ccy), fwdStart_(fwdStart),
          term_(term) {}
    //! \name Inspectors
    //@{
    const string& ccy() const { return ccy_; }
    const Period& fwdStart() const { return fwdStart_; }
    const Period& term() const { return term_; }
    //@}
private:
    string ccy_;
    Period fwdStart_;
    Period term_;
};

//! FRA market data class
/*!
  This class holds single market points of type
  - FRA

  Specific data comprise currency, fwdStart, term

  \ingroup marketdata
*/
class FRAQuote : public MarketDatum {
public:
    //! Constructor
    FRAQuote(Real value, Date asofDate, const string& name, QuoteType quoteType, string ccy, Period fwdStart,
             Period term)
        : MarketDatum(value, asofDate, name, quoteType, InstrumentType::FRA), ccy_(ccy), fwdStart_(fwdStart),
          term_(term) {}

    //! \name Inspectors
    //@{
    const string& ccy() const { return ccy_; }
    const Period& fwdStart() const { return fwdStart_; }
    const Period& term() const { return term_; }
    //@}
private:
    string ccy_;
    Period fwdStart_;
    Period term_;
};

//! Swap market data class
/*!
  This class holds single market points of type
  - IR_SWAP

  Specific data comprise currency, fwdStart, tenor, term

  \ingroup marketdata
*/
class SwapQuote : public MarketDatum {
public:
    //! Constructor
    SwapQuote(Real value, Date asofDate, const string& name, QuoteType quoteType, string ccy, Period fwdStart,
              Period term, Period tenor)
        : MarketDatum(value, asofDate, name, quoteType, InstrumentType::IR_SWAP), ccy_(ccy), fwdStart_(fwdStart),
          term_(term), tenor_(tenor) {}

    //! \name Inspectors
    //@{
    const string& ccy() const { return ccy_; }
    const Period& fwdStart() const { return fwdStart_; }
    const Period& term() const { return term_; }
    const Period& tenor() const { return tenor_; }
    //@}
private:
    string ccy_;
    Period fwdStart_;
    Period term_;
    Period tenor_;
};

//! Zero market data class
/*!
  This class holds single market points of type
  - ZERO.
  Specific data comprise currency, date and day counter.

  Zero rates are hardly quoted in the market, but derived from quoted
  yields such as deposits, swaps, as well as futures prices.
  This data type is included here nevertheless
  to enable consistency checks between ORE and reference systems.

  \ingroup marketdata
*/
class ZeroQuote : public MarketDatum {
public:
    //! Constructor
    ZeroQuote(Real value, Date asofDate, const string& name, QuoteType quoteType, const string& ccy, Date date,
              DayCounter dayCounter, Period tenor = Period())
        : MarketDatum(value, asofDate, name, quoteType, InstrumentType::ZERO), ccy_(ccy), date_(date),
          dayCounter_(dayCounter), tenor_(tenor) {
        // Minimal adjustment in the absence of a calendar
        QL_REQUIRE(date_ != Date() || tenor != Period(), "ZeroQuote: either date or period is required");
        tenorBased_ = (date_ == Date());
    }
    //! Inspectors
    //@{
    const string& ccy() const { return ccy_; }
    Date date() const { return date_; }
    DayCounter dayCounter() const { return dayCounter_; }
    const Period& tenor() const { return tenor_; }
    bool tenorBased() const { return tenorBased_; }
    //@}
private:
    string ccy_;
    Date date_;
    DayCounter dayCounter_;
    Period tenor_;
    bool tenorBased_;
};

//! Discount market data class
/*!
  This class holds single market points of type
  - DISCOUNT.
  Specific data comprise currency, date.

  \ingroup marketdata
*/
class DiscountQuote : public MarketDatum {
public:
    //! Constructor
    DiscountQuote(Real value, Date asofDate, const string& name, QuoteType quoteType, string ccy, Date date)
        : MarketDatum(value, asofDate, name, quoteType, InstrumentType::DISCOUNT), ccy_(ccy), date_(date) {}

    //! \name Inspectors
    //@{
    const string& ccy() const { return ccy_; }
    Date date() const { return date_; }
    //@}
private:
    string ccy_;
    Date date_;
};

//! Money Market Future data class
/*! This class holds single market points of type - MM_FUTURE.
    Specific data comprise currency, expiry, contract and future tenor.

    \warning expiry parameter is expected in the format YYYY-MM e.g.
             2013-06 for Jun 2013, 1998-05 for May 1998, etc.

    \ingroup marketdata
*/
class MMFutureQuote : public MarketDatum {
public:
    //! Constructor
    MMFutureQuote(Real value, Date asofDate, const string& name, QuoteType quoteType, string ccy, string expiry,
                  string contract = "", Period tenor = 3 * Months)
        : MarketDatum(value, asofDate, name, quoteType, InstrumentType::MM_FUTURE), ccy_(ccy), expiry_(expiry),
          contract_(contract), tenor_(tenor) {}

    //! \name Inspectors
    //@{
    const string& ccy() const { return ccy_; }
    const string& expiry() const { return expiry_; }
    Natural expiryYear() const;
    Month expiryMonth() const;
    const string& contract() const { return contract_; }
    const Period& tenor() const { return tenor_; }
    //@}

private:
    string ccy_;
    string expiry_;
    string contract_;
    Period tenor_;
};

//! Basis Swap data class
/*!
  This class holds single market points of type
  - BASIS_SWAP SPREAD
  Specific data comprise
  - flat term
  - term

  The quote (in Basis Points) is then interpreted as follows:

  A fair Swap pays the reference index with "flat term" with spread zero
  and receives the reference index with "term" plus the quoted spread.

  \ingroup marketdata
*/
class BasisSwapQuote : public MarketDatum {
public:
    //! Constructor
    BasisSwapQuote(Real value, Date asofDate, const string& name, QuoteType quoteType, Period flatTerm, Period term,
                   string ccy = "USD", Period maturity = 3 * Months)
        : MarketDatum(value, asofDate, name, quoteType, InstrumentType::BASIS_SWAP), flatTerm_(flatTerm), term_(term),
          ccy_(ccy), maturity_(maturity) {}

    //! \name Inspectors
    //@{
    const Period& flatTerm() const { return flatTerm_; }
    const Period& term() const { return term_; }
    const string& ccy() const { return ccy_; }
    const Period& maturity() const { return maturity_; }
    //@}
private:
    Period flatTerm_;
    Period term_;
    string ccy_;
    Period maturity_;
};

//! Cross Currency Basis Swap data class
/*!
  This class holds single market points of type
  - CC_BASIS_SWAP BASIS_SPREAD
  Specific data comprise
  - flat currency
  - currency

  The quote in Basis Points is then interpreted as follows:

  A fair Swap pays the reference index of "flat currency" in "flat currency"
  with spread zero and receives the reference index of "currency" in
  "currency" plus the quoted spread.

  \ingroup marketdata‚
*/
class CrossCcyBasisSwapQuote : public MarketDatum {
public:
    //! Constructor
    CrossCcyBasisSwapQuote(Real value, Date asofDate, const string& name, QuoteType quoteType, string flatCcy,
                           Period flatTerm, string ccy, Period term, Period maturity = 3 * Months)
        : MarketDatum(value, asofDate, name, quoteType, InstrumentType::CC_BASIS_SWAP), flatCcy_(flatCcy),
          flatTerm_(flatTerm), ccy_(ccy), term_(term), maturity_(maturity) {}

    //! \name Inspectors
    //@{
    const string& flatCcy() const { return flatCcy_; }
    const Period& flatTerm() const { return flatTerm_; }
    const string& ccy() const { return ccy_; }
    const Period& term() const { return term_; }
    const Period& maturity() const { return maturity_; }
    //@}

private:
    string flatCcy_;
    Period flatTerm_;
    string ccy_;
    Period term_;
    Period maturity_;
};

//! CDS Spread data class
/*!
  This class holds single market points of type
  - CREDIT_SPREAD

  \ingroup marketdata
*/
class CdsSpreadQuote : public MarketDatum {
public:
    //! COnstructor
    CdsSpreadQuote(Real value, Date asofDate, const string& name, const string& underlyingName, const string& seniority,
                   const string& ccy, Period term)
        : MarketDatum(value, asofDate, name, QuoteType::CREDIT_SPREAD, InstrumentType::CDS),
          underlyingName_(underlyingName), seniority_(seniority), ccy_(ccy), term_(term) {}

    //! \name Inspectors
    //@{
    const Period& term() const { return term_; }
    const string& seniority() const { return seniority_; }
    const string& ccy() const { return ccy_; }
    const string& underlyingName() const { return underlyingName_; }
    //@}
private:
    string underlyingName_;
    string seniority_;
    string ccy_;
    Period term_;
};

//! Hazard rate data class
/*!
  This class holds single market points of type
  - HAZARD_RATE

  \ingroup marketdata
*/
class HazardRateQuote : public MarketDatum {
public:
    //! Constructor
    HazardRateQuote(Real value, Date asofDate, const string& name, const string& underlyingName,
                    const string& seniority, const string& ccy, Period term)
        : MarketDatum(value, asofDate, name, QuoteType::RATE, InstrumentType::HAZARD_RATE),
          underlyingName_(underlyingName), seniority_(seniority), ccy_(ccy), term_(term) {}

    //! \name Inspectors
    //@{
    const Period& term() const { return term_; }
    const string& seniority() const { return seniority_; }
    const string& ccy() const { return ccy_; }
    const string& underlyingName() const { return underlyingName_; }
    //@}
private:
    string underlyingName_;
    string seniority_;
    string ccy_;
    Period term_;
};

//! Recovery rate data class
/*!
  This class holds single market points of type
  - RECOVERY_RATE
  \ingroup marketdata
*/
class RecoveryRateQuote : public MarketDatum {
public:
    //! Constructor
    RecoveryRateQuote(Real value, Date asofDate, const string& name, const string& underlyingName,
                      const string& seniority, const string& ccy)
        : MarketDatum(value, asofDate, name, QuoteType::RATE, InstrumentType::RECOVERY_RATE),
          underlyingName_(underlyingName), seniority_(seniority), ccy_(ccy) {}

    //! \name Inspectors
    //@{
    const string& seniority() const { return seniority_; }
    const string& ccy() const { return ccy_; }
    const string& underlyingName() const { return underlyingName_; }
    //@}
private:
    string underlyingName_;
    string seniority_;
    string ccy_;
};

//! Swaption data class
/*!
  This class holds single market points of type
  - SWAPTION
  Specific data comprise
  - currency
  - expiry
  - term
  - at-the-money flag (is an at-the-money swaption quote?)
  - strike

  \ingroup marketdata
*/
class SwaptionQuote : public MarketDatum {
public:
    //! Constructor
    SwaptionQuote(Real value, Date asofDate, const string& name, QuoteType quoteType, string ccy, Period expiry,
                  Period term, string dimension, Real strike = 0.0)
        : MarketDatum(value, asofDate, name, quoteType, InstrumentType::SWAPTION), ccy_(ccy), expiry_(expiry),
          term_(term), dimension_(dimension), strike_(strike) {}

    //! \name Inspectors
    //@{
    const string& ccy() const { return ccy_; }
    const Period& expiry() const { return expiry_; }
    const Period& term() const { return term_; }
    const string& dimension() const { return dimension_; }
    Real strike() { return strike_; }
    //@}
private:
    string ccy_;
    Period expiry_;
    Period term_;
    string dimension_;
    Real strike_;
};

//! Shift data class (for SLN swaption volatilities)
/*!
  This class holds single market points of type
  - SHIFT
  Specific data comprise
  - currency
  - term

  \ingroup marketdata
*/
class SwaptionShiftQuote : public MarketDatum {
public:
    //! Constructor
    SwaptionShiftQuote(Real value, Date asofDate, const string& name, QuoteType quoteType, string ccy, Period term)
        : MarketDatum(value, asofDate, name, quoteType, InstrumentType::SWAPTION), ccy_(ccy), term_(term) {
        QL_REQUIRE(quoteType == MarketDatum::QuoteType::SHIFT, "quote type must be SHIFT for shift data");
    }

    //! \name Inspectors
    //@{
    const string& ccy() const { return ccy_; }
    const Period& expiry() const { return expiry_; }
    const Period& term() const { return term_; }
    //@}
private:
    string ccy_;
    Period expiry_;
    Period term_;
};

//! Cap/Floor data class
/*!
  This class holds single market points of type
  - CAPFLOOR
  Specific data comprise
  - currency
  - term
  - underlying index tenor
  - at-the-money flag (is an at-the-money cap/floor quote?)
  - relative quotation flag (quote to be added to the at-the-money quote?)
  - strike

  \ingroup marketdata
*/
class CapFloorQuote : public MarketDatum {
public:
    //! Constructor
    CapFloorQuote(Real value, Date asofDate, const string& name, QuoteType quoteType, string ccy, Period term,
                  Period underlying, bool atm, bool relative, Real strike = 0.0)
        : MarketDatum(value, asofDate, name, quoteType, InstrumentType::CAPFLOOR), ccy_(ccy), term_(term),
          underlying_(underlying), atm_(atm), relative_(relative), strike_(strike) {}

    //! \name Inspectors
    //@{
    const string& ccy() const { return ccy_; }
    const Period& term() const { return term_; }
    const Period& underlying() const { return underlying_; }
    bool atm() const { return atm_; }
    bool relative() const { return relative_; }
    Real strike() { return strike_; }
    //@}
private:
    string ccy_;
    Period term_;
    Period underlying_;
    bool atm_;
    bool relative_;
    Real strike_;
};

//! Shift data class (for SLN cap/floor volatilities)
/*! This class holds, for a given currency and index tenor, single market points of type
    - SHIFT
    \ingroup marketdata
*/
class CapFloorShiftQuote : public MarketDatum {
public:
    CapFloorShiftQuote(Real value, const Date& asofDate, const string& name, QuoteType quoteType, const string& ccy,
                       const Period& indexTenor)
        : MarketDatum(value, asofDate, name, quoteType, InstrumentType::CAPFLOOR), ccy_(ccy), indexTenor_(indexTenor) {
        QL_REQUIRE(quoteType == MarketDatum::QuoteType::SHIFT, "Quote type must be SHIFT for shift data");
    }

    const string& ccy() const { return ccy_; }
    const Period& indexTenor() const { return indexTenor_; }

private:
    string ccy_;
    Period indexTenor_;
};

//! Foreign exchange rate data class
/*!
  This class holds single market points of type
  - FX_SPOT
  Specific data comprise
  - unit currency
  - currency

  The quote is then interpreted as follows:

  1 unit of "unit currency" = quote * 1 unit of "currency"

  \ingroup marketdata
*/
class FXSpotQuote : public MarketDatum {
public:
    //! Constructor
    FXSpotQuote(Real value, Date asofDate, const string& name, QuoteType quoteType, string unitCcy, string ccy)
        : MarketDatum(value, asofDate, name, quoteType, InstrumentType::FX_SPOT), unitCcy_(unitCcy), ccy_(ccy) {}

    //! \name Inspectors
    //@{
    const string& unitCcy() const { return unitCcy_; }
    const string& ccy() const { return ccy_; }
    //@}
private:
    string unitCcy_;
    string ccy_;
};

//! Foreign exchange rate data class
/*!
  This class holds single market points of type
  - FX_FWD
  Specific data comprise
  - unit currency
  - currency
  - term
  - conversion factor

  The quote is expected in "forward points" = (FXFwd - FXSpot) / conversionFactor

  \ingroup marketdata
*/
class FXForwardQuote : public MarketDatum {
public:
    //! Constructor
    FXForwardQuote(Real value, Date asofDate, const string& name, QuoteType quoteType, string unitCcy, string ccy,
                   const Period& term, Real conversionFactor = 1.0)
        : MarketDatum(value, asofDate, name, quoteType, InstrumentType::FX_FWD), unitCcy_(unitCcy), ccy_(ccy),
          term_(term), conversionFactor_(conversionFactor) {}

    //! \name Inspectors
    //@{
    const string& unitCcy() const { return unitCcy_; }
    const string& ccy() const { return ccy_; }
    const Period& term() const { return term_; }
    Real conversionFactor() const { return conversionFactor_; }
    //@}
private:
    string unitCcy_;
    string ccy_;
    Period term_;
    Real conversionFactor_;
};

//! FX Option data class
/*!
  This class holds single market points of type
  - FX_OPTION
  Specific data comprise
  - unit currency
  - currency
  - expiry
  - "strike" (25 delta butterfly "25BF", 25 delta risk reversal "25RR", atm straddle ATM)
  we do not yet support ATMF or individual delta put/call quotes.

  \ingroup marketdata
*/
class FXOptionQuote : public MarketDatum {
public:
    //! Constructor
    FXOptionQuote(Real value, Date asofDate, const string& name, QuoteType quoteType, string unitCcy, string ccy,
                  Period expiry, string strike)
        : MarketDatum(value, asofDate, name, quoteType, InstrumentType::FX_OPTION), unitCcy_(unitCcy), ccy_(ccy),
          expiry_(expiry), strike_(strike) {
        QL_REQUIRE(strike == "ATM" || strike == "25BF" || strike == "25RR",
                   "Invalid FXOptionQuote strike (" << strike << ")");
    }

    //! \name Inspectors
    //@{
    const string& unitCcy() const { return unitCcy_; }
    const string& ccy() const { return ccy_; }
    const Period& expiry() const { return expiry_; }
    const string& strike() const { return strike_; }
    //@}
private:
    string unitCcy_;
    string ccy_;
    Period expiry_;
    string strike_; // TODO: either: ATM, 25RR, 25BF. Should be an enum?
};
<<<<<<< HEAD
=======

//! ZC Inflation swap data class
/*!
 This class holds single market points of type
 - ZC_INFLATIONSWAP
 Specific data comprise index, term.

 \ingroup marketdata
 */
class ZcInflationSwapQuote : public MarketDatum {
public:
    ZcInflationSwapQuote(Real value, Date asofDate, const string& name, const string& index, Period term)
        : MarketDatum(value, asofDate, name, QuoteType::RATE, InstrumentType::ZC_INFLATIONSWAP), index_(index),
          term_(term) {}
    string index() { return index_; }
    Period term() { return term_; }

private:
    string index_;
    Period term_;
};

//! ZC Cap Floor data class
/*!
 This class holds single market points of type
 - ZC_INFLATION_CAPFLOOR
 Specific data comprise type (can be price or nvol or slnvol),
 index, term, cap/floor, strike

 \ingroup marketdata
 */
class ZcInflationCapFloorQuote : public MarketDatum {
public:
    ZcInflationCapFloorQuote(Real value, Date asofDate, const string& name, QuoteType quoteType, const string& index,
                             Period term, bool isCap, const string& strike)
        : MarketDatum(value, asofDate, name, quoteType, InstrumentType::ZC_INFLATIONCAPFLOOR), index_(index),
          term_(term), isCap_(isCap), strike_(strike) {}
    string index() { return index_; }
    Period term() { return term_; }
    bool isCap() { return isCap_; }
    string strike() { return strike_; }

private:
    string index_;
    Period term_;
    bool isCap_;
    string strike_;
};

//! YoY Inflation swap data class
/*!
 This class holds single market points of type
 - YOY_INFLATIONSWAP
 Specific data comprise index, term.

 \ingroup marketdata
 */
class YoYInflationSwapQuote : public MarketDatum {
public:
    YoYInflationSwapQuote(Real value, Date asofDate, const string& name, const string& index, Period term)
        : MarketDatum(value, asofDate, name, QuoteType::RATE, InstrumentType::YY_INFLATIONSWAP), index_(index),
          term_(term) {}
    string index() { return index_; }
    Period term() { return term_; }

private:
    string index_;
    Period term_;
};

//! Inflation seasonality data class
/*!
 This class holds single market points of type
 - SEASONALITY
 Specific data comprise inflation index, factor type (ADD, MULT) and month (JAN to DEC).

 \ingroup marketdata
 */
class SeasonalityQuote : public MarketDatum {
public:
    SeasonalityQuote(Real value, Date asofDate, const string& name, const string& index, const string& type,
                     const string& month)
        : MarketDatum(value, asofDate, name, QuoteType::RATE, InstrumentType::SEASONALITY), index_(index), type_(type),
          month_(month) {}
    string index() { return index_; }
    string type() { return type_; }
    string month() { return month_; }
    QuantLib::Size applyMonth() const;

private:
    string index_;
    string type_;
    string month_;
};

//! Equity/Index spot price data class
/*!
This class holds single market points of type
- EQUITY_SPOT
Specific data comprise
- Equity/Index name
- currency

\ingroup marketdata
*/
class EquitySpotQuote : public MarketDatum {
public:
    //! Constructor
    EquitySpotQuote(Real value, Date asofDate, const string& name, QuoteType quoteType, string equityName, string ccy)
        : MarketDatum(value, asofDate, name, quoteType, InstrumentType::EQUITY_SPOT), eqName_(equityName), ccy_(ccy) {}

    //! \name Inspectors
    //@{
    const string& eqName() const { return eqName_; }
    const string& ccy() const { return ccy_; }
    //@}
private:
    string eqName_;
    string ccy_;
};

//! Equity forward data class
/*!
This class holds single market points of type
- EQUITY_FWD
Specific data comprise
- Equity/Index name
- currency
- expiry date

The quote is expected as a forward price

\ingroup marketdata
*/
class EquityForwardQuote : public MarketDatum {
public:
    //! Constructor
    EquityForwardQuote(Real value, Date asofDate, const string& name, QuoteType quoteType, string equityName,
                       string ccy, const Date& expiryDate)
        : MarketDatum(value, asofDate, name, quoteType, InstrumentType::EQUITY_FWD), eqName_(equityName), ccy_(ccy),
          expiry_(expiryDate) {}

    //! \name Inspectors
    //@{
    const string& eqName() const { return eqName_; }
    const string& ccy() const { return ccy_; }
    const Date& expiryDate() const { return expiry_; }
    //@}
private:
    string eqName_;
    string ccy_;
    Date expiry_;
};

//! Equity/Index Dividend yield data class
/*!
This class holds single market points of type
- EQUITY_DIVIDEND
Specific data comprise
- Equity/Index name
- currency
- yield tenor date

The quote is expected as a forward price

\ingroup marketdata
*/
class EquityDividendYieldQuote : public MarketDatum {
public:
    //! Constructor
    EquityDividendYieldQuote(Real value, Date asofDate, const string& name, QuoteType quoteType, string equityName,
                             string ccy, const Date& tenorDate)
        : MarketDatum(value, asofDate, name, quoteType, InstrumentType::EQUITY_DIVIDEND), eqName_(equityName),
          ccy_(ccy), tenor_(tenorDate) {}

    //! \name Inspectors
    //@{
    const string& eqName() const { return eqName_; }
    const string& ccy() const { return ccy_; }
    const Date& tenorDate() const { return tenor_; }
    //@}
private:
    string eqName_;
    string ccy_;
    Date tenor_;
};

//! Equity/Index Option data class
/*!
This class holds single market points of type
- EQUITY_OPTION
Specific data comprise
- Equity/Index name
- currency
- expiry
- "strike" {ATMF} (in future we should support explicit strikes here)

\ingroup marketdata
*/
class EquityOptionQuote : public MarketDatum {
public:
    //! Constructor
    EquityOptionQuote(Real value, Date asofDate, const string& name, QuoteType quoteType, string equityName, string ccy,
                      string expiry, string strike);

    //! \name Inspectors
    //@{
    const string& eqName() const { return eqName_; }
    const string& ccy() const { return ccy_; }
    const string& expiry() const { return expiry_; }
    const string& strike() const { return strike_; }
    //@}
private:
    string eqName_;
    string ccy_;
    string expiry_;
    string strike_; // ATMF only supported
};

//! Bond spread data class
/*!
This class holds single market points of type
- BOND SPREAD
\ingroup marketdata
*/
class SecuritySpreadQuote : public MarketDatum {
public:
    //! Constructor
    SecuritySpreadQuote(Real value, Date asofDate, const string& name, const string& securityID)
        : MarketDatum(value, asofDate, name, QuoteType::YIELD_SPREAD, InstrumentType::BOND), securityID_(securityID) {}

    //! \name Inspectors
    //@{
    const string& securityID() const { return securityID_; }
    //@}
private:
    string securityID_;
};
>>>>>>> 2d503c0c
} // namespace data
} // namespace ore<|MERGE_RESOLUTION|>--- conflicted
+++ resolved
@@ -708,8 +708,6 @@
     Period expiry_;
     string strike_; // TODO: either: ATM, 25RR, 25BF. Should be an enum?
 };
-<<<<<<< HEAD
-=======
 
 //! ZC Inflation swap data class
 /*!
@@ -948,6 +946,5 @@
 private:
     string securityID_;
 };
->>>>>>> 2d503c0c
 } // namespace data
 } // namespace ore