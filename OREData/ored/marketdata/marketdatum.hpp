--- conflicted
+++ resolved
@@ -187,16 +187,13 @@
     MoneyMarketQuote(Real value, Date asofDate, const string& name, QuoteType quoteType, string ccy, Period fwdStart,
                      Period term, const std::string& indexName = "")
         : MarketDatum(value, asofDate, name, quoteType, InstrumentType::MM), ccy_(ccy), fwdStart_(fwdStart),
-<<<<<<< HEAD
-          term_(term) {}
+          term_(term), indexName_(indexName) {}
     
     //! Make a copy of the datum
     boost::shared_ptr<MarketDatum> clone() {
-        return boost::make_shared<MoneyMarketQuote>(quote_->value(), asofDate_, name_, quoteType_, ccy_, fwdStart_, term_);
-    }
-=======
-          term_(term), indexName_(indexName) {}
->>>>>>> 0187bef3
+        return boost::make_shared<MoneyMarketQuote>(quote_->value(), asofDate_, name_, quoteType_, ccy_, fwdStart_, term_, indexName_);
+    }
+
     //! \name Inspectors
     //@{
     const string& ccy() const { return ccy_; }
