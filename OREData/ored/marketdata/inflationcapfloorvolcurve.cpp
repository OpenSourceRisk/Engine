/*
 Copyright (C) 2018 Quaternion Risk Management Ltd
 All rights reserved.

 This file is part of ORE, a free-software/open-source library
 for transparent pricing and risk analysis - http://opensourcerisk.org

 ORE is free software: you can redistribute it and/or modify it
 under the terms of the Modified BSD License.  You should have received a
 copy of the license along with this program.
 The license is also available online at <http://opensourcerisk.org>

 This program is distributed on the basis that it will form a useful
 contribution to risk analytics and model standardisation, but WITHOUT
 ANY WARRANTY; without even the implied warranty of MERCHANTABILITY or
 FITNESS FOR A PARTICULAR PURPOSE. See the license for more details.
*/

#include <ored/marketdata/inflationcapfloorvolcurve.hpp>
#include <ored/utilities/indexparser.hpp>
#include <ored/utilities/log.hpp>
#include <ql/math/comparison.hpp>
#include <ql/math/matrix.hpp>
#include <ql/termstructures/volatility/capfloor/capfloortermvolcurve.hpp>
#include <qle/indexes/inflationindexwrapper.hpp>
#include <qle/termstructures/interpolatedcpivolatilitysurface.hpp>
#include <qle/termstructures/yoyinflationoptionletvolstripper.hpp>

using namespace QuantLib;
using namespace QuantExt;
using namespace std;

namespace ore {
namespace data {

InflationCapFloorVolCurve::InflationCapFloorVolCurve(Date asof, InflationCapFloorVolatilityCurveSpec spec,
                                                     const Loader& loader, const CurveConfigurations& curveConfigs,
                                                     map<string, boost::shared_ptr<YieldCurve>>& yieldCurves,
                                                     map<string, boost::shared_ptr<InflationCurve>>& inflationCurves) {
    try {
        const boost::shared_ptr<InflationCapFloorVolatilityCurveConfig>& config =
            curveConfigs.inflationCapFloorVolCurveConfig(spec.curveConfigID());

        Handle<YieldTermStructure> yts;
        auto it = yieldCurves.find(config->yieldTermStructure());
        if (it != yieldCurves.end()) {
            yts = it->second->handle();
        } else {
            QL_FAIL("The nominal term structure, " << config->yieldTermStructure()
                                                   << ", required in the building "
                                                      "of the curve, "
                                                   << spec.name() << ", was not found.");
        }

        // Volatility type
        MarketDatum::QuoteType volatilityType;
        VolatilityType quoteVolatilityType;

        switch (config->volatilityType()) {
        case InflationCapFloorVolatilityCurveConfig::VolatilityType::Lognormal:
            volatilityType = MarketDatum::QuoteType::RATE_LNVOL;
            quoteVolatilityType = ShiftedLognormal;
            break;
        case InflationCapFloorVolatilityCurveConfig::VolatilityType::Normal:
            volatilityType = MarketDatum::QuoteType::RATE_NVOL;
            quoteVolatilityType = Normal;
            break;
        case InflationCapFloorVolatilityCurveConfig::VolatilityType::ShiftedLognormal:
            volatilityType = MarketDatum::QuoteType::RATE_SLNVOL;
            quoteVolatilityType = ShiftedLognormal;
            break;
        default:
            QL_FAIL("unexpected volatility type");
        }

        // Read in quotes matrix
        DLOG("Read quotes matrix");
        vector<Period> tenors = parseVectorOfValues<Period>(config->tenors(), &parsePeriod);
        vector<double> strikes = parseVectorOfValues<Real>(config->strikes(), &parseReal);
        QL_REQUIRE(!strikes.empty(), "Strikes should not be empty - expect a cap matrix");
        Matrix vols(tenors.size(), strikes.size());
        vector<vector<bool>> found(tenors.size(), vector<bool>(strikes.size()));
        Size remainingQuotes = tenors.size() * strikes.size();
        Size quotesRead = 0;

        // We take the first capfloor shift quote that we find in the file matching the
        // currency and index tenor
        for (auto& md : loader.loadQuotes(asof)) {
            if (md->asofDate() == asof && (md->instrumentType() == MarketDatum::InstrumentType::ZC_INFLATIONCAPFLOOR ||
                                           md->instrumentType() == MarketDatum::InstrumentType::YY_INFLATIONCAPFLOOR)) {

                DLOG("Remaining quotes " << remainingQuotes);
                boost::shared_ptr<InflationCapFloorQuote> q = boost::dynamic_pointer_cast<InflationCapFloorQuote>(md);

                if (config->type() == InflationCapFloorVolatilityCurveConfig::Type::ZC) {
                    q = boost::dynamic_pointer_cast<ZcInflationCapFloorQuote>(md);
                } else {
                    q = boost::dynamic_pointer_cast<YyInflationCapFloorQuote>(md);
                }

                if (q != NULL && q->index() == spec.index() && q->quoteType() == volatilityType) {

                    quotesRead++;

                    Real strike = parseReal(q->strike());
                    Size i = std::find(tenors.begin(), tenors.end(), q->term()) - tenors.begin();
                    Size j = std::find_if(strikes.begin(), strikes.end(),
                                          [&strike](const double& s) { return close_enough(s, strike); }) -
                             strikes.begin();

                    if (i < tenors.size() && j < strikes.size()) {
                        vols[i][j] = q->quote()->value();

                        if (!found[i][j]) {
                            found[i][j] = true;
                            --remainingQuotes;
                        }
                    }
                }
            }
        }

        LOG("InflationCapFloorVolCurve: read " << quotesRead << " vols");

        // Check that we have all the data we need
        if (remainingQuotes != 0) {
            ostringstream m;
            m << "Not all quotes found for spec " << spec << endl;
            if (remainingQuotes != 0) {
                m << "Found vol data (*) and missing data (.):" << std::endl;
                for (Size i = 0; i < tenors.size(); ++i) {
                    for (Size j = 0; j < strikes.size(); ++j) {
                        m << (found[i][j] ? "*" : ".");
                    }
                    if (i < tenors.size() - 1)
                        m << endl;
                }
            }
            DLOGGERSTREAM << m.str() << endl;
            QL_FAIL("could not build cap/floor vol curve");
        }

<<<<<<< HEAD
=======
        // Non-ATM cap/floor volatility surface
        boost::shared_ptr<QuantLib::CapFloorTermVolSurface> capVol = boost::make_shared<QuantLib::CapFloorTermVolSurface>(
            0, config->calendar(), config->businessDayConvention(), tenors, strikes, vols, config->dayCounter());

        // Only handle YoY Inflation at the moment
>>>>>>> fe73766d
        if (config->type() == InflationCapFloorVolatilityCurveConfig::Type::YY) {

            // Non-ATM cap/floor volatility surface
            boost::shared_ptr<CapFloorTermVolSurface> capVol = boost::make_shared<CapFloorTermVolSurface>(
                0, config->calendar(), config->businessDayConvention(), tenors, strikes, vols, config->dayCounter());

            boost::shared_ptr<YoYInflationIndex> index;
            auto it2 = inflationCurves.find(config->indexCurve());
            if (it2 != inflationCurves.end()) {
                boost::shared_ptr<InflationTermStructure> ts = it2->second->inflationTermStructure();
                // Check if the Index curve is a YoY curve - if not it must be a zero curve
                boost::shared_ptr<YoYInflationTermStructure> yyTs =
                    boost::dynamic_pointer_cast<YoYInflationTermStructure>(ts);
                QL_REQUIRE(yyTs, "YoY Inflation curve required for vol surface " << index->name());
                index = boost::make_shared<QuantExt::YoYInflationIndexWrapper>(
                    parseZeroInflationIndex(config->index(), true), true, Handle<YoYInflationTermStructure>(yyTs));
            }

            boost::shared_ptr<YoYInflationOptionletVolStripper> volStripper =
                boost::make_shared<YoYInflationOptionletVolStripper>(capVol, index, yts, quoteVolatilityType);
            yoyVolSurface_ = volStripper->yoyInflationCapFloorVolSurface();

        } else if (config->type() == InflationCapFloorVolatilityCurveConfig::Type::ZC) {

            DLOG("Building InflationCapFloorVolatilityCurveConfig::Type::ZC");
            std::vector<std::vector<Handle<Quote>>> quotes(tenors.size(),
                                                           std::vector<Handle<Quote>>(strikes.size(), Handle<Quote>()));
            for (Size i = 0; i < tenors.size(); ++i) {
                for (Size j = 0; j < strikes.size(); ++j) {
                    boost::shared_ptr<SimpleQuote> q(new SimpleQuote(vols[i][j]));
                    quotes[i][j] = Handle<Quote>(q);
                }
            }

            DLOG("Building zero inflation index");
            boost::shared_ptr<ZeroInflationIndex> index;
            auto it2 = inflationCurves.find(config->indexCurve());
            if (it2 != inflationCurves.end()) {
                boost::shared_ptr<ZeroInflationTermStructure> ts =
                    boost::dynamic_pointer_cast<ZeroInflationTermStructure>(it2->second->inflationTermStructure());
                QL_REQUIRE(ts, "inflation term structure " << config->indexCurve()
                                                           << " was expected to be zero, but is not");
                index = parseZeroInflationIndex(config->index(), it2->second->interpolatedIndex(),
                                                Handle<ZeroInflationTermStructure>(ts));
            } else {
                QL_FAIL("The zero inflation curve, " << config->indexCurve()
                                                     << ", required in building the inflation cap floor vol surface "
                                                     << spec.name() << ", was not found");
            }

            DLOG("Building surface");
            cpiVolSurface_ = boost::make_shared<InterpolatedCPIVolatilitySurface<Bilinear>>(
                tenors, strikes, quotes, index, config->settleDays(), config->calendar(),
                config->businessDayConvention(), config->dayCounter(), config->observationLag());
            if (config->extrapolate())
                cpiVolSurface_->enableExtrapolation();
            DLOG("Building surface done");
        } else {
            QL_FAIL("InflationCapFloorVolatilityCurveConfig::Type not covered");
        }

    } catch (std::exception& e) {
        QL_FAIL("inflation cap/floor vol curve building failed :" << e.what());
    } catch (...) {
        QL_FAIL("inflation cap/floor vol curve building failed: unknown error");
    }
}
} // namespace data
} // namespace ore<|MERGE_RESOLUTION|>--- conflicted
+++ resolved
@@ -140,18 +140,10 @@
             QL_FAIL("could not build cap/floor vol curve");
         }
 
-<<<<<<< HEAD
-=======
-        // Non-ATM cap/floor volatility surface
-        boost::shared_ptr<QuantLib::CapFloorTermVolSurface> capVol = boost::make_shared<QuantLib::CapFloorTermVolSurface>(
-            0, config->calendar(), config->businessDayConvention(), tenors, strikes, vols, config->dayCounter());
-
-        // Only handle YoY Inflation at the moment
->>>>>>> fe73766d
         if (config->type() == InflationCapFloorVolatilityCurveConfig::Type::YY) {
 
             // Non-ATM cap/floor volatility surface
-            boost::shared_ptr<CapFloorTermVolSurface> capVol = boost::make_shared<CapFloorTermVolSurface>(
+            boost::shared_ptr<QuantLib::CapFloorTermVolSurface> capVol = boost::make_shared<QuantLib::CapFloorTermVolSurface>(
                 0, config->calendar(), config->businessDayConvention(), tenors, strikes, vols, config->dayCounter());
 
             boost::shared_ptr<YoYInflationIndex> index;
