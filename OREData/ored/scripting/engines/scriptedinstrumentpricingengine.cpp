/*
 Copyright (C) 2019 Quaternion Risk Management Ltd
 All rights reserved.

 This file is part of ORE, a free-software/open-source library
 for transparent pricing and risk analysis - http://opensourcerisk.org

 ORE is free software: you can redistribute it and/or modify it
 under the terms of the Modified BSD License.  You should have received a
 copy of the license along with this program.
 The license is also available online at <http://opensourcerisk.org>

 This program is distributed on the basis that it will form a useful
 contribution to risk analytics and model standardisation, but WITHOUT
 ANY WARRANTY; without even the implied warranty of MERCHANTABILITY or
 FITNESS FOR A PARTICULAR PURPOSE. See the license for more details.
*/

#include <ored/scripting/engines/scriptedinstrumentamccalculator.hpp>
#include <ored/scripting/engines/scriptedinstrumentpricingengine.hpp>
#include <ored/scripting/scriptengine.hpp>
#include <ored/scripting/utilities.hpp>

#include <ored/utilities/log.hpp>

#include <qle/instruments/cashflowresults.hpp>
#include <qle/math/randomvariable.hpp>

namespace ore {
namespace data {

namespace {

// helper that converts a context value to a ql additional result (i.e. boost::any)

struct anyGetter : public boost::static_visitor<boost::any> {
    explicit anyGetter(const QuantLib::ext::shared_ptr<Model>& model) : model_(model) {}
    boost::any operator()(const RandomVariable& x) const { return model_->extractT0Result(x); }
    boost::any operator()(const EventVec& x) const { return x.value; }
    boost::any operator()(const IndexVec& x) const { return x.value; }
    boost::any operator()(const CurrencyVec& x) const { return x.value; }
    boost::any operator()(const DaycounterVec& x) const { return x.value; }
    boost::any operator()(const Filter& x) const {
        QL_FAIL("can not convert Filter to boost::any, unexpected call to anyGetter");
    }
    QuantLib::ext::shared_ptr<Model> model_;
};

boost::any valueToAny(const QuantLib::ext::shared_ptr<Model>& model, const ValueType& v) {
    return boost::apply_visitor(anyGetter(model), v);
}

} // namespace

Real ScriptedInstrumentPricingEngine::addMcErrorEstimate(const std::string& label, const ValueType& v) const {
    if (model_->type() != Model::Type::MC)
        return Null<Real>();
    if (v.which() != ValueTypeWhich::Number)
        return Null<Real>();
    Real var = variance(QuantLib::ext::get<RandomVariable>(v)).at(0);
    Real errEst = std::sqrt(var / static_cast<double>(model_->size()));
    if(!label.empty())
        results_.additionalResults[label] = errEst;
    return errEst;
}

void ScriptedInstrumentPricingEngine::calculate() const {

    lastCalculationWasValid_ = false;

    // make sure we release the memory allocated by the model after the pricing
    struct MemoryReleaser {
        ~MemoryReleaser() { model->releaseMemory(); }
        QuantLib::ext::shared_ptr<Model> model;
    };
    MemoryReleaser memoryReleaser{model_};

    // set up copy of initial context to run the script engine on

    auto workingContext = QuantLib::ext::make_shared<Context>(*context_);

    // set TODAY in the context

    checkDuplicateName(workingContext, "TODAY");
    Date referenceDate = model_->referenceDate();
    workingContext->scalars["TODAY"] = EventVec{model_->size(), referenceDate};
    workingContext->constants.insert("TODAY");

    // clear NPVMem() regression coefficients

    model_->resetNPVMem();

    // if the model uses a separate training phase for NPV(), run this

    if (model_->trainingSamples() != Null<Size>()) {
        auto trainingContext = QuantLib::ext::make_shared<Context>(*workingContext);
        trainingContext->resetSize(model_->trainingSamples());
        struct TrainingPathToggle {
            TrainingPathToggle(QuantLib::ext::shared_ptr<Model> model) : model(model) { model->toggleTrainingPaths(); }
            ~TrainingPathToggle() { model->toggleTrainingPaths(); }
            QuantLib::ext::shared_ptr<Model> model;
        } toggle(model_);
        ScriptEngine trainingEngine(ast_, trainingContext, model_);
        trainingEngine.run(script_, interactive_);
    }

    // set up script engine and run it

    ScriptEngine engine(ast_, workingContext, model_);

<<<<<<< HEAD
    boost::shared_ptr<PayLog> paylog;
    if (generateAdditionalResults_)
        paylog = boost::make_shared<PayLog>();
=======
    QuantLib::ext::shared_ptr<PayLog> paylog;
    if (generateAdditionalResults_)
        paylog = QuantLib::ext::make_shared<PayLog>();
>>>>>>> 29782b33

    engine.run(script_, interactive_, paylog, includePastCashflows_);

    // extract npv result and set it

    auto npv = workingContext->scalars.find(npv_);
    QL_REQUIRE(npv != workingContext->scalars.end(),
               "did not find npv result variable '" << npv_ << "' as scalar in context");
    QL_REQUIRE(npv->second.which() == ValueTypeWhich::Number,
               "result variable '" << npv_ << "' must be of type NUMBER, got " << npv->second.which());
    results_.value = model_->extractT0Result(QuantLib::ext::get<RandomVariable>(npv->second));
    DLOG("got NPV = " << results_.value << " " << model_->baseCcy());

    // set additional results, if this feature is enabled

    if (generateAdditionalResults_) {
        results_.errorEstimate = addMcErrorEstimate("NPV_MCErrEst", npv->second);
        for (auto const& r : additionalResults_) {
            auto s = workingContext->scalars.find(r.second);
            bool resultSet = false;
            if (s != workingContext->scalars.end()) {
                boost::any t = valueToAny(model_, s->second);
                results_.additionalResults[r.first] = t;
                addMcErrorEstimate(r.first + "_MCErrEst", s->second);
                DLOG("got additional result '" << r.first << "' referencing script variable '" << r.second << "'");
                resultSet = true;
            }
            auto v = workingContext->arrays.find(r.second);
            if (v != workingContext->arrays.end()) {
                QL_REQUIRE(!resultSet, "result variable '"
                                           << r.first << "' referencing script variable '" << r.second
                                           << "' appears both as a scalar and an array, this is unexpected");
                QL_REQUIRE(!v->second.empty(), "result variable '" << v->first << "' is an empty array.");
                std::vector<double> tmpdouble;
                std::vector<std::string> tmpstring;
                std::vector<QuantLib::Date> tmpdate;
                for (auto const& d : v->second) {
                    boost::any t = valueToAny(model_, d);
                    if (t.type() == typeid(double))
                        tmpdouble.push_back(boost::any_cast<double>(t));
                    else if (t.type() == typeid(std::string))
                        tmpstring.push_back(boost::any_cast<std::string>(t));
                    else if (t.type() == typeid(QuantLib::Date))
                        tmpdate.push_back(boost::any_cast<QuantLib::Date>(t));
                    else {
                        QL_FAIL("unexpected result type '" << t.type().name() << "' for result variable '" << r.first
                                                           << "' referencing script variable '" << r.second << "'");
                    }
                }
                QL_REQUIRE((int)!tmpdouble.empty() + (int)!tmpstring.empty() + (int)!tmpdate.empty() == 1,
                           "expected exactly one result type in result array '" << v->first << "'");
                DLOG("got additional result '" << r.first << "' referencing script variable '" << r.second
                                               << "' vector of size "
                                               << tmpdouble.size() + tmpstring.size() + tmpdate.size());
                if (!tmpdouble.empty())
                    results_.additionalResults[r.first] = tmpdouble;
                else if (!tmpstring.empty())
                    results_.additionalResults[r.first] = tmpstring;
                else if (!tmpdate.empty())
                    results_.additionalResults[r.first] = tmpdate;
                else {
                    QL_FAIL("got empty result vector for result variable '"
                            << r.first << "' referencing script variable '" << r.second << "', this is unexpected");
                }
                std::vector<double> errEst;
                for (auto const& d : v->second) {
                    errEst.push_back(addMcErrorEstimate(std::string(), d));
                }
                if (!errEst.empty() && errEst.front() != Null<Real>())
                    results_.additionalResults[r.first + "_MCErrEst"] = errEst;
                resultSet = true;
            }
            QL_REQUIRE(resultSet, "could not set additional result '" << r.first << "' referencing script variable '"
                                                                      << r.second << "'");
        }

        // set contents from paylog as additional results

        paylog->consolidateAndSort();
        std::vector<CashFlowResults> cashFlowResults(paylog->size());
        std::map<Size, Size> cashflowNumber;
        for (Size i = 0; i < paylog->size(); ++i) {
            // cashflow is written as expectation of deflated base ccy amount at T0, converted to flow ccy
            // with the T0 FX Spot and compounded back to the pay date on T0 curves
            Real fx = 1.0;
            Real discount = 1.0;
            if (paylog->dates().at(i) > model_->referenceDate()) {
                fx = model_->fxSpotT0(paylog->currencies().at(i), model_->baseCcy());
                discount = model_->discount(referenceDate, paylog->dates().at(i), paylog->currencies().at(i)).at(0);
            }
            cashFlowResults[i].amount = model_->extractT0Result(paylog->amounts().at(i)) / fx / discount;
            cashFlowResults[i].payDate = paylog->dates().at(i);
            cashFlowResults[i].currency = paylog->currencies().at(i);
            cashFlowResults[i].legNumber = paylog->legNos().at(i);
            cashFlowResults[i].type = paylog->cashflowTypes().at(i);
            DLOG("got cashflow " << QuantLib::io::iso_date(cashFlowResults[i].payDate) << " "
                                 << cashFlowResults[i].currency << cashFlowResults[i].amount << " "
                                 << cashFlowResults[i].currency << "-" << model_->baseCcy() << " " << fx << " discount("
                                 << cashFlowResults[i].currency << ") " << discount);
            if (paylog->dates().at(i) > model_->referenceDate()) {
                addMcErrorEstimate("cashflow_" + std::to_string(paylog->legNos().at(i)) + "_" +
                                       std::to_string(++cashflowNumber[paylog->legNos().at(i)]) + "_MCErrEst",
                                   paylog->amounts().at(i) /
                                       RandomVariable(paylog->amounts().at(i).size(), (fx * discount)));
            }
        }
        results_.additionalResults["cashFlowResults"] = cashFlowResults;

        // set additional results from the model

        results_.additionalResults.insert(model_->additionalResults().begin(), model_->additionalResults().end());

    } // if generate additional results

    // if the engine is amc enabled, add an amc calculator to the additional results

    if (amcEnabled_) {
        DLOG("add amc calculator to results");
        results_.additionalResults["amcCalculator"] =
            QuantLib::ext::static_pointer_cast<AmcCalculator>(QuantLib::ext::make_shared<ScriptedInstrumentAmcCalculator>(
                npv_, model_, ast_, context_, script_, interactive_, amcStickyCloseOutStates_));
    }

    lastCalculationWasValid_ = true;
}

} // namespace data
} // namespace ore<|MERGE_RESOLUTION|>--- conflicted
+++ resolved
@@ -108,15 +108,9 @@
 
     ScriptEngine engine(ast_, workingContext, model_);
 
-<<<<<<< HEAD
-    boost::shared_ptr<PayLog> paylog;
-    if (generateAdditionalResults_)
-        paylog = boost::make_shared<PayLog>();
-=======
     QuantLib::ext::shared_ptr<PayLog> paylog;
     if (generateAdditionalResults_)
         paylog = QuantLib::ext::make_shared<PayLog>();
->>>>>>> 29782b33
 
     engine.run(script_, interactive_, paylog, includePastCashflows_);
 
