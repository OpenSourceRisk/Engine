/*
 Copyright (C) 2016 Quaternion Risk Management Ltd
 All rights reserved.

 This file is part of ORE, a free-software/open-source library
 for transparent pricing and risk analysis - http://opensourcerisk.org

 ORE is free software: you can redistribute it and/or modify it
 under the terms of the Modified BSD License.  You should have received a
 copy of the license along with this program.
 The license is also available online at <http://opensourcerisk.org>

 This program is distributed on the basis that it will form a useful
 contribution to risk analytics and model standardisation, but WITHOUT
 ANY WARRANTY; without even the implied warranty of MERCHANTABILITY or
 FITNESS FOR A PARTICULAR PURPOSE. See the license for more details.
*/

/*! \file ored/utilities/indexparser.cpp
    \brief
    \ingroup utilities
*/

#include <boost/algorithm/string.hpp>
#include <boost/make_shared.hpp>
#include <map>
#include <ored/configuration/conventions.hpp>
#include <ored/utilities/indexparser.hpp>
#include <ored/utilities/log.hpp>
#include <ored/utilities/parsers.hpp>
#include <ql/errors.hpp>
#include <ql/indexes/all.hpp>
#include <ql/time/calendars/target.hpp>
#include <ql/time/daycounters/all.hpp>
#include <qle/indexes/bmaindexwrapper.hpp>
#include <qle/indexes/cacpi.hpp>
#include <qle/indexes/commodityindex.hpp>
#include <qle/indexes/dkcpi.hpp>
#include <qle/indexes/equityindex.hpp>
#include <qle/indexes/fxindex.hpp>
#include <qle/indexes/genericiborindex.hpp>
#include <qle/indexes/ibor/audbbsw.hpp>
#include <qle/indexes/ibor/brlcdi.hpp>
#include <qle/indexes/ibor/chfsaron.hpp>
#include <qle/indexes/ibor/chftois.hpp>
#include <qle/indexes/ibor/clpcamara.hpp>
#include <qle/indexes/ibor/copibr.hpp>
#include <qle/indexes/ibor/corra.hpp>
#include <qle/indexes/ibor/czkpribor.hpp>
#include <qle/indexes/ibor/demlibor.hpp>
#include <qle/indexes/ibor/dkkcibor.hpp>
#include <qle/indexes/ibor/dkkois.hpp>
#include <qle/indexes/ibor/hkdhibor.hpp>
#include <qle/indexes/ibor/hufbubor.hpp>
#include <qle/indexes/ibor/idridrfix.hpp>
#include <qle/indexes/ibor/idrjibor.hpp>
#include <qle/indexes/ibor/ilstelbor.hpp>
#include <qle/indexes/ibor/inrmifor.hpp>
#include <qle/indexes/ibor/krwcd.hpp>
#include <qle/indexes/ibor/krwkoribor.hpp>
#include <qle/indexes/ibor/mxntiie.hpp>
#include <qle/indexes/ibor/myrklibor.hpp>
#include <qle/indexes/ibor/noknibor.hpp>
#include <qle/indexes/ibor/nowa.hpp>
#include <qle/indexes/ibor/nzdbkbm.hpp>
#include <qle/indexes/ibor/phpphiref.hpp>
#include <qle/indexes/ibor/plnpolonia.hpp>
#include <qle/indexes/ibor/plnwibor.hpp>
#include <qle/indexes/ibor/rubmosprime.hpp>
#include <qle/indexes/ibor/saibor.hpp>
#include <qle/indexes/ibor/seksior.hpp>
#include <qle/indexes/ibor/sekstibor.hpp>
#include <qle/indexes/ibor/sgdsibor.hpp>
#include <qle/indexes/ibor/sgdsor.hpp>
#include <qle/indexes/ibor/skkbribor.hpp>
#include <qle/indexes/ibor/thbbibor.hpp>
#include <qle/indexes/ibor/tonar.hpp>
#include <qle/indexes/ibor/twdtaibor.hpp>
#include <qle/indexes/secpi.hpp>
#include <qle/indexes/ibor/primeindex.hpp>

using namespace QuantLib;
using namespace QuantExt;
using namespace std;
using ore::data::Convention;

namespace ore {
namespace data {

// Helper base class to build an IborIndex with a specific period and term structure given an instance of the same
// IborIndex
class IborIndexParser {
public:
    virtual ~IborIndexParser() {}
    virtual boost::shared_ptr<IborIndex> build(Period p, const Handle<YieldTermStructure>& h) const = 0;
    virtual string family() const = 0;
};

// General case
template <class T> class IborIndexParserWithPeriod : public IborIndexParser {
public:
    boost::shared_ptr<IborIndex> build(Period p, const Handle<YieldTermStructure>& h) const override {
        return boost::make_shared<T>(p, h);
    }
    string family() const override { return T(3 * Months).familyName(); }
};

// MXN TIIE
// If tenor equates to 28 Days, i.e. tenor is 4W or 28D, ensure that the index is created
// with a tenor of 4W under the hood. Things work better this way especially cap floor stripping.
template <> class IborIndexParserWithPeriod<MXNTiie> : public IborIndexParser {
public:
    boost::shared_ptr<IborIndex> build(Period p, const Handle<YieldTermStructure>& h) const override {
        if (p.units() == Days && p.length() == 28) {
            return boost::make_shared<MXNTiie>(4 * Weeks, h);
        } else {
            return boost::make_shared<MXNTiie>(p, h);
        }
    }

    string family() const override { return MXNTiie(4 * Weeks).familyName(); }
};

// KRW CD
// If tenor equates to 91 Days, ensure that the index is created with a tenor of 3M under the hood.
template <> class IborIndexParserWithPeriod<KRWCd> : public IborIndexParser {
public:
    boost::shared_ptr<IborIndex> build(Period p, const Handle<YieldTermStructure>& h) const override {
        if (p.units() == Days && p.length() == 91) {
            return boost::make_shared<KRWCd>(3 * Months, h);
        } else {
            return boost::make_shared<KRWCd>(p, h);
        }
    }

    string family() const override { return KRWCd(3 * Months).familyName(); }
};

// Helper function to check that index name to index object is a one-to-one mapping
void checkOneToOne(const map<string, boost::shared_ptr<OvernightIndex>>& onIndices,
                   const map<string, boost::shared_ptr<IborIndexParser>>& iborIndices) {

    // Should not attempt to add the same family name to the set if the provided mappings are one to one
    set<string> familyNames;

    for (const auto& kv : onIndices) {
        auto p = familyNames.insert(kv.second->familyName());
        QL_REQUIRE(p.second, "Duplicate mapping for overnight index family " << *p.first << " not allowed");
    }

    for (const auto& kv : iborIndices) {
        auto p = familyNames.insert(kv.second->family());
        QL_REQUIRE(p.second, "Duplicate mapping for ibor index family " << *p.first << " not allowed");
    }
}

boost::shared_ptr<FxIndex> parseFxIndex(const string& s) {
    std::vector<string> tokens;
    split(tokens, s, boost::is_any_of("-"));
    QL_REQUIRE(tokens.size() == 4, "four tokens required in " << s << ": FX-TAG-CCY1-CCY2");
    QL_REQUIRE(tokens[0] == "FX", "expected first token to be FX");
    return boost::make_shared<FxIndex>(tokens[0] + "/" + tokens[1], 0, parseCurrency(tokens[2]),
                                       parseCurrency(tokens[3]), NullCalendar());
}

boost::shared_ptr<EquityIndex> parseEquityIndex(const string& s) {
    std::vector<string> tokens;
    split(tokens, s, boost::is_any_of("-"));
    QL_REQUIRE(tokens.size() == 2, "two tokens required in " << s << ": EQ-NAME");
    QL_REQUIRE(tokens[0] == "EQ", "expected first token to be EQ");
    if (tokens.size() == 2) {
        return boost::make_shared<EquityIndex>(tokens[1], NullCalendar(), Currency());
    } else {
        QL_FAIL("Error parsing equity string " + s);
    }
}

bool tryParseIborIndex(const string& s, boost::shared_ptr<IborIndex>& index) {
    try {
        index = parseIborIndex(s);
    } catch (...) {
        return false;
    }
    return true;
}

boost::shared_ptr<IborIndex> parseIborIndex(const string& s, const Handle<YieldTermStructure>& h) {
    string dummy;
    return parseIborIndex(s, dummy, h);
}

boost::shared_ptr<IborIndex> parseIborIndex(const string& s, string& tenor, const Handle<YieldTermStructure>& h) {

    // Check the index string is of the required form before doing anything
    vector<string> tokens;
    split(tokens, s, boost::is_any_of("-"));
    QL_REQUIRE(tokens.size() == 2 || tokens.size() == 3,
               "Two or three tokens required in " << s << ": CCY-INDEX or CCY-INDEX-TERM");

    // Variables used below
    string indexStem = tokens[0] + "-" + tokens[1];
    if (tokens.size() == 3) {
        tenor = tokens[2];
    } else {
        tenor = "";
    }

    // Map from our _unique internal name_ to an overnight index
    static map<string, boost::shared_ptr<OvernightIndex>> onIndices = {
<<<<<<< HEAD
        {"EUR-EONIA", boost::make_shared<Eonia>()},    {"GBP-SONIA", boost::make_shared<Sonia>()},
        {"JPY-TONAR", boost::make_shared<Tonar>()},    {"CHF-TOIS", boost::make_shared<CHFTois>()},
        {"CHF-SARON", boost::make_shared<CHFSaron>()}, {"USD-FedFunds", boost::make_shared<FedFunds>()},
        {"AUD-AONIA", boost::make_shared<Aonia>()},    {"CAD-CORRA", boost::make_shared<CORRA>()},
        {"DKK-DKKOIS", boost::make_shared<DKKOis>()},  {"SEK-SIOR", boost::make_shared<SEKSior>()},
        {"COP-IBR", boost::make_shared<COPIbr>()},     {"BRL-CDI", boost::make_shared<BRLCdi>()},
        {"NOK-NOWA", boost::make_shared<Nowa>()},      {"CLP-CAMARA", boost::make_shared<CLPCamara>()},
        {"NZD-OCR", boost::make_shared<Nzocr>()},      {"PLN-POLONIA", boost::make_shared<PLNPolonia>()}};
=======
        { "EUR-EONIA", boost::make_shared<Eonia>() },
        { "GBP-SONIA", boost::make_shared<Sonia>() },
        { "JPY-TONAR", boost::make_shared<Tonar>() },
        { "CHF-TOIS", boost::make_shared<CHFTois>() },
        { "CHF-SARON", boost::make_shared<CHFSaron>() },
        { "USD-FedFunds", boost::make_shared<FedFunds>() },
        { "USD-Prime", boost::make_shared<PrimeIndex>() },
        { "AUD-AONIA", boost::make_shared<Aonia>() },
        { "CAD-CORRA", boost::make_shared<CORRA>() },
        { "DKK-DKKOIS", boost::make_shared<DKKOis>() },
        { "SEK-SIOR", boost::make_shared<SEKSior>() },
        { "COP-IBR", boost::make_shared<COPIbr>() },
        { "BRL-CDI", boost::make_shared<BRLCdi>() },
        { "NOK-NOWA", boost::make_shared<Nowa>() },
        { "CLP-CAMARA", boost::make_shared<CLPCamara>() },
        { "NZD-OCR", boost::make_shared<Nzocr>() },
        { "PLN-POLONIA", boost::make_shared<PLNPolonia>() }
    };
>>>>>>> 101eaf69

    // Map from our _unique internal name_ to an ibor index (the period does not matter here)
    static map<string, boost::shared_ptr<IborIndexParser>> iborIndices = {
        {"AUD-BBSW", boost::make_shared<IborIndexParserWithPeriod<AUDbbsw>>()},
        {"AUD-LIBOR", boost::make_shared<IborIndexParserWithPeriod<AUDLibor>>()},
        {"EUR-EURIBOR", boost::make_shared<IborIndexParserWithPeriod<Euribor>>()},
        {"CAD-CDOR", boost::make_shared<IborIndexParserWithPeriod<Cdor>>()},
        {"CNY-SHIBOR", boost::make_shared<IborIndexParserWithPeriod<Shibor>>()},
        {"CZK-PRIBOR", boost::make_shared<IborIndexParserWithPeriod<CZKPribor>>()},
        {"EUR-LIBOR", boost::make_shared<IborIndexParserWithPeriod<EURLibor>>()},
        {"USD-LIBOR", boost::make_shared<IborIndexParserWithPeriod<USDLibor>>()},
        {"GBP-LIBOR", boost::make_shared<IborIndexParserWithPeriod<GBPLibor>>()},
        {"JPY-LIBOR", boost::make_shared<IborIndexParserWithPeriod<JPYLibor>>()},
        {"JPY-TIBOR", boost::make_shared<IborIndexParserWithPeriod<Tibor>>()},
        {"CAD-LIBOR", boost::make_shared<IborIndexParserWithPeriod<CADLibor>>()},
        {"CHF-LIBOR", boost::make_shared<IborIndexParserWithPeriod<CHFLibor>>()},
        {"SEK-LIBOR", boost::make_shared<IborIndexParserWithPeriod<SEKLibor>>()},
        {"SEK-STIBOR", boost::make_shared<IborIndexParserWithPeriod<SEKStibor>>()},
        {"NOK-NIBOR", boost::make_shared<IborIndexParserWithPeriod<NOKNibor>>()},
        {"HKD-HIBOR", boost::make_shared<IborIndexParserWithPeriod<HKDHibor>>()},
        {"SAR-SAIBOR", boost::make_shared<IborIndexParserWithPeriod<SAibor>>()},
        {"SGD-SIBOR", boost::make_shared<IborIndexParserWithPeriod<SGDSibor>>()},
        {"SGD-SOR", boost::make_shared<IborIndexParserWithPeriod<SGDSor>>()},
        {"DKK-CIBOR", boost::make_shared<IborIndexParserWithPeriod<DKKCibor>>()},
        {"DKK-LIBOR", boost::make_shared<IborIndexParserWithPeriod<DKKLibor>>()},
        {"HUF-BUBOR", boost::make_shared<IborIndexParserWithPeriod<HUFBubor>>()},
        {"IDR-IDRFIX", boost::make_shared<IborIndexParserWithPeriod<IDRIdrfix>>()},
        {"IDR-JIBOR", boost::make_shared<IborIndexParserWithPeriod<IDRJibor>>()},
        {"ILS-TELBOR", boost::make_shared<IborIndexParserWithPeriod<ILSTelbor>>()},
        {"INR-MIFOR", boost::make_shared<IborIndexParserWithPeriod<INRMifor>>()},
        {"MXN-TIIE", boost::make_shared<IborIndexParserWithPeriod<MXNTiie>>()},
        {"PLN-WIBOR", boost::make_shared<IborIndexParserWithPeriod<PLNWibor>>()},
        {"SKK-BRIBOR", boost::make_shared<IborIndexParserWithPeriod<SKKBribor>>()},
        {"NZD-BKBM", boost::make_shared<IborIndexParserWithPeriod<NZDBKBM>>()},
        {"TRY-TRLIBOR", boost::make_shared<IborIndexParserWithPeriod<TRLibor>>()},
        {"TWD-TAIBOR", boost::make_shared<IborIndexParserWithPeriod<TWDTaibor>>()},
        {"MYR-KLIBOR", boost::make_shared<IborIndexParserWithPeriod<MYRKlibor>>()},
        {"KRW-CD", boost::make_shared<IborIndexParserWithPeriod<KRWCd>>()},
        {"KRW-KORIBOR", boost::make_shared<IborIndexParserWithPeriod<KRWKoribor>>()},
        {"ZAR-JIBAR", boost::make_shared<IborIndexParserWithPeriod<Jibar>>()},
        {"RUB-MOSPRIME", boost::make_shared<IborIndexParserWithPeriod<RUBMosprime>>()},
        {"THB-BIBOR", boost::make_shared<IborIndexParserWithPeriod<THBBibor>>()},
        {"PHP-PHIREF", boost::make_shared<IborIndexParserWithPeriod<PHPPhiref>>()},
        {"DEM-LIBOR", boost::make_shared<IborIndexParserWithPeriod<DEMLibor>>()}};

    // Check (once) that we have a one-to-one mapping
    static bool checked = false;
    if (!checked) {
        checkOneToOne(onIndices, iborIndices);
        checked = true;
    }

    // Simple single case for USD-SIFMA (i.e. BMA)
    if (indexStem == "USD-SIFMA") {
        QL_REQUIRE(tenor.empty(), "A tenor is not allowed with USD-SIFMA as it is implied");
        return boost::make_shared<BMAIndexWrapper>(boost::make_shared<BMAIndex>(h));
    }

    // Overnight indices
    auto onIt = onIndices.find(indexStem);
    if (onIt != onIndices.end()) {
        QL_REQUIRE(tenor.empty(),
                   "A tenor is not allowed with the overnight index " << indexStem << " as it is implied");
        return onIt->second->clone(h);
    }

    // Ibor indices with a tenor
    auto it = iborIndices.find(indexStem);
    if (it != iborIndices.end()) {
        Period p = parsePeriod(tenor);
        return it->second->build(p, h);
    }

    // GENERIC indices
    if (tokens[1] == "GENERIC") {
        Period p = parsePeriod(tenor);
        auto ccy = parseCurrency(tokens[0]);
        return boost::make_shared<GenericIborIndex>(p, ccy, h);
    }

    QL_FAIL("parseIborIndex \"" << s << "\" not recognized");
}

bool isGenericIndex(const string& indexName) { return indexName.find("-GENERIC-") != string::npos; }

bool isInflationIndex(const string& indexName) {
    try {
        // Currently, only way to have an inflation index is to have a ZeroInflationIndex
        parseZeroInflationIndex(indexName);
    } catch (...) {
        return false;
    }
    return true;
}

// Swap Index Parser base
class SwapIndexParser {
public:
    virtual ~SwapIndexParser() {}
    virtual boost::shared_ptr<SwapIndex> build(Period p, const Handle<YieldTermStructure>& f,
                                               const Handle<YieldTermStructure>& d) const = 0;
};

// We build with both a forwarding and discounting curve
template <class T> class SwapIndexParserDualCurve : public SwapIndexParser {
public:
    boost::shared_ptr<SwapIndex> build(Period p, const Handle<YieldTermStructure>& f,
                                       const Handle<YieldTermStructure>& d) const override {
        return boost::make_shared<T>(p, f, d);
    }
};

boost::shared_ptr<SwapIndex> parseSwapIndex(const string& s, const Handle<YieldTermStructure>& f,
                                            const Handle<YieldTermStructure>& d,
                                            boost::shared_ptr<data::IRSwapConvention> convention) {

    std::vector<string> tokens;
    split(tokens, s, boost::is_any_of("-"));

    QL_REQUIRE(tokens.size() == 3, "three tokens required in " << s << ": CCY-CMS-TENOR");
    QL_REQUIRE(tokens[0].size() == 3, "invalid currency code in " << s);
    QL_REQUIRE(tokens[1] == "CMS", "expected CMS as middle token in " << s);

    Period p = parsePeriod(tokens[2]);

    string familyName = tokens[0] + "LiborSwapIsdaFix";
    Currency ccy = parseCurrency(tokens[0]);

    boost::shared_ptr<IborIndex> index =
        f.empty() || !convention ? boost::shared_ptr<IborIndex>() : convention->index()->clone(f);
    QuantLib::Natural settlementDays = index ? index->fixingDays() : 0;
    QuantLib::Calendar calender = convention ? convention->fixedCalendar() : NullCalendar();
    Period fixedLegTenor = convention ? Period(convention->fixedFrequency()) : Period(1, Months);
    BusinessDayConvention fixedLegConvention = convention ? convention->fixedConvention() : ModifiedFollowing;
    DayCounter fixedLegDayCounter = convention ? convention->fixedDayCounter() : ActualActual();

    if (d.empty())
        return boost::make_shared<SwapIndex>(familyName, p, settlementDays, ccy, calender, fixedLegTenor,
                                             fixedLegConvention, fixedLegDayCounter, index);
    else
        return boost::make_shared<SwapIndex>(familyName, p, settlementDays, ccy, calender, fixedLegTenor,
                                             fixedLegConvention, fixedLegDayCounter, index, d);
}

// Zero Inflation Index Parser
class ZeroInflationIndexParserBase {
public:
    virtual ~ZeroInflationIndexParserBase() {}
    virtual boost::shared_ptr<ZeroInflationIndex> build(bool isInterpolated,
                                                        const Handle<ZeroInflationTermStructure>& h) const = 0;
};

template <class T> class ZeroInflationIndexParser : public ZeroInflationIndexParserBase {
public:
    boost::shared_ptr<ZeroInflationIndex> build(bool isInterpolated,
                                                const Handle<ZeroInflationTermStructure>& h) const override {
        return boost::make_shared<T>(isInterpolated, h);
    }
};

boost::shared_ptr<ZeroInflationIndex> parseZeroInflationIndex(const string& s, bool isInterpolated,
                                                              const Handle<ZeroInflationTermStructure>& h) {

    static map<string, boost::shared_ptr<ZeroInflationIndexParserBase>> m = {
        {"EUHICP", boost::make_shared<ZeroInflationIndexParser<EUHICP>>()},
        {"EU HICP", boost::make_shared<ZeroInflationIndexParser<EUHICP>>()},
        {"EUHICPXT", boost::make_shared<ZeroInflationIndexParser<EUHICPXT>>()},
        {"EU HICPXT", boost::make_shared<ZeroInflationIndexParser<EUHICPXT>>()},
        {"FRHICP", boost::make_shared<ZeroInflationIndexParser<FRHICP>>()},
        {"FR HICP", boost::make_shared<ZeroInflationIndexParser<FRHICP>>()},
        {"UKRPI", boost::make_shared<ZeroInflationIndexParser<UKRPI>>()},
        {"UK RPI", boost::make_shared<ZeroInflationIndexParser<UKRPI>>()},
        {"USCPI", boost::make_shared<ZeroInflationIndexParser<USCPI>>()},
        {"US CPI", boost::make_shared<ZeroInflationIndexParser<USCPI>>()},
        {"ZACPI", boost::make_shared<ZeroInflationIndexParser<ZACPI>>()},
        {"ZA CPI", boost::make_shared<ZeroInflationIndexParser<ZACPI>>()},
        {"SECPI", boost::make_shared<ZeroInflationIndexParser<SECPI>>()},
        {"DKCPI", boost::make_shared<ZeroInflationIndexParser<DKCPI>>()},
        {"CACPI", boost::make_shared<ZeroInflationIndexParser<CACPI>>()}};

    auto it = m.find(s);
    if (it != m.end()) {
        return it->second->build(isInterpolated, h);
    } else {
        QL_FAIL("parseZeroInflationIndex: \"" << s << "\" not recognized");
    }
}

boost::shared_ptr<BondIndex> parseBondIndex(const string& s) {
    std::vector<string> tokens;
    split(tokens, s, boost::is_any_of("-"));
    QL_REQUIRE(tokens.size() == 2, "two tokens required in " << s << ": BOND-SECURITY");
    QL_REQUIRE(tokens[0] == "BOND", "expected first token to be BOND");
    return boost::make_shared<BondIndex>(tokens[1]);
}

boost::shared_ptr<QuantExt::CommodityIndex> parseCommodityIndex(const string& name,
    const Calendar& cal, const Handle<PriceTermStructure>& ts) {
    
    vector<string> tokens;
    split(tokens, name, boost::is_any_of("-:"));
    
    // for spot indices, the name is of the form COMM-EXCHANGE:COMMODITY
    // for future indices, the name is of the form COMM-EXCHANGE:CONTRACT:YYYY-MM or COMM-EXCHANGE:CONTRACT:YYYY-MM-DD
    QL_REQUIRE(tokens.size() == 3 || tokens.size() == 5 || tokens.size() == 6,
        "Three or five tokens are required in a commodity index");
    QL_REQUIRE(tokens[0] == "COMM", "A commodity index string must start with 'COMM' but got first token " << tokens[0]);

    // Create the index
    string commName = tokens[1] + ":" + tokens[2];
    if (tokens.size() == 5 || tokens.size() == 6) {
        string strExpiry = tokens.size() == 6 ? tokens[5] : "01";
        strExpiry = tokens[3] + "-" + tokens[4] + "-" + strExpiry;
        Date expiry = parseDate(strExpiry);
        return boost::make_shared<CommodityFuturesIndex>(commName, expiry, cal, ts);
    } else {
        return boost::make_shared<CommoditySpotIndex>(commName, cal, ts);
    }
}

boost::shared_ptr<Index> parseIndex(const string& s, const data::Conventions& conventions) {
    boost::shared_ptr<QuantLib::Index> ret_idx;
    try {
        ret_idx = parseIborIndex(s);
    } catch (...) {
    }
    if (!ret_idx) {
        try {
            auto c = boost::dynamic_pointer_cast<SwapIndexConvention>(conventions.get(s));
            QL_REQUIRE(c, "no swap index convention");
            auto c2 = boost::dynamic_pointer_cast<IRSwapConvention>(conventions.get(c->conventions()));
            QL_REQUIRE(c2, "no swap convention");
            ret_idx = parseSwapIndex(s, Handle<YieldTermStructure>(), Handle<YieldTermStructure>(), c2);
        } catch (...) {
        }
    }
    if (!ret_idx) {
        try {
            ret_idx = parseZeroInflationIndex(s);
        } catch (...) {
        }
    }
    if (!ret_idx) {
        try {
            ret_idx = parseFxIndex(s);
        } catch (...) {
        }
    }
    if (!ret_idx) {
        try {
            ret_idx = parseEquityIndex(s);
        } catch (...) {
        }
    }
    if (!ret_idx) {
        try {
            ret_idx = parseBondIndex(s);
        } catch (...) {
        }
    }
    if (!ret_idx) {
        try {
            ret_idx = parseCommodityIndex(s);
        } catch (...) {
        }
    }
    QL_REQUIRE(ret_idx, "parseIndex \"" << s << "\" not recognized");
    return ret_idx;
}

bool isOvernightIndex(const string& indexName) {

    boost::shared_ptr<IborIndex> index;
    if (tryParseIborIndex(indexName, index)) {
        auto onIndex = boost::dynamic_pointer_cast<OvernightIndex>(index);
        if (onIndex)
            return true;
    }

    return false;
}

string internalIndexName(const string& indexName) {

    // Check that the indexName string is of the required form
    vector<string> tokens;
    split(tokens, indexName, boost::is_any_of("-"));
    QL_REQUIRE(tokens.size() == 2 || tokens.size() == 3,
               "Two or three tokens required in " << indexName << ": CCY-INDEX or CCY-INDEX-TERM");

    // Static map of allowable alternative external names to our unique internal name
    static map<string, string> m = {{"DKK-TNR", "DKK-DKKOIS"}, {"EUR-EURIB", "EUR-EURIBOR"}, {"CAD-BA", "CAD-CDOR"}};

    // Is start of indexName covered by the map? If so, update it.
    string tmpName = tokens[0] + "-" + tokens[1];
    if (m.count(tmpName) == 1) {
        tmpName = m.at(tmpName);
    }

    // If there were only two tokens, return the possibly updated two tokens.
    if (tokens.size() == 2) {
        return tmpName;
    }

    // Check if we have an overnight index
    // This covers cases like USD-FedFunds-1D and returns USD-FedFunds
    if (isOvernightIndex(tmpName)) {
        Period p = parsePeriod(tokens[2]);
        QL_REQUIRE(p == 1 * Days,
                   "The period " << tokens[2] << " is not compatible with the overnight index " << tmpName);
        return tmpName;
    }

    // Allow USD-SIFMA-1W or USD-SIFMA-7D externally. USD-SIFMA is used internally.
    if (tmpName == "USD-SIFMA" && (tokens[2] == "1W" || tokens[2] == "7D")) {
        return tmpName;
    }

    return tmpName + "-" + tokens[2];
}

} // namespace data
} // namespace ore<|MERGE_RESOLUTION|>--- conflicted
+++ resolved
@@ -207,16 +207,6 @@
 
     // Map from our _unique internal name_ to an overnight index
     static map<string, boost::shared_ptr<OvernightIndex>> onIndices = {
-<<<<<<< HEAD
-        {"EUR-EONIA", boost::make_shared<Eonia>()},    {"GBP-SONIA", boost::make_shared<Sonia>()},
-        {"JPY-TONAR", boost::make_shared<Tonar>()},    {"CHF-TOIS", boost::make_shared<CHFTois>()},
-        {"CHF-SARON", boost::make_shared<CHFSaron>()}, {"USD-FedFunds", boost::make_shared<FedFunds>()},
-        {"AUD-AONIA", boost::make_shared<Aonia>()},    {"CAD-CORRA", boost::make_shared<CORRA>()},
-        {"DKK-DKKOIS", boost::make_shared<DKKOis>()},  {"SEK-SIOR", boost::make_shared<SEKSior>()},
-        {"COP-IBR", boost::make_shared<COPIbr>()},     {"BRL-CDI", boost::make_shared<BRLCdi>()},
-        {"NOK-NOWA", boost::make_shared<Nowa>()},      {"CLP-CAMARA", boost::make_shared<CLPCamara>()},
-        {"NZD-OCR", boost::make_shared<Nzocr>()},      {"PLN-POLONIA", boost::make_shared<PLNPolonia>()}};
-=======
         { "EUR-EONIA", boost::make_shared<Eonia>() },
         { "GBP-SONIA", boost::make_shared<Sonia>() },
         { "JPY-TONAR", boost::make_shared<Tonar>() },
@@ -235,7 +225,6 @@
         { "NZD-OCR", boost::make_shared<Nzocr>() },
         { "PLN-POLONIA", boost::make_shared<PLNPolonia>() }
     };
->>>>>>> 101eaf69
 
     // Map from our _unique internal name_ to an ibor index (the period does not matter here)
     static map<string, boost::shared_ptr<IborIndexParser>> iborIndices = {
