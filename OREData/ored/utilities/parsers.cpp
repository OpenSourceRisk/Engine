/*
 Copyright (C) 2016 Quaternion Risk Management Ltd
 All rights reserved.

 This file is part of ORE, a free-software/open-source library
 for transparent pricing and risk analysis - http://opensourcerisk.org

 ORE is free software: you can redistribute it and/or modify it
 under the terms of the Modified BSD License.  You should have received a
 copy of the license along with this program.
 The license is also available online at <http://opensourcerisk.org>

 This program is distributed on the basis that it will form a useful
 contribution to risk analytics and model standardisation, but WITHOUT
 ANY WARRANTY; without even the implied warranty of MERCHANTABILITY or
 FITNESS FOR A PARTICULAR PURPOSE. See the license for more details.
*/

/*! \file ored/utilities/parsers.cpp
    \brief
    \ingroup utilities
*/

#include <boost/algorithm/string.hpp>
#include <map>
#include <ored/utilities/calendaradjustmentconfig.hpp>
#include <ored/utilities/parsers.hpp>
#include <ored/utilities/to_string.hpp>
#include <ql/currencies/all.hpp>
#include <ql/errors.hpp>
#include <ql/indexes/all.hpp>
#include <ql/time/calendars/all.hpp>
#include <ql/time/daycounters/all.hpp>
#include <ql/utilities/dataparsers.hpp>
#include <ql/version.hpp>
#include <qle/calendars/amendedcalendar.hpp>
#include <qle/calendars/austria.hpp>
#include <qle/calendars/belgium.hpp>
#include <qle/calendars/chile.hpp>
#include <qle/calendars/cme.hpp>
#include <qle/calendars/colombia.hpp>
#include <qle/calendars/france.hpp>
#include <qle/calendars/ice.hpp>
#include <qle/calendars/israel.hpp>
#include <qle/calendars/largejointcalendar.hpp>
#include <qle/calendars/luxembourg.hpp>
#include <qle/calendars/malaysia.hpp>
#include <qle/calendars/netherlands.hpp>
#include <qle/calendars/peru.hpp>
#include <qle/calendars/philippines.hpp>
#include <qle/calendars/spain.hpp>
#include <qle/calendars/switzerland.hpp>
#include <qle/calendars/thailand.hpp>
#include <qle/calendars/wmr.hpp>
#include <qle/currencies/africa.hpp>
#include <qle/currencies/america.hpp>
#include <qle/currencies/asia.hpp>
#include <qle/currencies/europe.hpp>
#include <qle/currencies/metals.hpp>
#include <qle/instruments/cashflowresults.hpp>
#include <qle/time/actual364.hpp>
#include <qle/time/yearcounter.hpp>
#include <qle/currencies/currencycomparator.hpp>

#include <boost/lexical_cast.hpp>
#include <regex>

using namespace QuantLib;
using namespace QuantExt;
using namespace std;
using boost::algorithm::to_lower_copy;
using boost::iequals;

namespace ore {
namespace data {

Date parseDate(const string& s) {
    // TODO: review

    if (s == "")
        return Date();

    // guess formats from token number and sizes
    // check permissible lengths
    QL_REQUIRE((s.size() >= 3 && s.size() <= 6) || s.size() == 8 || s.size() == 10,
               "invalid date format of \"" << s << "\", date string length 8 or 10 or between 3 and 6 required");

    vector<string> tokens;
    boost::split(tokens, s, boost::is_any_of("-/.:"));

    if (tokens.size() == 1) {
        if (s.size() == 8) {
            // yyyymmdd
            int y = parseInteger(s.substr(0, 4));
            int m = parseInteger(s.substr(4, 2));
            int d = parseInteger(s.substr(6, 2));
            return Date(d, Month(m), y);
        } else if (s.size() >= 3 && s.size() <= 6) {
            // Excel format
            // Boundaries will be checked by Date constructor
            // Boundaries are minDate = 367 i.e. Jan 1st, 1901
            // and maxDate = 109574 i.e. Dec 31st, 2199
            BigInteger serial = parseInteger(s);
            return Date(serial);
        }
    } else if (tokens.size() == 3) {
        if (tokens[0].size() == 4) {
            // yyyy-mm-dd
            // yyyy/mm/dd
            // yyyy.mm.dd
            int y = parseInteger(tokens[0]);
            int m = parseInteger(tokens[1]);
            int d = parseInteger(tokens[2]);
            return Date(d, Month(m), y);
        } else if (tokens[0].size() == 2) {
            // dd-mm-yy
            // dd/mm/yy
            // dd.mm.yy
            // dd-mm-yyyy
            // dd/mm/yyyy
            // dd.mm.yyyy
            int d = parseInteger(tokens[0]);
            int m = parseInteger(tokens[1]);
            int y = parseInteger(tokens[2]);
            if (y < 100) {
                if (y > 80)
                    y += 1900;
                else
                    y += 2000;
            }
            return Date(d, Month(m), y);
        }
    }

    QL_FAIL("Cannot convert \"" << s << "\" to Date.");
}

Real parseReal(const string& s) {
    try {
        return std::stod(s);
    } catch (const std::exception& ex) {
        QL_FAIL("Failed to parseReal(\"" << s << "\") " << ex.what());
    }
}

bool tryParseReal(const string& s, QuantLib::Real& result) {
    try {
        result = std::stod(s);
    } catch (...) {
        result = Null<Real>();
        return false;
    }
    return true;
}

Integer parseInteger(const string& s) {
    try {
        return boost::lexical_cast<Integer>(s.c_str());
    } catch (std::exception& ex) {
        QL_FAIL("Failed to parseInteger(\"" << s << "\") " << ex.what());
    }
}

bool parseBool(const string& s) {
    static map<string, bool> b = {{"Y", true},      {"YES", true},    {"TRUE", true},   {"True", true},
                                  {"true", true},   {"1", true},      {"N", false},     {"NO", false},
                                  {"FALSE", false}, {"False", false}, {"false", false}, {"0", false}};

    auto it = b.find(s);
    if (it != b.end()) {
        return it->second;
    } else {
        QL_FAIL("Cannot convert \"" << s << "\" to bool");
    }
}

Calendar parseCalendar(const string& s, const string& newName) {

    // When adding to the static map, keep in mind that the calendar name on the LHS might be used to add or remove holidays
    // in calendaradjustmentconfig.xml. The calendar on the RHS of the mapping will then be adjusted, so this latter calendar
    // should never be a fallback like WeekendsOnly(), because then the WeekendsOnly() calendar would unintentionally be
    // adjusted. Instead, use a copy of the fallback calendar in these cases. For example, do not map
    // "AED" => WeekendsOnly()
    // but instead use the mapping
    // "AED" => AmendedCalendar(WeekendsOnly(), "AED")

    static map<string, Calendar> m = {
        {"TGT", TARGET()},
        {"TARGET", TARGET()},

        // Country-Description
        {"CN-IB", China(China::IB)},
        {"US-FED", UnitedStates(UnitedStates::FederalReserve)},
        {"US-GOV", UnitedStates(UnitedStates::GovernmentBond)},
        {"US-NERC", UnitedStates(UnitedStates::NERC)},
        {"US-NYSE", UnitedStates(UnitedStates::NYSE)},
        {"US-SET", UnitedStates(UnitedStates::Settlement)},

        // Country full name to Settlement/Default
        {"Australia", Australia()},
        {"Canada", Canada()},
        {"Denmark", Denmark()},
        {"Japan", Japan()},
        {"Norway", Norway()},
        {"Switzerland", QuantExt::Switzerland()},
        {"Sweden", Sweden()},
        {"Belgium", Belgium()},
        {"Luxembourg", Luxembourg()},
        {"Spain", Spain()},
        {"Austria", QuantExt::Austria()},

        // city specific calendars
        {"FRA", Germany(Germany::Settlement)},

        // Country City
        {"CATO", Canada()},
        {"CHZU", QuantExt::Switzerland()},
        {"JPTO", Japan()},
        {"GBLO", UnitedKingdom()},
        {"SEST", Sweden()},
        {"TRIS", Turkey()},
        {"USNY", UnitedStates()},

        // ISDA http://www.fpml.org/coding-scheme/business-center-7-15.xml
        {"EUTA", TARGET()},
        {"BEBR", Belgium()}, // Belgium, Brussels not in QL,

        // ISO 3166-1 Alpha-2 code
        {"AT", QuantExt::Austria()},
        {"AR", Argentina()},
        {"AU", Australia()},
        {"BW", Botswana()},
        {"BR", Brazil()},
        {"CA", Canada()},
        {"CL", Chile()},
        {"CN", China()},
        {"CO", Colombia()},
        {"CZ", CzechRepublic()},
        {"DK", Denmark()},
        {"FI", Finland()},
        {"FR", QuantExt::France()},
        {"DE", Germany(Germany::Settlement)},
        {"HK", HongKong()},
        {"HU", Hungary()},
        {"IS", Iceland()},
        {"IN", India()},
        {"ID", Indonesia()},
        {"IL", QuantLib::Israel()},
        {"IT", Italy()},
        {"JP", Japan()},
        {"MX", Mexico()},
        {"MY", Malaysia()},
        {"NL", Netherlands()},
        {"NO", Norway()},
        {"NZ", NewZealand()},
        {"PE", Peru()},
        {"PH", Philippines()},
        {"PL", Poland()},
        {"RO", Romania()},
        {"RU", Russia()},
        // {"SA", SaudiArabic()}
        {"SG", Singapore()},
        {"ZA", SouthAfrica()},
        {"KR", SouthKorea(SouthKorea::Settlement)},
        {"SE", Sweden()},
        {"CH", QuantExt::Switzerland()},
        {"TW", Taiwan()},
        {"TH", QuantExt::Thailand()},
        {"TR", Turkey()},
        {"UA", Ukraine()},
        {"GB", UnitedKingdom()},
        {"US", UnitedStates()},
        {"BE", Belgium()},
        {"LU", Luxembourg()},
        {"ES", Spain()},
        {"AT", QuantExt::Austria()},

        // ISO 3166-1 Alpha-3 code
        {"ARG", Argentina()},
        {"AUS", Australia()},
        {"ATS", QuantExt::Austria()},
        {"BWA", Botswana()},
        {"BRA", Brazil()},
        {"CAN", Canada()},
        {"CHL", Chile()},
        {"CHN", China()},
        {"COL", Colombia()},
        {"CZE", CzechRepublic()},
        {"DNK", Denmark()},
        {"FIN", Finland()},
        //{"FRA", QuantExt::France()},
        {"DEU", Germany(Germany::Settlement)},
        {"HKG", HongKong()},
        {"HUN", Hungary()},
        {"ISL", Iceland()},
        {"IND", India()},
        {"IDN", Indonesia()},
        {"ISR", QuantLib::Israel()},
        {"ITA", Italy()},
        {"JPN", Japan()},
        {"MEX", Mexico()},
        {"MYS", Malaysia()},
        {"NLD", Netherlands()},
        {"NOR", Norway()},
        {"NZL", NewZealand()},
        {"PER", Peru()},
        {"PHL", Philippines()},
        {"POL", Poland()},
        {"ROU", Romania()},
        {"RUS", Russia()},
        {"SAU", SaudiArabia()},
        {"SGP", Singapore()},
        {"ZAF", SouthAfrica()},
        {"KOR", SouthKorea(SouthKorea::Settlement)},
        {"SWE", Sweden()},
        {"CHE", QuantExt::Switzerland()},
        {"TWN", Taiwan()},
        {"THA", QuantExt::Thailand()},
        {"TUR", Turkey()},
        {"UKR", Ukraine()},
        {"GBR", UnitedKingdom()},
        {"USA", UnitedStates()},
        {"BEL", Belgium()},
        {"LUX", Luxembourg()},
        {"ESP", Spain()},
        {"AUT", QuantExt::Austria()},

        // ISO 4217 Currency Alphabetic code
        {"ARS", Argentina()},
        {"AUD", Australia()},
        {"BWP", Botswana()},
        {"BRL", Brazil()},
        {"CAD", Canada()},
        {"CLP", Chile()},
        {"CNH", China()},
        {"CNY", China()},
        {"COP", Colombia()},
        {"CZK", CzechRepublic()},
        {"DKK", Denmark()},
        {"FRF", QuantExt::France()},
        {"HKD", HongKong()},
        {"HUF", Hungary()},
        {"INR", India()},
        {"IDR", Indonesia()},
        {"ILS", QuantLib::Israel()},
        {"ISK", Iceland()},
        {"ITL", Italy()},
        {"JPY", Japan()},
        {"MXN", Mexico()},
        {"MYR", Malaysia()},
        {"NOK", Norway()},
        {"NZD", NewZealand()},
        {"PEN", Peru()},
        {"PHP", Philippines()},
        {"PLN", Poland()},
        {"RON", Romania()},
        {"RUB", Russia()},
        {"SAR", SaudiArabia()},
        {"SGD", Singapore()},
        {"ZAR", SouthAfrica()},
        {"KRW", SouthKorea(SouthKorea::Settlement)},
        {"SEK", Sweden()},
        {"CHF", QuantExt::Switzerland()},
        {"EUR", TARGET()},
        {"TWD", Taiwan()},
        {"THB", QuantExt::Thailand()},
        {"TRY", Turkey()},
        {"UAH", Ukraine()},
        {"GBP", UnitedKingdom()},
        {"USD", UnitedStates()},
        {"BEF", Belgium()},
        {"LUF", Luxembourg()},
        {"ATS", QuantExt::Austria()},
         
        // Minor Currencies
        { "GBp", UnitedKingdom() },
        { "GBX", UnitedKingdom() },
        { "ILa", QuantLib::Israel() },
        { "ILX", QuantLib::Israel() },
        { "ZAc", SouthAfrica() },
        { "ZAC", SouthAfrica() },
        { "ZAX", SouthAfrica() },

        // fallback to WeekendsOnly for these emerging ccys
        {"AED", AmendedCalendar(WeekendsOnly(), "AED")},
        {"BHD", AmendedCalendar(WeekendsOnly(), "BHD")},
        {"CLF", AmendedCalendar(WeekendsOnly(), "CLF")},
        {"EGP", AmendedCalendar(WeekendsOnly(), "EGP")},
        {"KWD", AmendedCalendar(WeekendsOnly(), "KWD")},
        {"KZT", AmendedCalendar(WeekendsOnly(), "KZT")},
        {"MAD", AmendedCalendar(WeekendsOnly(), "MAD")},
        {"MXV", AmendedCalendar(WeekendsOnly(), "MXV")},
        {"NGN", AmendedCalendar(WeekendsOnly(), "MGN")},
        {"OMR", AmendedCalendar(WeekendsOnly(), "OMR")},
        {"PKR", AmendedCalendar(WeekendsOnly(), "PKR")},
        {"QAR", AmendedCalendar(WeekendsOnly(), "QAR")},
        {"UYU", AmendedCalendar(WeekendsOnly(), "UYU")},
        {"TND", AmendedCalendar(WeekendsOnly(), "TND")},
        {"VND", AmendedCalendar(WeekendsOnly(), "VND")},
        // new GFMA currencies
        {"AOA", AmendedCalendar(WeekendsOnly(), "AOA")},
        {"BGN", AmendedCalendar(WeekendsOnly(), "BGN")},
        {"ETB", AmendedCalendar(WeekendsOnly(), "ETB")},
        {"GEL", AmendedCalendar(WeekendsOnly(), "GEL")},
        {"GHS", AmendedCalendar(WeekendsOnly(), "GHS")},
        {"HRK", AmendedCalendar(WeekendsOnly(), "HRK")},
        {"JOD", AmendedCalendar(WeekendsOnly(), "JOD")},
        {"KES", AmendedCalendar(WeekendsOnly(), "KES")},
        {"LKR", AmendedCalendar(WeekendsOnly(), "LKR")},
        {"MUR", AmendedCalendar(WeekendsOnly(), "MUR")},
        {"RSD", AmendedCalendar(WeekendsOnly(), "RSD")},
        {"UGX", AmendedCalendar(WeekendsOnly(), "UGX")},
        {"XOF", AmendedCalendar(WeekendsOnly(), "XOF")},
        {"ZMW", AmendedCalendar(WeekendsOnly(), "ZMW")},

        // ISO 10383 MIC Exchange
        {"BVMF", Brazil(Brazil::Exchange)},
        {"XTSE", Canada(Canada::TSX)},
        {"XSHG", China(China::SSE)},
        {"XFRA", Germany(Germany::FrankfurtStockExchange)},
        {"XETR", Germany(Germany::Xetra)},
        {"ECAG", Germany(Germany::Eurex)},
        {"EUWA", Germany(Germany::Euwax)},
        {"XJKT", Indonesia(Indonesia::JSX)},
        {"XIDX", Indonesia(Indonesia::IDX)},
        {"XTAE", QuantLib::Israel(QuantLib::Israel::TASE)},
        {"XMIL", Italy(Italy::Exchange)},
        {"MISX", Russia(Russia::MOEX)},
        {"XKRX", SouthKorea(SouthKorea::KRX)},
        {"XSWX", QuantExt::Switzerland(QuantExt::Switzerland::SIX)},
        {"XLON", UnitedKingdom(UnitedKingdom::Exchange)},
        {"XLME", UnitedKingdom(UnitedKingdom::Metals)},
        {"XNYS", UnitedStates(UnitedStates::NYSE)},

        // Other / Legacy
        {"DEN", Denmark()}, // TODO: consider remove it, not ISO
        {"Telbor", QuantExt::Israel(QuantExt::Israel::Telbor)},
        {"London stock exchange", UnitedKingdom(UnitedKingdom::Exchange)},
        {"LNB", UnitedKingdom()},
        {"New York stock exchange", UnitedStates(UnitedStates::NYSE)},
        {"NGL", Netherlands()},
        {"NYB", UnitedStates()},
        {"SA", SouthAfrica()}, // TODO: consider remove it, not ISO & confuses with Saudi Arabia
        {"SS", Sweden()},      // TODO: consider remove it, not ISO & confuses with South Sudan
        {"SYB", Australia()},
        {"TKB", Japan()},
        {"TRB", Canada()},
        {"UK", UnitedKingdom()},
        {"UK settlement", UnitedKingdom()},
        {"US settlement", UnitedStates(UnitedStates::Settlement)},
        {"US with Libor impact", UnitedStates(UnitedStates::LiborImpact)},
        {"WMR", Wmr()},
        {"ZUB", QuantExt::Switzerland()},

        // ICE exchange calendars
        {"ICE_FuturesUS", ICE(ICE::FuturesUS)},
        {"ICE_FuturesUS_1", ICE(ICE::FuturesUS_1)},
        {"ICE_FuturesUS_2", ICE(ICE::FuturesUS_2)},
        {"ICE_FuturesEU", ICE(ICE::FuturesEU)},
        {"ICE_FuturesEU_1", ICE(ICE::FuturesEU_1)},
        {"ICE_EndexEnergy", ICE(ICE::EndexEnergy)},
        {"ICE_EndexEquities", ICE(ICE::EndexEquities)},
        {"ICE_SwapTradeUS", ICE(ICE::SwapTradeUS)},
        {"ICE_SwapTradeUK", ICE(ICE::SwapTradeUK)},
        {"ICE_FuturesSingapore", ICE(ICE::FuturesSingapore)},
        // CME exchange calendar
        {"CME", CME()},

        // Simple calendars
        {"WeekendsOnly", WeekendsOnly()},
        {"UNMAPPED", WeekendsOnly()},
        {"NullCalendar", NullCalendar()},
        {"", NullCalendar()}};
    static bool isInitialised = false;
    if (!isInitialised) {
        // extend the static map to include quantlib map names
        // allCals should be set, but it doesn't know how to order calendar
        vector<Calendar> allCals;
        for (auto it : m)
            allCals.push_back(it.second);
        for (auto cal : allCals)
            m[cal.name()] = cal;
        isInitialised = true;
    }

    auto it = m.find(s);
    if (it != m.end()) {
        Calendar cal = it->second;
        if (newName != "") {
            Calendar newCal = AmendedCalendar(cal, newName);
            m[newName] = newCal;
            return newCal;
        } else {
            return cal;
        }
    } else {
        // Try to split them up
        vector<string> calendarNames;
        split(calendarNames, s, boost::is_any_of(",()")); // , is delimiter, the brackets may arise if joint calendar
        // if we have only one token, we won't make progress and exit here to avoid an infinite loop by calling
        // parseCalendar() recursively below
        QL_REQUIRE(calendarNames.size() > 1, "Cannot convert \"" << s << "\" to calendar");
        // now remove any leading strings indicating a joint calendar
        calendarNames.erase(std::remove(calendarNames.begin(), calendarNames.end(), "JoinHolidays"),
                            calendarNames.end());
        calendarNames.erase(std::remove(calendarNames.begin(), calendarNames.end(), "JoinBusinessDays"),
                            calendarNames.end());
        calendarNames.erase(std::remove(calendarNames.begin(), calendarNames.end(), ""), calendarNames.end());
        // Populate a vector of calendars.
        vector<Calendar> calendars;
        for (Size i = 0; i < calendarNames.size(); i++) {
            boost::trim(calendarNames[i]);
            try {
                calendars.push_back(parseCalendar(calendarNames[i]));
            } catch (std::exception& e) {
                QL_FAIL("Cannot convert \"" << s << "\" to Calendar [exception:" << e.what() << "]");
            } catch (...) {
                QL_FAIL("Cannot convert \"" << s << "\" to Calendar [unhandled exception]");
            }
        }

        return LargeJointCalendar(calendars);
    }
}

Period parsePeriod(const string& s) { return PeriodParser::parse(s); }

BusinessDayConvention parseBusinessDayConvention(const string& s) {
    static map<string, BusinessDayConvention> m = {{"F", Following},
                                                   {"Following", Following},
                                                   {"FOLLOWING", Following},
                                                   {"MF", ModifiedFollowing},
                                                   {"ModifiedFollowing", ModifiedFollowing},
                                                   {"Modified Following", ModifiedFollowing},
                                                   {"MODIFIEDF", ModifiedFollowing},
                                                   {"MODFOLLOWING", ModifiedFollowing},
                                                   {"P", Preceding},
                                                   {"Preceding", Preceding},
                                                   {"PRECEDING", Preceding},
                                                   {"MP", ModifiedPreceding},
                                                   {"ModifiedPreceding", ModifiedPreceding},
                                                   {"Modified Preceding", ModifiedPreceding},
                                                   {"MODIFIEDP", ModifiedPreceding},
                                                   {"U", Unadjusted},
                                                   {"Unadjusted", Unadjusted},
                                                   {"INDIFF", Unadjusted},
                                                   {"NEAREST", Nearest},
                                                   {"NONE", Unadjusted},
                                                   {"NotApplicable", Unadjusted}};

    auto it = m.find(s);
    if (it != m.end()) {
        return it->second;
    } else {
        QL_FAIL("Cannot convert \"" << s << "\" to BusinessDayConvention");
    }
}

DayCounter parseDayCounter(const string& s) {
    static map<string, DayCounter> m = {{"A360", Actual360()},
                                        {"Actual/360", Actual360()},
                                        {"ACT/360", Actual360()},
                                        {"Act/360", Actual360()},
                                        {"A360 (Incl Last)", Actual360(true)},
                                        {"Actual/360 (Incl Last)", Actual360(true)},
                                        {"ACT/360 (Incl Last)", Actual360(true)},
                                        {"Act/360 (Incl Last)", Actual360(true)},
                                        {"A365", Actual365Fixed()},
                                        {"A365F", Actual365Fixed()},
                                        {"Actual/365 (Fixed)", Actual365Fixed()},
                                        {"Actual/365 (fixed)", Actual365Fixed()},
                                        {"ACT/365.FIXED", Actual365Fixed()},
                                        {"ACT/365", Actual365Fixed()},
                                        {"ACT/365L", Actual365Fixed()},
                                        {"Act/365", Actual365Fixed()},
                                        {"Act/365L", Actual365Fixed()},
                                        {"T360", Thirty360(Thirty360::USA)},
                                        {"30/360", Thirty360(Thirty360::USA)},
                                        {"30/360 (Bond Basis)", Thirty360(Thirty360::USA)},
                                        {"ACT/nACT", Thirty360(Thirty360::USA)},
                                        {"30E/360 (Eurobond Basis)", Thirty360(Thirty360::European)},
                                        {"30E/360", Thirty360(Thirty360::European)},
                                        {"30E/360.ISDA", Thirty360(Thirty360::European)},
                                        {"30/360 (Italian)", Thirty360(Thirty360::Italian)},
                                        {"ActActISDA", ActualActual(ActualActual::ISDA)},
                                        {"ACT/ACT.ISDA", ActualActual(ActualActual::ISDA)},
                                        {"Actual/Actual (ISDA)", ActualActual(ActualActual::ISDA)},
                                        {"ActualActual (ISDA)", ActualActual(ActualActual::ISDA)},
                                        {"ACT/ACT", ActualActual(ActualActual::ISDA)},
                                        {"ACT29", ActualActual(ActualActual::AFB)},
                                        {"ACT", ActualActual(ActualActual::ISDA)},
                                        {"ActActISMA", ActualActual(ActualActual::ISMA)},
                                        {"Actual/Actual (ISMA)", ActualActual(ActualActual::ISMA)},
                                        {"ActualActual (ISMA)", ActualActual(ActualActual::ISMA)},
                                        {"ACT/ACT.ISMA", ActualActual(ActualActual::ISMA)},
                                        {"ActActICMA", ActualActual(ActualActual::ISMA)},
                                        {"Actual/Actual (ICMA)", ActualActual(ActualActual::ISMA)},
                                        {"ActualActual (ICMA)", ActualActual(ActualActual::ISMA)},
                                        {"ACT/ACT.ICMA", ActualActual(ActualActual::ISMA)},
                                        {"ActActAFB", ActualActual(ActualActual::AFB)},
                                        {"ACT/ACT.AFB", ActualActual(ActualActual::AFB)},
                                        {"Actual/Actual (AFB)", ActualActual(ActualActual::AFB)},
                                        {"1/1", OneDayCounter()},
                                        {"BUS/252", Business252()},
                                        {"Business/252", Business252()},
                                        {"Actual/365 (No Leap)", Actual365Fixed(Actual365Fixed::NoLeap)},
                                        {"Act/365 (NL)", Actual365Fixed(Actual365Fixed::NoLeap)},
                                        {"NL/365", Actual365Fixed(Actual365Fixed::NoLeap)},
                                        {"Actual/365 (JGB)", Actual365Fixed(Actual365Fixed::NoLeap)},
                                        {"Simple", SimpleDayCounter()},
                                        {"Year", YearCounter()},
                                        {"A364", Actual364()},
                                        {"Actual/364", Actual364()},
                                        {"Act/364", Actual364()},
                                        {"ACT/364", Actual364()}};

    auto it = m.find(s);
    if (it != m.end()) {
        return it->second;
    } else {
        QL_FAIL("DayCounter \"" << s << "\" not recognized");
    }
}

Currency parseCurrency(const string& s, const Currency& currency) {
    static map<string, Currency> m = {
        {"AED", AEDCurrency()}, {"AOA", AOACurrency()}, {"ARS", ARSCurrency()}, {"ATS", ATSCurrency()}, 
        {"AUD", AUDCurrency()}, {"BEF", BEFCurrency()}, {"BGN", BGNCurrency()}, {"BHD", BHDCurrency()}, 
        {"BRL", BRLCurrency()}, {"CAD", CADCurrency()}, {"CHF", CHFCurrency()}, {"CLF", CLFCurrency()}, 
        {"CLP", CLPCurrency()}, {"CNH", CNHCurrency()}, {"CNY", CNYCurrency()}, {"COP", COPCurrency()}, 
        {"COU", COUCurrency()}, {"CZK", CZKCurrency()}, {"DEM", DEMCurrency()}, {"DKK", DKKCurrency()}, 
        {"EGP", EGPCurrency()}, {"ESP", ESPCurrency()}, {"ETB", ETBCurrency()}, {"EUR", EURCurrency()}, 
        {"FIM", FIMCurrency()}, {"FRF", FRFCurrency()}, {"GBP", GBPCurrency()}, {"GEL", GELCurrency()}, 
        {"GHS", GHSCurrency()}, {"GRD", GRDCurrency()}, {"HKD", HKDCurrency()}, {"HRK", HRKCurrency()}, 
        {"HUF", HUFCurrency()}, {"IDR", IDRCurrency()}, {"IEP", IEPCurrency()}, {"ILS", ILSCurrency()}, 
        {"INR", INRCurrency()}, {"ISK", ISKCurrency()}, {"ITL", ITLCurrency()}, {"JOD", JODCurrency()}, 
        {"JPY", JPYCurrency()}, {"KES", KESCurrency()}, {"KRW", KRWCurrency()}, {"KWD", KWDCurrency()}, 
        {"KZT", KZTCurrency()}, {"LKR", LKRCurrency()}, {"LUF", LUFCurrency()}, {"MAD", MADCurrency()}, 
        {"MUR", MURCurrency()}, {"MXN", MXNCurrency()}, {"MXV", MXVCurrency()}, {"MYR", MYRCurrency()}, 
        {"NGN", NGNCurrency()}, {"NLG", NLGCurrency()}, {"NOK", NOKCurrency()}, {"NZD", NZDCurrency()}, 
        {"OMR", OMRCurrency()}, {"PEN", PENCurrency()}, {"PHP", PHPCurrency()}, {"PKR", PKRCurrency()}, 
        {"PLN", PLNCurrency()}, {"PTE", PTECurrency()}, {"QAR", QARCurrency()}, {"RON", RONCurrency()}, 
        {"RSD", RSDCurrency()}, {"RUB", RUBCurrency()}, {"SAR", SARCurrency()}, {"SEK", SEKCurrency()}, 
        {"SGD", SGDCurrency()}, {"THB", THBCurrency()}, {"TND", TNDCurrency()}, {"TRY", TRYCurrency()}, 
        {"TWD", TWDCurrency()}, {"UAH", UAHCurrency()}, {"UGX", UGXCurrency()}, {"USD", USDCurrency()}, 
        {"UYU", UYUCurrency()}, {"VND", VNDCurrency()}, {"XAG", XAGCurrency()}, {"XAU", XAUCurrency()}, 
        {"XOF", XOFCurrency()}, {"XPD", XPDCurrency()}, {"XPT", XPTCurrency()}, {"ZAR", ZARCurrency()},
        {"ZMW", ZMWCurrency()}};

    auto it = m.find(s);
    if (it != m.end()) {
        return it->second;
    } else {
	if (!currency.empty()) {
	    LOG("Adding external currency " << currency.code() << " to the parser map");
	    m[s] = currency;
	    return currency;
	}
	else {
	    QL_FAIL("Currency \"" << s << "\" not recognized");
	}
    }
}

Currency parseMinorCurrency(const string& s) {
    static map<string, Currency> m = {
        {"GBp", GBPCurrency()}, {"GBX", GBPCurrency()},
        {"ILa", ILSCurrency()}, {"ILX", ILSCurrency()},
        {"ZAc", ZARCurrency()}, {"ZAC", ZARCurrency()}, {"ZAX", ZARCurrency()} };
    
    auto it = m.find(s);
    if (it != m.end()) {
        return it->second;
    }
    else {
        QL_FAIL("Currency \"" << s << "\" not recognized");
    }
}

Currency parseCurrencyWithMinors(const string& s) {
    try {
        return parseCurrency(s);
    } catch (...) {
        // try to parse as a minor currency if fails
        return parseMinorCurrency(s);
    }
}

DateGeneration::Rule parseDateGenerationRule(const string& s) {
    static map<string, DateGeneration::Rule> m = {{"Backward", DateGeneration::Backward},
                                                  {"Forward", DateGeneration::Forward},
                                                  {"Zero", DateGeneration::Zero},
                                                  {"ThirdWednesday", DateGeneration::ThirdWednesday},
                                                  {"Twentieth", DateGeneration::Twentieth},
                                                  {"TwentiethIMM", DateGeneration::TwentiethIMM},
                                                  {"OldCDS", DateGeneration::OldCDS},
                                                  {"CDS2015", DateGeneration::CDS2015},
                                                  {"CDS", DateGeneration::CDS},
                                                  {"LastWednesday", DateGeneration::LastWednesday}};

    auto it = m.find(s);
    if (it != m.end()) {
        return it->second;
    } else {
        QL_FAIL("Date Generation Rule \"" << s << "\" not recognized");
    }
}

Frequency parseFrequency(const string& s) {
    static map<string, Frequency> m = {{"Z", Once},
                                       {"Once", Once},
                                       {"A", Annual},
                                       {"Annual", Annual},
                                       {"S", Semiannual},
                                       {"Semiannual", Semiannual},
                                       {"Q", Quarterly},
                                       {"Quarterly", Quarterly},
                                       {"B", Bimonthly},
                                       {"Bimonthly", Bimonthly},
                                       {"M", Monthly},
                                       {"Monthly", Monthly},
                                       {"L", EveryFourthWeek},
                                       {"Lunarmonth", EveryFourthWeek},
                                       {"W", Weekly},
                                       {"Weekly", Weekly},
                                       {"D", Daily},
                                       {"Daily", Daily}};

    auto it = m.find(s);
    if (it != m.end()) {
        return it->second;
    } else {
        QL_FAIL("Frequency \"" << s << "\" not recognized");
    }
}

Compounding parseCompounding(const string& s) {
    static map<string, Compounding> m = {
        {"Simple", Simple},
        {"Compounded", Compounded},
        {"Continuous", Continuous},
        {"SimpleThenCompounded", SimpleThenCompounded},
    };

    auto it = m.find(s);
    if (it != m.end()) {
        return it->second;
    } else {
        QL_FAIL("Compounding \"" << s << "\" not recognized");
    }
}

Position::Type parsePositionType(const std::string& s) {
    static map<string, Position::Type> m = {
        {"Long", Position::Long},
        {"Short", Position::Short},
        {"L", Position::Long},
        {"S", Position::Short},
    };

    auto it = m.find(s);
    if (it != m.end()) {
        return it->second;
    } else {
        QL_FAIL("Position type \"" << s << "\" not recognized");
    }
}

Protection::Side parseProtectionSide(const std::string& s) {
    static map<string, Protection::Side> m = {
        {"Buyer", Protection::Buyer},
        {"Seller", Protection::Seller},
        {"B", Protection::Buyer},
        {"S", Protection::Seller}
    };

    auto it = m.find(s);
    if (it != m.end()) {
        return it->second;
    } else {
        QL_FAIL("Protection side \"" << s << "\" not recognized");
    }
}

Settlement::Type parseSettlementType(const std::string& s) {
    static map<string, Settlement::Type> m = {
        {"Cash", Settlement::Cash},
        {"Physical", Settlement::Physical},
        {"C", Settlement::Cash},
        {"P", Settlement::Physical},
    };

    auto it = m.find(s);
    if (it != m.end()) {
        return it->second;
    } else {
        QL_FAIL("Settlement type \"" << s << "\" not recognized");
    }
}

Settlement::Method parseSettlementMethod(const std::string& s) {
    static map<string, Settlement::Method> m = {
        {"PhysicalOTC", Settlement::PhysicalOTC},
        {"PhysicalCleared", Settlement::PhysicalCleared},
        {"CollateralizedCashPrice", Settlement::CollateralizedCashPrice},
        {"ParYieldCurve", Settlement::ParYieldCurve},
    };

    auto it = m.find(s);
    if (it != m.end()) {
        return it->second;
    } else {
        QL_FAIL("Settlement method \"" << s << "\" not recognized");
    }
}

Exercise::Type parseExerciseType(const std::string& s) {
    static map<string, Exercise::Type> m = {
        {"European", Exercise::European},
        {"Bermudan", Exercise::Bermudan},
        {"American", Exercise::American},
    };

    auto it = m.find(s);
    if (it != m.end()) {
        return it->second;
    } else {
        QL_FAIL("Exercise type \"" << s << "\" not recognized");
    }
}

Option::Type parseOptionType(const std::string& s) {
    static map<string, Option::Type> m = {{"Put", Option::Put}, {"Call", Option::Call}};

    QL_REQUIRE(!s.empty(), "Option type not given.");
    auto it = m.find(s);
    if (it != m.end()) {
        return it->second;
    } else {
        QL_FAIL("Option type \"" << s << "\" not recognized");
    }
}

boost::variant<QuantLib::Date, QuantLib::Period> parseDateOrPeriod(const string& s) {
    QL_REQUIRE(!s.empty(), "Cannot parse empty string as date or period");
    string c(1, s.back());
    bool isPeriod = c.find_first_of("DdWwMmYy") != string::npos;
    if (isPeriod) {
        return ore::data::parsePeriod(s);
    } else {
        return ore::data::parseDate(s);
    }
}

namespace {
struct legacy_date_or_period_visitor : public boost::static_visitor<> {
    legacy_date_or_period_visitor(Date& res_d, Period& res_p, bool& res_is_date)
        : res_d(res_d), res_p(res_p), res_is_date(res_is_date) {}
    void operator()(const QuantLib::Date& d) const {
        res_d = d;
        res_is_date = true;
    }
    void operator()(const QuantLib::Period& p) const {
        res_p = p;
        res_is_date = false;
    }
    Date& res_d;
    Period& res_p;
    bool& res_is_date;
};
} // namespace

void parseDateOrPeriod(const string& s, Date& d, Period& p, bool& isDate) {
    auto r = parseDateOrPeriod(s);
    boost::apply_visitor(legacy_date_or_period_visitor(d, p, isDate), r);
}

QuantLib::LsmBasisSystem::PolynomType parsePolynomType(const std::string& s) {
    static map<string, LsmBasisSystem::PolynomType> poly = {
        {"Monomial", LsmBasisSystem::PolynomType::Monomial},
        {"Laguerre", LsmBasisSystem::PolynomType::Laguerre},
        {"Hermite", LsmBasisSystem::PolynomType::Hermite},
        {"Hyperbolic", LsmBasisSystem::PolynomType::Hyperbolic},
        {"Legendre", LsmBasisSystem::PolynomType::Legendre},
        {"Chebyshev", LsmBasisSystem::PolynomType::Chebyshev},
        {"Chebyshev2nd", LsmBasisSystem::PolynomType::Chebyshev2nd},
    };

    auto it = poly.find(s);
    if (it != poly.end()) {
        return it->second;
    } else {
        QL_FAIL("Polynom type \"" << s << "\" not recognized");
    }
}

SobolBrownianGenerator::Ordering parseSobolBrownianGeneratorOrdering(const std::string& s) {
    static map<string, SobolBrownianGenerator::Ordering> m = {{"Factors", SobolBrownianGenerator::Ordering::Factors},
                                                              {"Steps", SobolBrownianGenerator::Ordering::Steps},
                                                              {"Diagonal", SobolBrownianGenerator::Ordering::Diagonal}};
    auto it = m.find(s);
    if (it != m.end()) {
        return it->second;
    } else {
        QL_FAIL("SobolBrownianGenerator ordering \"" << s << "\" not recognized");
    }
}

SobolRsg::DirectionIntegers parseSobolRsgDirectionIntegers(const std::string& s) {
    static map<string, SobolRsg::DirectionIntegers> m = {
        {"Unit", SobolRsg::DirectionIntegers::Unit},
        {"Jaeckel", SobolRsg::DirectionIntegers::Jaeckel},
        {"SobolLevitan", SobolRsg::DirectionIntegers::SobolLevitan},
        {"SobolLevitanLemieux", SobolRsg::DirectionIntegers::SobolLevitanLemieux},
        {"JoeKuoD5", SobolRsg::DirectionIntegers::JoeKuoD5},
        {"JoeKuoD6", SobolRsg::DirectionIntegers::JoeKuoD6},
        {"JoeKuoD7", SobolRsg::DirectionIntegers::JoeKuoD7},
        {"Kuo", SobolRsg::DirectionIntegers::Kuo},
        {"Kuo2", SobolRsg::DirectionIntegers::Kuo2},
        {"Kuo3", SobolRsg::DirectionIntegers::Kuo3}};
    auto it = m.find(s);
    if (it != m.end()) {
        return it->second;
    } else {
        QL_FAIL("SobolRsg direction integers \"" << s << "\" not recognized");
    }
}

Weekday parseWeekday(const string& s) {

    static map<string, Weekday> m = {{"Sun", Weekday::Sunday},    {"Mon", Weekday::Monday},   {"Tue", Weekday::Tuesday},
                                     {"Wed", Weekday::Wednesday}, {"Thu", Weekday::Thursday}, {"Fri", Weekday::Friday},
                                     {"Sat", Weekday::Saturday}};

    auto it = m.find(s);
    if (it != m.end()) {
        return it->second;
    } else {
        QL_FAIL("The string \"" << s << "\" is not recognized as a Weekday");
    }
}

Month parseMonth(const string& s) {

    static map<string, Month> m = {{"Jan", Month::January}, {"Feb", Month::February}, {"Mar", Month::March},
                                   {"Apr", Month::April},   {"May", Month::May},      {"Jun", Month::June},
                                   {"Jul", Month::July},    {"Aug", Month::August},   {"Sep", Month::September},
                                   {"Oct", Month::October}, {"Nov", Month::November}, {"Dec", Month::December}};

    auto it = m.find(s);
    if (it != m.end()) {
        return it->second;
    } else {
        QL_FAIL("The string \"" << s << "\" is not recognized as a Month");
    }
}

std::vector<string> parseListOfValues(string s) {
    boost::trim(s);
    std::vector<string> vec;
    boost::char_separator<char> sep(",");
    boost::tokenizer<boost::char_separator<char>> tokens(s, sep);
    for (auto r : tokens) {
        boost::trim(r);
        vec.push_back(r);
    }
    return vec;
}

AmortizationType parseAmortizationType(const std::string& s) {
    static map<string, AmortizationType> type = {
        {"None", AmortizationType::None},
        {"FixedAmount", AmortizationType::FixedAmount},
        {"RelativeToInitialNotional", AmortizationType::RelativeToInitialNotional},
        {"RelativeToPreviousNotional", AmortizationType::RelativeToPreviousNotional},
        {"Annuity", AmortizationType::Annuity}};

    auto it = type.find(s);
    if (it != type.end()) {
        return it->second;
    } else {
        QL_FAIL("Amortitazion type \"" << s << "\" not recognized");
    }
}

SequenceType parseSequenceType(const std::string& s) {
    static map<string, SequenceType> seq = {{"MersenneTwister", SequenceType::MersenneTwister},
                                            {"MersenneTwisterAntithetic", SequenceType::MersenneTwisterAntithetic},
                                            {"Sobol", SequenceType::Sobol},
                                            {"SobolBrownianBridge", SequenceType::SobolBrownianBridge}};
    auto it = seq.find(s);
    if (it != seq.end())
        return it->second;
    else
        QL_FAIL("sequence type \"" << s << "\" not recognised");
}

QuantLib::CPI::InterpolationType parseObservationInterpolation(const std::string& s) {
    static map<string, CPI::InterpolationType> seq = {
        {"Flat", CPI::Flat}, {"Linear", CPI::Linear}, {"AsIndex", CPI::AsIndex}};
    auto it = seq.find(s);
    if (it != seq.end())
        return it->second;
    else
        QL_FAIL("observation interpolation type \"" << s << "\" not recognised");
}

FdmSchemeDesc parseFdmSchemeDesc(const std::string& s) {
    static std::map<std::string, FdmSchemeDesc> m = {
        {"Hundsdorfer", FdmSchemeDesc::Hundsdorfer()},     {"Douglas", FdmSchemeDesc::Douglas()},
        {"CraigSneyd", FdmSchemeDesc::CraigSneyd()},       {"ModifiedCraigSneyd", FdmSchemeDesc::ModifiedCraigSneyd()},
        {"ImplicitEuler", FdmSchemeDesc::ImplicitEuler()}, {"ExplicitEuler", FdmSchemeDesc::ExplicitEuler()},
        {"MethodOfLines", FdmSchemeDesc::MethodOfLines()}, {"TrBDF2", FdmSchemeDesc::TrBDF2()}};

    auto it = m.find(s);
    if (it != m.end())
        return it->second;
    else
        QL_FAIL("fdm scheme \"" << s << "\" not recognised");
}

AssetClass parseAssetClass(const std::string& s) {
    static map<string, AssetClass> assetClasses = {{"EQ", AssetClass::EQ},   {"FX", AssetClass::FX},
                                                   {"COM", AssetClass::COM}, {"IR", AssetClass::IR},
                                                   {"INF", AssetClass::INF}, {"CR", AssetClass::CR},
                                                   {"BOND", AssetClass::BOND} };
    auto it = assetClasses.find(s);
    if (it != assetClasses.end()) {
        return it->second;
    } else {
        QL_FAIL("AssetClass \"" << s << "\" not recognized");
    }
}


std::ostream& operator<<(std::ostream& os, AssetClass a) {
    switch (a) {
    case AssetClass::EQ:
        return os << "EQ";
    case AssetClass::FX:
        return os << "FX";
    case AssetClass::COM:
        return os << "COM";
    case AssetClass::IR:
        return os << "IR";
    case AssetClass::INF:
        return os << "INF";
    case AssetClass::CR:
        return os << "CR";
    case AssetClass::BOND:
        return os << "BOND";
    default:
        QL_FAIL("Unknown AssetClass");
    }
}

DeltaVolQuote::AtmType parseAtmType(const std::string& s) {
    static map<string, DeltaVolQuote::AtmType> m = {{"AtmNull", DeltaVolQuote::AtmNull},
                                                    {"AtmSpot", DeltaVolQuote::AtmSpot},
                                                    {"AtmFwd", DeltaVolQuote::AtmFwd},
                                                    {"AtmDeltaNeutral", DeltaVolQuote::AtmDeltaNeutral},
                                                    {"AtmVegaMax", DeltaVolQuote::AtmVegaMax},
                                                    {"AtmGammaMax", DeltaVolQuote::AtmGammaMax},
                                                    {"AtmPutCall50", DeltaVolQuote::AtmPutCall50}};

    auto it = m.find(s);
    if (it != m.end()) {
        return it->second;
    } else {
        QL_FAIL("ATM type \"" << s << "\" not recognized");
    }
}

DeltaVolQuote::DeltaType parseDeltaType(const std::string& s) {
    static map<string, DeltaVolQuote::DeltaType> m = {{"Spot", DeltaVolQuote::Spot},
                                                      {"Fwd", DeltaVolQuote::Fwd},
                                                      {"PaSpot", DeltaVolQuote::PaSpot},
                                                      {"PaFwd", DeltaVolQuote::PaFwd}};

    auto it = m.find(s);
    if (it != m.end()) {
        return it->second;
    } else {
        QL_FAIL("Delta type \"" << s << "\" not recognized");
    }
}

//! Parse Extrapolation from string
Extrapolation parseExtrapolation(const string& s) {
    if (s == "None") {
        return Extrapolation::None;
    } else if (s == "UseInterpolator" || s == "Linear") {
        return Extrapolation::UseInterpolator;
    } else if (s == "Flat") {
        return Extrapolation::Flat;
    } else {
        QL_FAIL("Extrapolation '" << s << "' not recognized");
    }
}

//! Write Extrapolation, \p extrap, to stream.
std::ostream& operator<<(std::ostream& os, Extrapolation extrap) {
    switch (extrap) {
    case Extrapolation::None:
        return os << "None";
    case Extrapolation::UseInterpolator:
        return os << "UseInterpolator";
    case Extrapolation::Flat:
        return os << "Flat";
    default:
        QL_FAIL("Unknown Extrapolation");
    }
}

VolatilityType parseVolatilityQuoteType(const string& s) {

    if (s == "Normal") {
        return Normal;
    } else if (s == "ShiftedLognormal") {
        return ShiftedLognormal;
    } else {
        QL_FAIL("Unknown volatility quote type " << s);
    }
}

CapFloor::Type parseCapFloorType(const string& s) {
    if (s == "Cap") {
        return CapFloor::Cap;
    } else if (s == "Floor") {
        return CapFloor::Floor;
    } else if (s == "Collar") {
        return CapFloor::Collar;
    } else {
        QL_FAIL("Unknown cap floor type " << s);
    }
}

YoYInflationCapFloor::Type parseYoYInflationCapFloorType(const string& s) {
    if (s == "Cap" || s == "YoYInflationCap") {
        return YoYInflationCapFloor::Cap;
    } else if (s == "Floor" || s == "YoYInflationFloor") {
        return YoYInflationCapFloor::Floor;
    } else if (s == "Collar" || s == "YoYInflationCollar") {
        return YoYInflationCapFloor::Collar;
    } else {
        QL_FAIL("Unknown year on year inflation cap floor type " << s);
    }
}

QuantExt::CrossAssetModelTypes::AssetType parseCamAssetType(const string& s) {
    namespace CT = QuantExt::CrossAssetModelTypes;
    if (s == "IR") {
        return CT::IR;
    } else if (s == "FX") {
        return CT::FX;
    } else if (s == "INF") {
        return CT::INF;
    } else if (s == "CR") {
        return CT::CR;
    } else if (s == "EQ") {
        return CT::EQ;
    } else {
        QL_FAIL("Unknown cross asset model type " << s);
    }
}

pair<string, string> parseBoostAny(const boost::any& anyType) {
    string resultType;
    std::ostringstream oss;

    if (anyType.type() == typeid(int)) {
        resultType = "int";
        int r = boost::any_cast<int>(anyType);
        oss << std::fixed << std::setprecision(8) << r;
    } else if (anyType.type() == typeid(Size)) {
        resultType = "size";
        int r = boost::any_cast<Size>(anyType);
        oss << std::fixed << std::setprecision(8) << r;
    } else if (anyType.type() == typeid(double)) {
        resultType = "double";
        double r = boost::any_cast<double>(anyType);
        oss << std::fixed << std::setprecision(8) << r;
    } else if (anyType.type() == typeid(std::string)) {
        resultType = "string";
        std::string r = boost::any_cast<std::string>(anyType);
        oss << std::fixed << std::setprecision(8) << r;
    } else if (anyType.type() == typeid(Date)) {
        resultType = "date";
        oss << io::iso_date(boost::any_cast<Date>(anyType));
    } else if (anyType.type() == typeid(bool)) {
        resultType = "bool";
        oss << std::boolalpha << boost::any_cast<bool>(anyType);
    } else if (anyType.type() == typeid(std::vector<bool>)) {
        resultType = "vector_bool";
        std::vector<bool> r = boost::any_cast<std::vector<bool>>(anyType);
        if (r.size() == 0) {
            oss << "";
        } else {
            oss << std::boolalpha << boost::any_cast<bool>(anyType);
            for (Size i = 1; i < r.size(); i++) {
                oss << ", " << r[i];
            }
        }
    } else if (anyType.type() == typeid(std::vector<double>)) {
        resultType = "vector_double";
        std::vector<double> r = boost::any_cast<std::vector<double>>(anyType);
        if (r.size() == 0) {
            oss << "";
        } else {
            oss << std::fixed << std::setprecision(8) << r[0];
            for (Size i = 1; i < r.size(); i++) {
                oss << ", " << r[i];
            }
        }
    } else if (anyType.type() == typeid(std::vector<Date>)) {
        resultType = "vector_date";
        std::vector<Date> r = boost::any_cast<std::vector<Date>>(anyType);
        if (r.size() == 0) {
            oss << "";
        } else {
            oss << std::fixed << std::setprecision(8) << to_string(r[0]);
            for (Size i = 1; i < r.size(); i++) {
                oss << ", " << to_string(r[i]);
            }
        }
    } else if (anyType.type() == typeid(std::vector<std::string>)) {
        resultType = "vector_string";
        std::vector<std::string> r = boost::any_cast<std::vector<std::string>>(anyType);
        if (r.size() == 0) {
            oss << "";
        } else {
            oss << std::fixed << std::setprecision(8) << r[0];
            for (Size i = 1; i < r.size(); i++) {
                oss << ", " << r[i];
            }
        }
    } else if (anyType.type() == typeid(std::vector<CashFlowResults>)) {
        resultType = "vector_cashflows";
        std::vector<CashFlowResults> r = boost::any_cast<std::vector<CashFlowResults>>(anyType);
        if (!r.empty()) {
            oss << std::fixed << std::setprecision(8) << r[0];
            for (Size i = 1; i < r.size(); ++i) {
                oss << ", " << r[i];
            }
        }
    } else if (anyType.type() == typeid(QuantLib::Matrix)) {
        resultType = "matrix";
        QuantLib::Matrix r = boost::any_cast<QuantLib::Matrix>(anyType);
        std::regex pattern("\n");
        std::ostringstream tmp;
        tmp << std::setprecision(8) << r;
        oss << std::fixed << std::regex_replace(tmp.str(), pattern, std::string(""));

    } else {
        ALOG("Unsupported Boost::Any type");
        resultType = "unsupported_type";
    }
    return make_pair(resultType, oss.str());
}

QuantLib::OvernightIndexFuture::NettingType parseOvernightIndexFutureNettingType(const std::string& s) {
    if (s == "Averaging") {
        return QuantLib::OvernightIndexFuture::NettingType::Averaging;
    } else if (s == "Compounding") {
        return QuantLib::OvernightIndexFuture::NettingType::Compounding;
    } else {
        QL_FAIL("Overnight Index Future Netting Type '" << s << "' not known, expected 'Averaging' or 'Compounding'");
    }
}

std::ostream& operator<<(std::ostream& os, QuantLib::OvernightIndexFuture::NettingType t) {
    if (t == QuantLib::OvernightIndexFuture::NettingType::Averaging)
        return os << "Averaging";
    else if (t == QuantLib::OvernightIndexFuture::NettingType::Compounding)
        return os << "Compounding";
    else {
        QL_FAIL("Internal error: unknown OvernightIndexFuture::NettingType - check implementation of operator<< "
                "for this enum");
    }
}

FutureConvention::DateGenerationRule parseFutureDateGenerationRule(const std::string& s) {
    if (s == "IMM")
        return FutureConvention::DateGenerationRule::IMM;
    else if (s == "FirstDayOfMonth")
        return FutureConvention::DateGenerationRule::FirstDayOfMonth;
    else {
        QL_FAIL("FutureConvention /  DateGenerationRule '" << s << "' not known, expect 'IMM' or 'FirstDayOfMonth'");
    }
}

std::ostream& operator<<(std::ostream& os, FutureConvention::DateGenerationRule t) {
    if (t == FutureConvention::DateGenerationRule::IMM)
        return os << "IMM";
    else if (t == FutureConvention::DateGenerationRule::FirstDayOfMonth)
        return os << "FirstDayOfMonth";
    else {
        QL_FAIL("Internal error: unknown FutureConvention::DateGenerationRule - check implementation of operator<< "
                "for this enum");
    }
}

InflationSwapConvention::PublicationRoll parseInflationSwapPublicationRoll(const string& s) {
    using IPR = InflationSwapConvention::PublicationRoll;
    if (s == "None") {
        return IPR::None;
    } else if (s == "OnPublicationDate") {
        return IPR::OnPublicationDate;
    } else if (s == "AfterPublicationDate") {
        return IPR::AfterPublicationDate;
    } else {
        QL_FAIL("InflationSwapConvention::PublicationRoll '" << s << "' not known, expect " <<
            "'None', 'OnPublicationDate' or 'AfterPublicationDate'");
    }
}

QuantLib::Rounding::Type parseRoundingType(const std::string& s) {
    static map<string, QuantLib::Rounding::Type> m = {
        {"Up", QuantLib::Rounding::Type::Up},
        {"Down", QuantLib::Rounding::Type::Down},
        {"Closest", QuantLib::Rounding::Type::Closest},
        {"Floor", QuantLib::Rounding::Type::Floor},
        {"Ceiling", QuantLib::Rounding::Type::Ceiling}
    };

    auto it = m.find(s);
    if (it != m.end()) {
        return it->second;
    } else {
        QL_FAIL("Rounding type \"" << s << "\" not recognized");
    }
}

  
ostream& operator<<(ostream& os, InflationSwapConvention::PublicationRoll pr) {
    using IPR = InflationSwapConvention::PublicationRoll;
    if (pr == IPR::None) {
        return os << "None";
    } else if (pr == IPR::OnPublicationDate) {
        return os << "OnPublicationDate";
    } else if (pr == IPR::AfterPublicationDate) {
        return os << "AfterPublicationDate";
    } else {
        QL_FAIL("Unknown InflationSwapConvention::PublicationRoll.");
    }
}

std::ostream& operator<<(std::ostream& os, SobolBrownianGenerator::Ordering t) {
    static map<SobolBrownianGenerator::Ordering, string> m = {{SobolBrownianGenerator::Ordering::Factors, "Factors"},
                                                              {SobolBrownianGenerator::Ordering::Steps, "Steps"},
                                                              {SobolBrownianGenerator::Ordering::Diagonal, "Diagonal"}};
    auto it = m.find(t);
    if (it != m.end()) {
        return os << it->second;
    } else {
        QL_FAIL("Internal error: unknown SobolBrownianGenerator::Ordering - check implementation of operator<< "
                "for this enum");
    }
}

std::ostream& operator<<(std::ostream& os, SobolRsg::DirectionIntegers t) {
    static map<SobolRsg::DirectionIntegers, string> m = {
        {SobolRsg::DirectionIntegers::Unit, "Unit"},
        {SobolRsg::DirectionIntegers::Jaeckel, "Jaeckel"},
        {SobolRsg::DirectionIntegers::SobolLevitan, "SobolLevitan"},
        {SobolRsg::DirectionIntegers::SobolLevitanLemieux, "SobolLevitanLemieux"},
        {SobolRsg::DirectionIntegers::JoeKuoD5, "JoeKuoD5"},
        {SobolRsg::DirectionIntegers::JoeKuoD6, "JoeKuoD6"},
        {SobolRsg::DirectionIntegers::JoeKuoD7, "JoeKuoD7"},
        {SobolRsg::DirectionIntegers::Kuo, "Kuo"},
        {SobolRsg::DirectionIntegers::Kuo2, "Kuo2"},
        {SobolRsg::DirectionIntegers::Kuo3, "Kuo3"}};
    auto it = m.find(t);
    if (it != m.end()) {
        return os << it->second;
    } else {
        QL_FAIL("Internal error: unknown SobolRsg::DirectionIntegers - check implementation of operator<< "
                "for this enum");
    }
}

std::ostream& operator<<(std::ostream& out, QuantExt::CrossAssetStateProcess::discretization dis) {
    switch (dis) {
    case QuantExt::CrossAssetStateProcess::exact:
        return out << "Exact";
    case QuantExt::CrossAssetStateProcess::euler:
        return out << "Euler";
    default:
        return out << "?";
    }
}

using ADCP = CommodityFutureConvention::AveragingData::CalculationPeriod;
ADCP parseAveragingDataPeriod(const string& s) {
    if (s == "PreviousMonth") {
        return ADCP::PreviousMonth;
    } else if (s == "ExpiryToExpiry") {
        return ADCP::ExpiryToExpiry;
    } else {
        QL_FAIL("AveragingData::CalculationPeriod '" << s << "' not known, expect " <<
            "'PreviousMonth' or 'ExpiryToExpiry'");
    }
}

ostream& operator<<(ostream& os, ADCP cp) {
    if (cp == ADCP::PreviousMonth) {
        return os << "PreviousMonth";
    } else if (cp == ADCP::ExpiryToExpiry) {
        return os << "ExpiryToExpiry";
    } else {
        QL_FAIL("Unknown AveragingData::CalculationPeriod.");
    }
}

using PST = PriceSegment::Type;
PriceSegment::Type parsePriceSegmentType(const string& s) {
    if (s == "Future") {
        return PST::Future;
    } else if (s == "AveragingFuture") {
        return PST::AveragingFuture;
    } else if (s == "AveragingSpot") {
        return PST::AveragingSpot;
    } else if (s == "AveragingOffPeakPower") {
        return PST::AveragingOffPeakPower;
    } else if (s == "OffPeakPowerDaily") {
        return PST::OffPeakPowerDaily;
    } else {
        QL_FAIL("PriceSegment::Type '" << s << "' not known, expect " <<
            "'Future', 'AveragingFuture' or 'AveragingSpot'");
    }
}

ostream& operator<<(ostream& os, PriceSegment::Type pst) {
    if (pst == PST::Future) {
        return os << "Future";
    } else if (pst == PST::AveragingFuture) {
        return os << "AveragingFuture";
    } else if (pst == PST::AveragingSpot) {
        return os << "AveragingSpot";
    } else if (pst == PST::AveragingOffPeakPower) {
        return os << "AveragingOffPeakPower";
    } else if (pst == PST::OffPeakPowerDaily) {
        return os << "OffPeakPowerDaily";
    } else {
        QL_FAIL("Unknown PriceSegment::Type.");
    }
}

using CQF = CommodityQuantityFrequency;
CommodityQuantityFrequency parseCommodityQuantityFrequency(const string& s) {
    if (iequals(s, "PerCalculationPeriod")) {
        return CQF::PerCalculationPeriod;
    } else if (iequals(s, "PerCalendarDay")) {
        return CQF::PerCalendarDay;
    } else if (iequals(s, "PerPricingDay")) {
        return CQF::PerPricingDay;
    } else if (iequals(s, "PerHour")) {
        return CQF::PerHour;
    } else {
        QL_FAIL("Could not parse " << s << " to CommodityQuantityFrequency");
    }
}

ostream& operator<<(ostream& os, CommodityQuantityFrequency cqf) {
    if (cqf == CQF::PerCalculationPeriod) {
        return os << "PerCalculationPeriod";
    } else if (cqf == CQF::PerCalendarDay) {
        return os << "PerCalendarDay";
    } else if (cqf == CQF::PerPricingDay) {
        return os << "PerPricingDay";
    } else if (cqf == CQF::PerHour) {
        return os << "PerHour";
    } else {
        QL_FAIL("Do not recognise CommodityQuantityFrequency " << static_cast<int>(cqf));
    }
}

ostream& operator<<(ostream& os, Rounding::Type t) {
  static map<Rounding::Type, string> m = {
        {Rounding::Type::Up, "Up"},
        {Rounding::Type::Down, "Down"},
        {Rounding::Type::Closest, "Closest"},
        {Rounding::Type::Floor, "Floor"},
        {Rounding::Type::Ceiling, "Ceiling"}};
    auto it = m.find(t);
    if (it != m.end()) {
        return os << it->second;
    } else {
        QL_FAIL("Internal error: unknown Rounding::Type - check implementation of operator<< "
                "for this enum");

    }
}

<<<<<<< HEAD
=======
using QuantExt::CdsOption;
CdsOption::StrikeType parseCdsOptionStrikeType(const string& s) {
    using ST = CdsOption::StrikeType;
    if (s == "Spread") {
        return ST::Spread;
    } else if (s == "Price") {
        return ST::Price;
    } else {
        QL_FAIL("CdsOption::StrikeType \"" << s << "\" not recognized");
    }
}
>>>>>>> dd1bfb4f

} // namespace data
} // namespace ore<|MERGE_RESOLUTION|>--- conflicted
+++ resolved
@@ -1492,8 +1492,6 @@
     }
 }
 
-<<<<<<< HEAD
-=======
 using QuantExt::CdsOption;
 CdsOption::StrikeType parseCdsOptionStrikeType(const string& s) {
     using ST = CdsOption::StrikeType;
@@ -1505,7 +1503,6 @@
         QL_FAIL("CdsOption::StrikeType \"" << s << "\" not recognized");
     }
 }
->>>>>>> dd1bfb4f
 
 } // namespace data
 } // namespace ore