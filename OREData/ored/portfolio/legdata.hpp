/*
 Copyright (C) 2016 Quaternion Risk Management Ltd
 All rights reserved.

 This file is part of ORE, a free-software/open-source library
 for transparent pricing and risk analysis - http://opensourcerisk.org

 ORE is free software: you can redistribute it and/or modify it
 under the terms of the Modified BSD License.  You should have received a
 copy of the license along with this program.
 The license is also available online at <http://opensourcerisk.org>

 This program is distributed on the basis that it will form a useful
 contribution to risk analytics and model standardisation, but WITHOUT
 ANY WARRANTY; without even the implied warranty of MERCHANTABILITY or
 FITNESS FOR A PARTICULAR PURPOSE. See the license for more details.
*/

/*! \file portfolio/legdata.hpp
    \brief leg data model and serialization
    \ingroup tradedata
*/

#pragma once

#include <boost/make_shared.hpp>
#include <ored/portfolio/enginefactory.hpp>
#include <ored/portfolio/legdatafactory.hpp>
#include <ored/portfolio/schedule.hpp>
#include <ored/utilities/parsers.hpp>
#include <ored/utilities/indexparser.hpp>

#include <ql/cashflow.hpp>
#include <ql/experimental/coupons/swapspreadindex.hpp>
#include <ql/indexes/iborindex.hpp>
#include <qle/indexes/bmaindexwrapper.hpp>
#include <qle/indexes/equityindex.hpp>
#include <ql/position.hpp>

#include <vector>

namespace ore {
namespace data {
using namespace QuantLib;
using std::string;

//! Serializable Additional Leg Data
/*!
\ingroup tradedata
*/

// Really bad name....
class LegAdditionalData : public XMLSerializable {
public:
    LegAdditionalData(const string& legType, const string& legNodeName)
        : legType_(legType), legNodeName_(legNodeName) {}
    LegAdditionalData(const string& legType) : legType_(legType), legNodeName_(legType + "LegData") {}

    const string& legType() const { return legType_; }
    const string& legNodeName() const { return legNodeName_; }
    const std::set<std::string>& indices() const { return indices_; }

protected:
    /*! Store the set of ORE index names that appear on this leg.
        Should be populated by dervied classes.
    */
    std::set<std::string> indices_;

private:
    string legType_;
    string legNodeName_; // the XML node name
};

//! Serializable Cashflow Leg Data
/*!
  \ingroup tradedata
*/

class CashflowData : public LegAdditionalData {
public:
    //! Default constructor
    CashflowData() : LegAdditionalData("Cashflow", "CashflowData") {}
    //! Constructor
    CashflowData(const vector<double>& amounts, const vector<string>& dates)
        : LegAdditionalData("Cashflow", "CashflowData"), amounts_(amounts), dates_(dates) {}

    //! \name Inspectors
    //@{
    const vector<double>& amounts() const { return amounts_; }
    const vector<string>& dates() const { return dates_; }
    //@}

    //! \name Serialisation
    //@{
    void fromXML(XMLNode* node) override;
    XMLNode* toXML(XMLDocument& doc) override;
    //@}
private:
    vector<double> amounts_;
    vector<string> dates_;

    static LegDataRegister<CashflowData> reg_;
};

//! Serializable Fixed Leg Data
/*!
  \ingroup tradedata
*/
class FixedLegData : public LegAdditionalData {
public:
    //! Default constructor
    FixedLegData() : LegAdditionalData("Fixed") {}
    //! Constructor
    FixedLegData(const vector<double>& rates, const vector<string>& rateDates = vector<string>())
        : LegAdditionalData("Fixed"), rates_(rates), rateDates_(rateDates) {}

    //! \name Inspectors
    //@{
    const vector<double>& rates() const { return rates_; }
    const vector<string>& rateDates() const { return rateDates_; }
    //@}

    //! \name Serialisation
    //@{
    virtual void fromXML(XMLNode* node) override;
    virtual XMLNode* toXML(XMLDocument& doc) override;
    //@}
private:
    vector<double> rates_;
    vector<string> rateDates_;

    static LegDataRegister<FixedLegData> reg_;
};

//! Serializable Fixed Leg Data
/*!
  \ingroup tradedata
*/
class ZeroCouponFixedLegData : public LegAdditionalData {
public:
    //! Default constructor
    ZeroCouponFixedLegData() : LegAdditionalData("ZeroCouponFixed") {}
    //! Constructor
    ZeroCouponFixedLegData(const vector<double>& rates, const vector<string>& rateDates = vector<string>(),
                           const string& compounding = "Compounded")
        : LegAdditionalData("ZeroCouponFixed"), rates_(rates), rateDates_(rateDates), compounding_(compounding) {}

    //! \name Inspectors
    //@{
    const vector<double>& rates() const { return rates_; }
    const vector<string>& rateDates() const { return rateDates_; }
    const string& compounding() const { return compounding_; }
    const bool& subtractNotional() const { return subtractNotional_; }
    //@}

    //! \name Serialisation
    //@{
    virtual void fromXML(XMLNode* node) override;
    virtual XMLNode* toXML(XMLDocument& doc) override;
    //@}
private:
    vector<double> rates_;
    vector<string> rateDates_;
    string compounding_;
    bool subtractNotional_;

    static LegDataRegister<ZeroCouponFixedLegData> reg_;
};

//! Serializable Floating Leg Data
/*!
  \ingroup tradedata
*/
class FloatingLegData : public LegAdditionalData {
public:
    //! Default constructor
    FloatingLegData()
<<<<<<< HEAD
        : LegAdditionalData("Floating"), fixingDays_(Null<Size>()), lookback_(0 * Days), isInArrears_(true),
          isAveraged_(false), hasSubPeriods_(false), includeSpread_(false), nakedOption_(false) {}
=======
        : LegAdditionalData("Floating"), fixingDays_(Null<Size>()), isInArrears_(true), nakedOption_(false) {}
>>>>>>> 303bdd35
    //! Constructor
    FloatingLegData(const string& index, QuantLib::Size fixingDays, bool isInArrears, const vector<double>& spreads,
                    const vector<string>& spreadDates = vector<string>(), const vector<double>& caps = vector<double>(),
                    const vector<string>& capDates = vector<string>(), const vector<double>& floors = vector<double>(),
                    const vector<string>& floorDates = vector<string>(),
                    const vector<double>& gearings = vector<double>(),
                    const vector<string>& gearingDates = vector<string>(), bool isAveraged = false,
                    bool nakedOption = false, bool hasSubPeriods = false, bool includeSpread = false,
                    QuantLib::Period lookback = 0 * Days)
        : LegAdditionalData("Floating"), index_(ore::data::internalIndexName(index)), fixingDays_(fixingDays),
          lookback_(lookback), isInArrears_(isInArrears), isAveraged_(isAveraged), hasSubPeriods_(hasSubPeriods),
          includeSpread_(includeSpread), spreads_(spreads), spreadDates_(spreadDates), caps_(caps), capDates_(capDates),
          floors_(floors), floorDates_(floorDates), gearings_(gearings), gearingDates_(gearingDates),
          nakedOption_(nakedOption) {
        indices_.insert(index_);
    }

    //! \name Inspectors
    //@{
    const string& index() const { return index_; }
    QuantLib::Size fixingDays() const { return fixingDays_; }
    QuantLib::Period lookback() const { return lookback_; }
    bool isInArrears() const { return isInArrears_; }
    bool isAveraged() const { return isAveraged_; }
    bool hasSubPeriods() const { return hasSubPeriods_; }
    bool includeSpread() const { return includeSpread_; }
    const vector<double>& spreads() const { return spreads_; }
    const vector<string>& spreadDates() const { return spreadDates_; }
    const vector<double>& caps() const { return caps_; }
    const vector<string>& capDates() const { return capDates_; }
    const vector<double>& floors() const { return floors_; }
    const vector<string>& floorDates() const { return floorDates_; }
    const vector<double>& gearings() const { return gearings_; }
    const vector<string>& gearingDates() const { return gearingDates_; }
    bool nakedOption() const { return nakedOption_; }
    //@}

    //! \name Serialisation
    //@{
    virtual void fromXML(XMLNode* node) override;
    virtual XMLNode* toXML(XMLDocument& doc) override;
    //@}
private:
    string index_;
    QuantLib::Size fixingDays_;
    QuantLib::Period lookback_;
    bool isInArrears_;
    bool isAveraged_;
    bool hasSubPeriods_;
    bool includeSpread_;
    vector<double> spreads_;
    vector<string> spreadDates_;
    vector<double> caps_;
    vector<string> capDates_;
    vector<double> floors_;
    vector<string> floorDates_;
    vector<double> gearings_;
    vector<string> gearingDates_;
    bool nakedOption_;

    static LegDataRegister<FloatingLegData> reg_;
};

//! Serializable CPI Leg Data
/*!
\ingroup tradedata
*/

class CPILegData : public LegAdditionalData {
public:
    //! Default constructor
    CPILegData() : LegAdditionalData("CPI") {}
    //! Constructor
    CPILegData(string index, string startDate, double baseCPI, string observationLag, string interpolation,
               const vector<double>& rates, const vector<string>& rateDates = std::vector<string>(),
               bool subtractInflationNominal = true, const vector<double>& caps = vector<double>(),
               const vector<string>& capDates = vector<string>(), const vector<double>& floors = vector<double>(),
               const vector<string>& floorDates = vector<string>(), bool nakedOption = false)
        : LegAdditionalData("CPI"), index_(index), startDate_(startDate), baseCPI_(baseCPI),
          observationLag_(observationLag), interpolation_(interpolation), rates_(rates), rateDates_(rateDates),
          subtractInflationNominal_(subtractInflationNominal), caps_(caps), capDates_(capDates), floors_(floors),
          floorDates_(floorDates), nakedOption_(nakedOption) {
        indices_.insert(index_);
    }

    //! \name Inspectors
    //@{
    const string index() const { return index_; }
    const string startDate() const { return startDate_; }
    double baseCPI() const { return baseCPI_; }
    const string observationLag() const { return observationLag_; }
    const string interpolation() const { return interpolation_; }
    const std::vector<double>& rates() const { return rates_; }
    const std::vector<string>& rateDates() const { return rateDates_; }
    bool subtractInflationNominal() const { return subtractInflationNominal_; }
    const vector<double>& caps() const { return caps_; }
    const vector<string>& capDates() const { return capDates_; }
    const vector<double>& floors() const { return floors_; }
    const vector<string>& floorDates() const { return floorDates_; }
    bool nakedOption() const { return nakedOption_; }
    //@}

    //! \name Serialisation
    //@{
    virtual void fromXML(XMLNode* node) override;
    virtual XMLNode* toXML(XMLDocument& doc) override;
    //@}
private:
    string index_;
    string startDate_;
    double baseCPI_;
    string observationLag_;
    string interpolation_;
    vector<double> rates_;
    vector<string> rateDates_;
    bool subtractInflationNominal_;
    vector<double> caps_;
    vector<string> capDates_;
    vector<double> floors_;
    vector<string> floorDates_;
    bool nakedOption_;

    static LegDataRegister<CPILegData> reg_;
};

//! Serializable YoY Leg Data
/*!
\ingroup tradedata
*/
class YoYLegData : public LegAdditionalData {
public:
    //! Default constructor
    YoYLegData() : LegAdditionalData("YY") {}
    //! Constructor
    YoYLegData(string index, string observationLag, Size fixingDays,
               const vector<double>& gearings = std::vector<double>(),
               const vector<string>& gearingDates = std::vector<string>(),
               const vector<double>& spreads = std::vector<double>(),
               const vector<string>& spreadDates = std::vector<string>(), const vector<double>& caps = vector<double>(),
               const vector<string>& capDates = vector<string>(), const vector<double>& floors = vector<double>(),
               const vector<string>& floorDates = vector<string>(), bool nakedOption = false)
        : LegAdditionalData("YY"), index_(index), observationLag_(observationLag), fixingDays_(fixingDays),
          gearings_(gearings), gearingDates_(gearingDates), spreads_(spreads), spreadDates_(spreadDates), caps_(caps),
          capDates_(capDates), floors_(floors), floorDates_(floorDates), nakedOption_(nakedOption) {
        indices_.insert(index_);
    }

    //! \name Inspectors
    //@{
    const string index() const { return index_; }
    const string observationLag() const { return observationLag_; }
    Size fixingDays() const { return fixingDays_; }
    const std::vector<double>& gearings() const { return gearings_; }
    const std::vector<string>& gearingDates() const { return gearingDates_; }
    const std::vector<double>& spreads() const { return spreads_; }
    const std::vector<string>& spreadDates() const { return spreadDates_; }
    const vector<double>& caps() const { return caps_; }
    const vector<string>& capDates() const { return capDates_; }
    const vector<double>& floors() const { return floors_; }
    const vector<string>& floorDates() const { return floorDates_; }
    bool nakedOption() const { return nakedOption_; }
    //@}

    //! \name Serialisation
    //@{
    virtual void fromXML(XMLNode* node) override;
    virtual XMLNode* toXML(XMLDocument& doc) override;
    //@}

private:
    string index_;
    string observationLag_;
    Size fixingDays_;
    vector<double> gearings_;
    vector<string> gearingDates_;
    vector<double> spreads_;
    vector<string> spreadDates_;
    vector<double> caps_;
    vector<string> capDates_;
    vector<double> floors_;
    vector<string> floorDates_;
    bool nakedOption_;

    static LegDataRegister<YoYLegData> reg_;
};

//! Serializable CMS Leg Data
/*!
\ingroup tradedata
*/
class CMSLegData : public LegAdditionalData {
public:
    //! Default constructor
    CMSLegData() : LegAdditionalData("CMS"), fixingDays_(Null<Size>()), isInArrears_(true), nakedOption_(false) {}
    //! Constructor
    CMSLegData(const string& swapIndex, Size fixingDays, bool isInArrears, const vector<double>& spreads,
               const vector<string>& spreadDates = vector<string>(), const vector<double>& caps = vector<double>(),
               const vector<string>& capDates = vector<string>(), const vector<double>& floors = vector<double>(),
               const vector<string>& floorDates = vector<string>(), const vector<double>& gearings = vector<double>(),
               const vector<string>& gearingDates = vector<string>(), bool nakedOption = false)
        : LegAdditionalData("CMS"), swapIndex_(swapIndex), fixingDays_(fixingDays), isInArrears_(isInArrears),
          spreads_(spreads), spreadDates_(spreadDates), caps_(caps), capDates_(capDates), floors_(floors),
          floorDates_(floorDates), gearings_(gearings), gearingDates_(gearingDates), nakedOption_(nakedOption) {
        indices_.insert(swapIndex_);
    }

    //! \name Inspectors
    //@{
    const string& swapIndex() const { return swapIndex_; }
    Size fixingDays() const { return fixingDays_; }
    bool isInArrears() const { return isInArrears_; }
    const vector<double>& spreads() const { return spreads_; }
    const vector<string>& spreadDates() const { return spreadDates_; }
    const vector<double>& caps() const { return caps_; }
    const vector<string>& capDates() const { return capDates_; }
    const vector<double>& floors() const { return floors_; }
    const vector<string>& floorDates() const { return floorDates_; }
    const vector<double>& gearings() const { return gearings_; }
    const vector<string>& gearingDates() const { return gearingDates_; }
    bool nakedOption() const { return nakedOption_; }
    //@}

    //! \name Serialisation
    //@{
    virtual void fromXML(XMLNode* node) override;
    virtual XMLNode* toXML(XMLDocument& doc) override;
    //@}
private:
    string swapIndex_;
    Size fixingDays_;
    bool isInArrears_;
    vector<double> spreads_;
    vector<string> spreadDates_;
    vector<double> caps_;
    vector<string> capDates_;
    vector<double> floors_;
    vector<string> floorDates_;
    vector<double> gearings_;
    vector<string> gearingDates_;
    bool nakedOption_;

    static LegDataRegister<CMSLegData> reg_;
};

//! Serializable CMS Spread Leg Data
/*!
\ingroup tradedata
*/
class CMSSpreadLegData : public LegAdditionalData {
public:
    //! Default constructor
    CMSSpreadLegData()
        : LegAdditionalData("CMSSpread"), fixingDays_(Null<Size>()), isInArrears_(false), nakedOption_(false) {}
    //! Constructor
    CMSSpreadLegData(const string& swapIndex1, const string& swapIndex2, Size fixingDays, bool isInArrears,
                     const vector<double>& spreads, const vector<string>& spreadDates = vector<string>(),
                     const vector<double>& caps = vector<double>(), const vector<string>& capDates = vector<string>(),
                     const vector<double>& floors = vector<double>(),
                     const vector<string>& floorDates = vector<string>(),
                     const vector<double>& gearings = vector<double>(),
                     const vector<string>& gearingDates = vector<string>(), bool nakedOption = false)
        : LegAdditionalData("CMSSpread"), swapIndex1_(swapIndex1), swapIndex2_(swapIndex2), fixingDays_(fixingDays),
          isInArrears_(isInArrears), spreads_(spreads), spreadDates_(spreadDates), caps_(caps), capDates_(capDates),
          floors_(floors), floorDates_(floorDates), gearings_(gearings), gearingDates_(gearingDates),
          nakedOption_(nakedOption) {
        indices_.insert(swapIndex1_);
        indices_.insert(swapIndex2_);
    }

    //! \name Inspectors
    //@{
    const string& swapIndex1() const { return swapIndex1_; }
    const string& swapIndex2() const { return swapIndex2_; }
    Size fixingDays() const { return fixingDays_; }
    bool isInArrears() const { return isInArrears_; }
    const vector<double>& spreads() const { return spreads_; }
    const vector<string>& spreadDates() const { return spreadDates_; }
    const vector<double>& caps() const { return caps_; }
    const vector<string>& capDates() const { return capDates_; }
    const vector<double>& floors() const { return floors_; }
    const vector<string>& floorDates() const { return floorDates_; }
    const vector<double>& gearings() const { return gearings_; }
    const vector<string>& gearingDates() const { return gearingDates_; }
    bool nakedOption() const { return nakedOption_; }
    //@}

    //! \name Serialisation
    //@{
    virtual void fromXML(XMLNode* node) override;
    virtual XMLNode* toXML(XMLDocument& doc) override;
    //@}
private:
    string swapIndex1_;
    string swapIndex2_;
    Size fixingDays_;
    bool isInArrears_;
    vector<double> spreads_;
    vector<string> spreadDates_;
    vector<double> caps_;
    vector<string> capDates_;
    vector<double> floors_;
    vector<string> floorDates_;
    vector<double> gearings_;
    vector<string> gearingDates_;
    bool nakedOption_;

    static LegDataRegister<CMSSpreadLegData> reg_;
};

//! Serializable CMS Spread Leg Data
/*!
\ingroup tradedata
*/
class DigitalCMSSpreadLegData : public LegAdditionalData {
public:
    //! Default constructor
    DigitalCMSSpreadLegData() : LegAdditionalData("DigitalCMSSpread") {}
    //! Constructor
    DigitalCMSSpreadLegData(
        const boost::shared_ptr<CMSSpreadLegData>& underlying, Position::Type callPosition = Position::Long,
        bool isCallATMIncluded = false, const vector<double> callStrikes = vector<double>(),
        const vector<string> callStrikeDates = vector<string>(), const vector<double> callPayoffs = vector<double>(),
        const vector<string> callPayoffDates = vector<string>(), Position::Type putPosition = Position::Long,
        bool isPutATMIncluded = false, const vector<double> putStrikes = vector<double>(),
        const vector<string> putStrikeDates = vector<string>(), const vector<double> putPayoffs = vector<double>(),
        const vector<string> putPayoffDates = vector<string>())
        : LegAdditionalData("DigitalCMSSpread"), underlying_(underlying), callPosition_(callPosition),
          isCallATMIncluded_(isCallATMIncluded), callStrikes_(callStrikes), callStrikeDates_(callStrikeDates),
          callPayoffs_(callPayoffs), callPayoffDates_(callPayoffDates), putPosition_(putPosition),
          isPutATMIncluded_(isPutATMIncluded), putStrikes_(putStrikes), putStrikeDates_(putStrikeDates),
          putPayoffs_(putPayoffs), putPayoffDates_(putPayoffDates) {
        indices_ = underlying_->indices();
    }

    //! \name Inspectors
    //@{
    const boost::shared_ptr<CMSSpreadLegData>& underlying() const { return underlying_; }

    const Position::Type callPosition() const { return callPosition_; }
    const bool isCallATMIncluded() const { return isCallATMIncluded_; }
    const vector<double> callStrikes() const { return callStrikes_; }
    const vector<double> callPayoffs() const { return callPayoffs_; }
    const vector<string> callStrikeDates() const { return callStrikeDates_; }
    const vector<string> callPayoffDates() const { return callPayoffDates_; }

    const Position::Type putPosition() const { return putPosition_; }
    const bool isPutATMIncluded() const { return isPutATMIncluded_; }
    const vector<double> putStrikes() const { return putStrikes_; }
    const vector<double> putPayoffs() const { return putPayoffs_; }
    const vector<string> putStrikeDates() const { return putStrikeDates_; }
    const vector<string> putPayoffDates() const { return putPayoffDates_; }
    //@}

    //! \name Serialisation
    //@{
    virtual void fromXML(XMLNode* node) override;
    virtual XMLNode* toXML(XMLDocument& doc) override;
    //@}
private:
    boost::shared_ptr<CMSSpreadLegData> underlying_;

    Position::Type callPosition_;
    bool isCallATMIncluded_;
    vector<double> callStrikes_;
    vector<string> callStrikeDates_;
    vector<double> callPayoffs_;
    vector<string> callPayoffDates_;

    Position::Type putPosition_;
    bool isPutATMIncluded_;
    vector<double> putStrikes_;
    vector<string> putStrikeDates_;
    vector<double> putPayoffs_;
    vector<string> putPayoffDates_;

    static LegDataRegister<DigitalCMSSpreadLegData> reg_;
};

//! Serializable Fixed Leg Data
/*!
\ingroup tradedata
*/
class EquityLegData : public LegAdditionalData {
public:
    //! Default constructor
    EquityLegData() : LegAdditionalData("Equity") {}
    //! Constructor
    EquityLegData(string returnType, Real dividendFactor, string eqName, Real initialPrice,  
        bool notionalReset, Natural fixingDays = 0, const ScheduleData& valuationSchedule = ScheduleData(), 
        string eqCurrency = "", string fxIndex = "", Natural fxIndexFixingDays = 2, string fxIndexCalendar = "" )
        : LegAdditionalData("Equity"), returnType_(returnType), dividendFactor_(dividendFactor), eqName_(eqName),
          initialPrice_(initialPrice), notionalReset_(notionalReset), fixingDays_(fixingDays), 
          valuationSchedule_(valuationSchedule), eqCurrency_(eqCurrency), fxIndex_(fxIndex), 
          fxIndexFixingDays_(fxIndexFixingDays), fxIndexCalendar_(fxIndexCalendar) {
        indices_.insert("EQ-" + eqName_);
    }

    //! \name Inspectors
    //@{
    const string& returnType() const { return returnType_; }
    const string& eqName() const { return eqName_; }
    Real dividendFactor() const { return dividendFactor_; }
    Real initialPrice() const { return initialPrice_; }
    Natural fixingDays() const { return fixingDays_; }
    ScheduleData valuationSchedule() const { return valuationSchedule_; }
    const string& eqCurrency() const { return eqCurrency_; }
    const string& fxIndex() const { return fxIndex_; }
    Natural fxIndexFixingDays() const { return fxIndexFixingDays_; }
    const string& fxIndexCalendar() const { return fxIndexCalendar_; }
    bool notionalReset() const { return notionalReset_; }
    //@}

    //! \name Serialisation
    //@{
    virtual void fromXML(XMLNode* node) override;
    virtual XMLNode* toXML(XMLDocument& doc) override;
    //@}
private:
    string returnType_;
    Real dividendFactor_ = 1.0;
    string eqName_;
    Real initialPrice_;
    bool notionalReset_ = false;
    Natural fixingDays_ = 0;
    ScheduleData valuationSchedule_;
    string eqCurrency_ = "";
    string fxIndex_ = "";
    Natural fxIndexFixingDays_ = 2;
    string fxIndexCalendar_ = "";

    static LegDataRegister<EquityLegData> reg_;
};

//! Serializable object holding amortization rules
class AmortizationData : public XMLSerializable {
public:
    AmortizationData() : initialized_(false) {}

    AmortizationData(string type, double value, string startDate, string endDate, string frequency, bool underflow)
        : type_(type), value_(value), startDate_(startDate), endDate_(endDate), frequency_(frequency),
          underflow_(underflow), initialized_(true) {}

    virtual void fromXML(XMLNode* node) override;
    virtual XMLNode* toXML(XMLDocument& doc) override;

    //! FixedAmount, RelativeToInitialNotional, RelativeToPreviousNotional, Annuity
    const string& type() const { return type_; }
    //! Interpretation depending on type()
    double value() const { return value_; }
    //! Amortization start date
    const string& startDate() const { return startDate_; }
    //! Amortization end date
    const string& endDate() const { return endDate_; }
    //! Amortization frequency
    const string& frequency() const { return frequency_; }
    //! Allow amortization below zero notional if true
    bool underflow() const { return underflow_; }
    bool initialized() const { return initialized_; }

private:
    string type_;
    double value_;
    string startDate_;
    string endDate_;
    string frequency_;
    bool underflow_;
    bool initialized_;
};

//! Serializable object holding leg data
class LegData : public XMLSerializable {
public:
    //! Default constructor
    LegData()
        : isPayer_(true), notionalInitialExchange_(false), notionalFinalExchange_(false),
          notionalAmortizingExchange_(false), isNotResetXCCY_(true), foreignAmount_(0.0), fixingDays_(0) {}

    //! Constructor with concrete leg data
    LegData(const boost::shared_ptr<LegAdditionalData>& innerLegData, bool isPayer, const string& currency,
            const ScheduleData& scheduleData = ScheduleData(), const string& dayCounter = "",
            const std::vector<double>& notionals = std::vector<double>(),
            const std::vector<string>& notionalDates = std::vector<string>(), const string& paymentConvention = "F",
            const bool notionalInitialExchange = false, const bool notionalFinalExchange = false,
            const bool notionalAmortizingExchange = false, const bool isNotResetXCCY = true,
            const string& foreignCurrency = "", const double foreignAmount = 0, const string& fxIndex = "",
            int fixingDays = 0, const string& fixingCalendar = "",
            const std::vector<AmortizationData>& amortizationData = std::vector<AmortizationData>(),
            const int paymentLag = 0, const std::string& paymentCalendar = "",
            const std::vector<std::string>& paymentDates = std::vector<std::string>());

    //! \name Serialisation
    //@{
    virtual void fromXML(XMLNode* node) override;
    virtual XMLNode* toXML(XMLDocument& doc) override;
    //@}

    //! \name Inspectors
    //@{
    bool isPayer() const { return isPayer_; }
    const string& currency() const { return currency_; }
    const ScheduleData& schedule() const { return schedule_; }
    const vector<double>& notionals() const { return notionals_; }
    const vector<string>& notionalDates() const { return notionalDates_; }
    const string& dayCounter() const { return dayCounter_; }
    const string& paymentConvention() const { return paymentConvention_; }
    bool notionalInitialExchange() const { return notionalInitialExchange_; }
    bool notionalFinalExchange() const { return notionalFinalExchange_; }
    bool notionalAmortizingExchange() const { return notionalAmortizingExchange_; }
    bool isNotResetXCCY() const { return isNotResetXCCY_; }
    const string& foreignCurrency() const { return foreignCurrency_; }
    double foreignAmount() const { return foreignAmount_; }
    const string& fxIndex() const { return fxIndex_; }
    int fixingDays() const { return fixingDays_; }
    const string& fixingCalendar() const { return fixingCalendar_; }
    const int paymentLag() const { return paymentLag_; }
    const std::vector<AmortizationData>& amortizationData() const { return amortizationData_; }
    const std::string& paymentCalendar() const { return paymentCalendar_; }
    const string& legType() const { return concreteLegData_->legType(); }
    boost::shared_ptr<LegAdditionalData> concreteLegData() const { return concreteLegData_; }
    const std::set<std::string>& indices() const { return indices_; }
    const std::vector<std::string>& paymentDates() const { return paymentDates_; }
    //@}

    //! \name modifiers
    //@{
    bool& isPayer() { return isPayer_; }
    //@}

protected:
    virtual boost::shared_ptr<LegAdditionalData> initialiseConcreteLegData(const string&);

    /*! Store the set of ORE index names that appear on this leg.

        Take the set appearing in LegAdditionalData::indices() and add on any appearing here. Currently, the only
        possible extra index appearing at LegData level is \c fxIndex.
    */
    std::set<std::string> indices_;

private:
    boost::shared_ptr<LegAdditionalData> concreteLegData_;
    bool isPayer_;
    string currency_;
    string legType_;
    ScheduleData schedule_;
    string dayCounter_;
    vector<double> notionals_;
    vector<string> notionalDates_;
    string paymentConvention_;
    bool notionalInitialExchange_;
    bool notionalFinalExchange_;
    bool notionalAmortizingExchange_;
    bool isNotResetXCCY_;
    string foreignCurrency_;
    double foreignAmount_;
    string fxIndex_;
    int fixingDays_;
    string fixingCalendar_;
    std::vector<AmortizationData> amortizationData_;
    int paymentLag_;
    std::string paymentCalendar_;
    std::vector<std::string> paymentDates_;
};

//! \name Utilities for building QuantLib Legs
//@{
Leg makeFixedLeg(const LegData& data);
Leg makeZCFixedLeg(const LegData& data);
Leg makeIborLeg(const LegData& data, const boost::shared_ptr<IborIndex>& index,
                const boost::shared_ptr<EngineFactory>& engineFactory, const bool attachPricer = true);
Leg makeOISLeg(const LegData& data, const boost::shared_ptr<OvernightIndex>& index);
Leg makeBMALeg(const LegData& data, const boost::shared_ptr<QuantExt::BMAIndexWrapper>& indexWrapper);
Leg makeSimpleLeg(const LegData& data);
<<<<<<< HEAD
Leg makeNotionalLeg(const Leg& refLeg, const bool initNomFlow, const bool finalNomFlow, const bool amortNomFlow,
                    const BusinessDayConvention paymentConvention, const Calendar paymentCalendar);
Leg makeCPILeg(const LegData& data, const boost::shared_ptr<ZeroInflationIndex>& index);
=======
Leg makeNotionalLeg(const Leg& refLeg, const bool initNomFlow, const bool finalNomFlow, const bool amortNomFlow = true);
Leg makeCPILeg(const LegData& data, const boost::shared_ptr<ZeroInflationIndex>& index,
               const boost::shared_ptr<EngineFactory>& engineFactory);
>>>>>>> 303bdd35
Leg makeYoYLeg(const LegData& data, const boost::shared_ptr<YoYInflationIndex>& index,
               const boost::shared_ptr<EngineFactory>& engineFactory);
Leg makeCMSLeg(const LegData& data, const boost::shared_ptr<QuantLib::SwapIndex>& swapindex,
               const boost::shared_ptr<EngineFactory>& engineFactory, const vector<double>& caps = vector<double>(),
               const vector<double>& floors = vector<double>(), const bool attachPricer = true);
Leg makeCMSSpreadLeg(const LegData& data, const boost::shared_ptr<QuantLib::SwapSpreadIndex>& swapSpreadIndex,
                     const boost::shared_ptr<EngineFactory>& engineFactory, const bool attachPricer = true);
Leg makeDigitalCMSSpreadLeg(const LegData& data, const boost::shared_ptr<QuantLib::SwapSpreadIndex>& swapSpreadIndex,
                            const boost::shared_ptr<EngineFactory>& engineFactory);
Leg makeEquityLeg(const LegData& data, const boost::shared_ptr<QuantExt::EquityIndex>& equityCurve, 
                  const boost::shared_ptr<QuantExt::FxIndex>& fxIndex = nullptr);
Real currentNotional(const Leg& leg);

//@}

//! Build a full vector of values from the given node.
//  For use with Notionals, Rates, Spreads, Gearing, Caps and Floor rates.
//  In all cases we can expand the vector to take the given schedule into account
template <typename T>
vector<T> buildScheduledVector(const vector<T>& values, const vector<string>& dates, const Schedule& schedule);

// extend values to schedule size (if values is empty, the default value is used)
template <typename T>
vector<T> normaliseToSchedule(const vector<T>& values, const Schedule& schedule, const T& defaultValue);

// normaliseToSchedule concat buildScheduledVector
template <typename T>
vector<T> buildScheduledVectorNormalised(const vector<T>& values, const vector<string>& dates, const Schedule& schedule,
                                         const T& defaultValue);

// notional vector derived from a fixed amortisation amount
vector<double> buildAmortizationScheduleFixedAmount(const vector<double>& notionals, const Schedule& schedule,
                                                    const AmortizationData& data);

// notional vector with amortizations expressed as a percentage of initial notional
vector<double> buildAmortizationScheduleRelativeToInitialNotional(const vector<double>& notionals,
                                                                  const Schedule& schedule,
                                                                  const AmortizationData& data);

// notional vector with amortizations expressed as a percentage of the respective previous notional
vector<double> buildAmortizationScheduleRelativeToPreviousNotional(const vector<double>& notionals,
                                                                   const Schedule& schedule,
                                                                   const AmortizationData& data);

// notional vector derived from a fixed annuity amount
vector<double> buildAmortizationScheduleFixedAnnuity(const vector<double>& notionals, const vector<double>& rates,
                                                     const Schedule& schedule, const AmortizationData& data,
                                                     const DayCounter& dc);

// apply amortisation to given notionals
void applyAmortization(std::vector<Real>& notionals, const LegData& data, const Schedule& schedule,
                       const bool annuityAllowed = false, const std::vector<Real>& rates = std::vector<Real>());

// template implementations

template <typename T>
vector<T> buildScheduledVector(const vector<T>& values, const vector<string>& dates, const Schedule& schedule) {
    if (values.size() < 2 || dates.size() == 0)
        return values;

    QL_REQUIRE(values.size() == dates.size(), "Value / Date size mismatch in buildScheduledVector."
                                                  << "Value:" << values.size() << ", Dates:" << dates.size());

    // Need to use schedule logic
    // Length of data will be 1 less than schedule
    //
    // Notional 100
    // Notional {startDate 2015-01-01} 200
    // Notional {startDate 2016-01-01} 300
    //
    // Given schedule June, Dec from 2014 to 2016 (6 dates, 5 coupons)
    // we return 100, 100, 200, 200, 300

    // The first node must not have a date.
    // If the second one has a date, all the rest must have, and we process
    // If the second one does not have a date, none of them must have one
    // and we return the vector uneffected.
    QL_REQUIRE(dates[0] == "", "Invalid date " << dates[0] << " for first node");
    if (dates[1] == "") {
        // They must all be empty and then we return values
        for (Size i = 2; i < dates.size(); i++) {
            QL_REQUIRE(dates[i] == "", "Invalid date " << dates[i] << " for node " << i
                                                       << ". Cannot mix dates and non-dates attributes");
        }
        return values;
    }

    // We have nodes with date attributes now
    Size len = schedule.size() - 1;
    vector<T> data(len);
    Size j = 0, max_j = dates.size() - 1; // j is the index of date/value vector. 0 to max_j
    Date d = parseDate(dates[j + 1]);     // The first start date
    for (Size i = 0; i < len; i++) {      // loop over data vector and populate it.
        // If j == max_j we just fall through and take the final value
        while (schedule[i] >= d && j < max_j) {
            j++;
            if (j < max_j) {
                QL_REQUIRE(dates[j + 1] != "", "Cannot have empty date attribute for node " << j + 1);
                d = parseDate(dates[j + 1]);
            }
        }
        data[i] = values[j];
    }

    return data;
}

template <typename T>
vector<T> normaliseToSchedule(const vector<T>& values, const Schedule& schedule, const T& defaultValue) {
    vector<T> res = values;
    if (res.size() < schedule.size() - 1)
        res.resize(schedule.size() - 1, res.size() == 0 ? defaultValue : res.back());
    return res;
}

template <typename T>
vector<T> buildScheduledVectorNormalised(const vector<T>& values, const vector<string>& dates, const Schedule& schedule,
                                         const T& defaultValue) {
    return normaliseToSchedule(buildScheduledVector(values, dates, schedule), schedule, defaultValue);
}

} // namespace data
} // namespace ore<|MERGE_RESOLUTION|>--- conflicted
+++ resolved
@@ -175,12 +175,8 @@
 public:
     //! Default constructor
     FloatingLegData()
-<<<<<<< HEAD
         : LegAdditionalData("Floating"), fixingDays_(Null<Size>()), lookback_(0 * Days), isInArrears_(true),
           isAveraged_(false), hasSubPeriods_(false), includeSpread_(false), nakedOption_(false) {}
-=======
-        : LegAdditionalData("Floating"), fixingDays_(Null<Size>()), isInArrears_(true), nakedOption_(false) {}
->>>>>>> 303bdd35
     //! Constructor
     FloatingLegData(const string& index, QuantLib::Size fixingDays, bool isInArrears, const vector<double>& spreads,
                     const vector<string>& spreadDates = vector<string>(), const vector<double>& caps = vector<double>(),
@@ -753,15 +749,10 @@
 Leg makeOISLeg(const LegData& data, const boost::shared_ptr<OvernightIndex>& index);
 Leg makeBMALeg(const LegData& data, const boost::shared_ptr<QuantExt::BMAIndexWrapper>& indexWrapper);
 Leg makeSimpleLeg(const LegData& data);
-<<<<<<< HEAD
 Leg makeNotionalLeg(const Leg& refLeg, const bool initNomFlow, const bool finalNomFlow, const bool amortNomFlow,
                     const BusinessDayConvention paymentConvention, const Calendar paymentCalendar);
-Leg makeCPILeg(const LegData& data, const boost::shared_ptr<ZeroInflationIndex>& index);
-=======
-Leg makeNotionalLeg(const Leg& refLeg, const bool initNomFlow, const bool finalNomFlow, const bool amortNomFlow = true);
 Leg makeCPILeg(const LegData& data, const boost::shared_ptr<ZeroInflationIndex>& index,
                const boost::shared_ptr<EngineFactory>& engineFactory);
->>>>>>> 303bdd35
 Leg makeYoYLeg(const LegData& data, const boost::shared_ptr<YoYInflationIndex>& index,
                const boost::shared_ptr<EngineFactory>& engineFactory);
 Leg makeCMSLeg(const LegData& data, const boost::shared_ptr<QuantLib::SwapIndex>& swapindex,
