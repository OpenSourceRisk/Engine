/*
 Copyright (C) 2016 Quaternion Risk Management Ltd
 All rights reserved.

 This file is part of ORE, a free-software/open-source library
 for transparent pricing and risk analysis - http://opensourcerisk.org

 ORE is free software: you can redistribute it and/or modify it
 under the terms of the Modified BSD License.  You should have received a
 copy of the license along with this program.
 The license is also available online at <http://opensourcerisk.org>

 This program is distributed on the basis that it will form a useful
 contribution to risk analytics and model standardisation, but WITHOUT
 ANY WARRANTY; without even the implied warranty of MERCHANTABILITY or
 FITNESS FOR A PARTICULAR PURPOSE. See the license for more details.
*/

/*! \file portfolio/legdata.hpp
    \brief leg data model and serialization
    \ingroup tradedata
*/

#pragma once

#include <boost/make_shared.hpp>
#include <ored/portfolio/enginefactory.hpp>
#include <ored/portfolio/legdatafactory.hpp>
#include <ored/portfolio/schedule.hpp>
#include <ored/utilities/parsers.hpp>
#include <ored/utilities/indexparser.hpp>

#include <ql/cashflow.hpp>
#include <ql/experimental/coupons/swapspreadindex.hpp>
#include <ql/indexes/iborindex.hpp>
#include <qle/indexes/bmaindexwrapper.hpp>
#include <qle/indexes/equityindex.hpp>
#include <ql/position.hpp>

#include <vector>

namespace ore {
namespace data {
using namespace QuantLib;
using std::string;

//! Serializable Additional Leg Data
/*!
\ingroup tradedata
*/

// Really bad name....
class LegAdditionalData : public XMLSerializable {
public:
    LegAdditionalData(const string& legType, const string& legNodeName)
        : legType_(legType), legNodeName_(legNodeName) {}
    LegAdditionalData(const string& legType) : legType_(legType), legNodeName_(legType + "LegData") {}

    const string& legType() const { return legType_; }
    const string& legNodeName() const { return legNodeName_; }
    const std::set<std::string>& indices() const { return indices_; }

protected:
    /*! Store the set of ORE index names that appear on this leg.
        Should be populated by dervied classes.
    */
    std::set<std::string> indices_;

private:
    string legType_;
    string legNodeName_; // the XML node name
};

//! Serializable Cashflow Leg Data
/*!
  \ingroup tradedata
*/

class CashflowData : public LegAdditionalData {
public:
    //! Default constructor
    CashflowData() : LegAdditionalData("Cashflow", "CashflowData") {}
    //! Constructor
    CashflowData(const vector<double>& amounts, const vector<string>& dates)
        : LegAdditionalData("Cashflow", "CashflowData"), amounts_(amounts), dates_(dates) {}

    //! \name Inspectors
    //@{
    const vector<double>& amounts() const { return amounts_; }
    const vector<string>& dates() const { return dates_; }
    //@}

    //! \name Serialisation
    //@{
    void fromXML(XMLNode* node) override;
    XMLNode* toXML(XMLDocument& doc) override;
    //@}
private:
    vector<double> amounts_;
    vector<string> dates_;

    static LegDataRegister<CashflowData> reg_;
};

//! Serializable Fixed Leg Data
/*!
  \ingroup tradedata
*/
class FixedLegData : public LegAdditionalData {
public:
    //! Default constructor
    FixedLegData() : LegAdditionalData("Fixed") {}
    //! Constructor
    FixedLegData(const vector<double>& rates, const vector<string>& rateDates = vector<string>())
        : LegAdditionalData("Fixed"), rates_(rates), rateDates_(rateDates) {}

    //! \name Inspectors
    //@{
    const vector<double>& rates() const { return rates_; }
    const vector<string>& rateDates() const { return rateDates_; }
    //@}

    //! \name Serialisation
    //@{
    virtual void fromXML(XMLNode* node) override;
    virtual XMLNode* toXML(XMLDocument& doc) override;
    //@}
private:
    vector<double> rates_;
    vector<string> rateDates_;

    static LegDataRegister<FixedLegData> reg_;
};

//! Serializable Fixed Leg Data
/*!
  \ingroup tradedata
*/
class ZeroCouponFixedLegData : public LegAdditionalData {
public:
    //! Default constructor
    ZeroCouponFixedLegData() : LegAdditionalData("ZeroCouponFixed") {}
    //! Constructor
    ZeroCouponFixedLegData(const vector<double>& rates, const vector<string>& rateDates = vector<string>(),
                           const string& compounding = "Compounded")
        : LegAdditionalData("ZeroCouponFixed"), rates_(rates), rateDates_(rateDates), compounding_(compounding) {}

    //! \name Inspectors
    //@{
    const vector<double>& rates() const { return rates_; }
    const vector<string>& rateDates() const { return rateDates_; }
    const string& compounding() const { return compounding_; }
    const bool& subtractNotional() const { return subtractNotional_; }
    //@}

    //! \name Serialisation
    //@{
    virtual void fromXML(XMLNode* node) override;
    virtual XMLNode* toXML(XMLDocument& doc) override;
    //@}
private:
    vector<double> rates_;
    vector<string> rateDates_;
    string compounding_;
<<<<<<< HEAD
    bool subtractNotional_;
=======

    static LegDataRegister<ZeroCouponFixedLegData> reg_;
>>>>>>> 0e9e1677
};

//! Serializable Floating Leg Data
/*!
  \ingroup tradedata
*/
class FloatingLegData : public LegAdditionalData {
public:
    //! Default constructor
    FloatingLegData()
        : LegAdditionalData("Floating"), fixingDays_(Null<Size>()), isInArrears_(true), nakedOption_(false) {}
    //! Constructor
    FloatingLegData(const string& index, QuantLib::Size fixingDays, bool isInArrears, const vector<double>& spreads,
                    const vector<string>& spreadDates = vector<string>(), const vector<double>& caps = vector<double>(),
                    const vector<string>& capDates = vector<string>(), const vector<double>& floors = vector<double>(),
                    const vector<string>& floorDates = vector<string>(),
                    const vector<double>& gearings = vector<double>(),
                    const vector<string>& gearingDates = vector<string>(), bool isAveraged = false,
                    bool nakedOption = false, bool hasSubPeriods = false, bool includeSpread = false)
        : LegAdditionalData("Floating"), index_(ore::data::internalIndexName(index)), fixingDays_(fixingDays), isInArrears_(isInArrears),
          isAveraged_(isAveraged), hasSubPeriods_(hasSubPeriods), includeSpread_(includeSpread), spreads_(spreads),
          spreadDates_(spreadDates), caps_(caps), capDates_(capDates), floors_(floors), floorDates_(floorDates),
          gearings_(gearings), gearingDates_(gearingDates), nakedOption_(nakedOption) {
        indices_.insert(index_);
    }

    //! \name Inspectors
    //@{
    const string& index() const { return index_; }
    QuantLib::Size fixingDays() const { return fixingDays_; }
    bool isInArrears() const { return isInArrears_; }
    bool isAveraged() const { return isAveraged_; }
    bool hasSubPeriods() const { return hasSubPeriods_; }
    bool includeSpread() const { return includeSpread_; }
    const vector<double>& spreads() const { return spreads_; }
    const vector<string>& spreadDates() const { return spreadDates_; }
    const vector<double>& caps() const { return caps_; }
    const vector<string>& capDates() const { return capDates_; }
    const vector<double>& floors() const { return floors_; }
    const vector<string>& floorDates() const { return floorDates_; }
    const vector<double>& gearings() const { return gearings_; }
    const vector<string>& gearingDates() const { return gearingDates_; }
    bool nakedOption() const { return nakedOption_; }
    //@}

    //! \name Serialisation
    //@{
    virtual void fromXML(XMLNode* node) override;
    virtual XMLNode* toXML(XMLDocument& doc) override;
    //@}
private:
    string index_;
    QuantLib::Size fixingDays_;
    bool isInArrears_;
    bool isAveraged_;
    bool hasSubPeriods_;
    bool includeSpread_;
    vector<double> spreads_;
    vector<string> spreadDates_;
    vector<double> caps_;
    vector<string> capDates_;
    vector<double> floors_;
    vector<string> floorDates_;
    vector<double> gearings_;
    vector<string> gearingDates_;
    bool nakedOption_;

    static LegDataRegister<FloatingLegData> reg_;
};

//! Serializable CPI Leg Data
/*!
\ingroup tradedata
*/

class CPILegData : public LegAdditionalData {
public:
    //! Default constructor
    CPILegData() : LegAdditionalData("CPI") {}
    //! Constructor
    CPILegData(string index, string startDate, double baseCPI, string observationLag, string interpolation,
               const vector<double>& rates, const vector<string>& rateDates = std::vector<string>(),
               bool subtractInflationNominal = true, const vector<double>& caps = vector<double>(),
               const vector<string>& capDates = vector<string>(), const vector<double>& floors = vector<double>(),
               const vector<string>& floorDates = vector<string>(), bool nakedOption = false)
        : LegAdditionalData("CPI"), index_(index), startDate_(startDate), baseCPI_(baseCPI),
          observationLag_(observationLag), interpolation_(interpolation), rates_(rates), rateDates_(rateDates),
          subtractInflationNominal_(subtractInflationNominal), caps_(caps), capDates_(capDates), floors_(floors),
          floorDates_(floorDates), nakedOption_(nakedOption) {
        indices_.insert(index_);
    }

    //! \name Inspectors
    //@{
    const string index() const { return index_; }
    const string startDate() const { return startDate_; }
    double baseCPI() const { return baseCPI_; }
    const string observationLag() const { return observationLag_; }
    const string interpolation() const { return interpolation_; }
    const std::vector<double>& rates() const { return rates_; }
    const std::vector<string>& rateDates() const { return rateDates_; }
    bool subtractInflationNominal() const { return subtractInflationNominal_; }
    const vector<double>& caps() const { return caps_; }
    const vector<string>& capDates() const { return capDates_; }
    const vector<double>& floors() const { return floors_; }
    const vector<string>& floorDates() const { return floorDates_; }
    bool nakedOption() const { return nakedOption_; }
    //@}

    //! \name Serialisation
    //@{
    virtual void fromXML(XMLNode* node) override;
    virtual XMLNode* toXML(XMLDocument& doc) override;
    //@}
private:
    string index_;
    string startDate_;
    double baseCPI_;
    string observationLag_;
    string interpolation_;
    vector<double> rates_;
    vector<string> rateDates_;
    bool subtractInflationNominal_;
<<<<<<< HEAD
    vector<double> caps_;
    vector<string> capDates_;
    vector<double> floors_;
    vector<string> floorDates_;
    bool nakedOption_;
=======

    static LegDataRegister<CPILegData> reg_;
>>>>>>> 0e9e1677
};

//! Serializable YoY Leg Data
/*!
\ingroup tradedata
*/
class YoYLegData : public LegAdditionalData {
public:
    //! Default constructor
    YoYLegData() : LegAdditionalData("YY") {}
    //! Constructor
    YoYLegData(string index, string observationLag, Size fixingDays,
               const vector<double>& gearings = std::vector<double>(),
               const vector<string>& gearingDates = std::vector<string>(),
               const vector<double>& spreads = std::vector<double>(),
               const vector<string>& spreadDates = std::vector<string>(), const vector<double>& caps = vector<double>(),
               const vector<string>& capDates = vector<string>(), const vector<double>& floors = vector<double>(),
               const vector<string>& floorDates = vector<string>(), bool nakedOption = false)
        : LegAdditionalData("YY"), index_(index), observationLag_(observationLag), fixingDays_(fixingDays),
          gearings_(gearings), gearingDates_(gearingDates), spreads_(spreads), spreadDates_(spreadDates), caps_(caps),
          capDates_(capDates), floors_(floors), floorDates_(floorDates), nakedOption_(nakedOption) {
        indices_.insert(index_);
    }

    //! \name Inspectors
    //@{
    const string index() const { return index_; }
    const string observationLag() const { return observationLag_; }
    Size fixingDays() const { return fixingDays_; }
    const std::vector<double>& gearings() const { return gearings_; }
    const std::vector<string>& gearingDates() const { return gearingDates_; }
    const std::vector<double>& spreads() const { return spreads_; }
    const std::vector<string>& spreadDates() const { return spreadDates_; }
    const vector<double>& caps() const { return caps_; }
    const vector<string>& capDates() const { return capDates_; }
    const vector<double>& floors() const { return floors_; }
    const vector<string>& floorDates() const { return floorDates_; }
    bool nakedOption() const { return nakedOption_; }
    //@}

    //! \name Serialisation
    //@{
    virtual void fromXML(XMLNode* node) override;
    virtual XMLNode* toXML(XMLDocument& doc) override;
    //@}

private:
    string index_;
    string observationLag_;
    Size fixingDays_;
    vector<double> gearings_;
    vector<string> gearingDates_;
    vector<double> spreads_;
    vector<string> spreadDates_;
    vector<double> caps_;
    vector<string> capDates_;
    vector<double> floors_;
    vector<string> floorDates_;
    bool nakedOption_;

    static LegDataRegister<YoYLegData> reg_;
};

//! Serializable CMS Leg Data
/*!
\ingroup tradedata
*/
class CMSLegData : public LegAdditionalData {
public:
    //! Default constructor
    CMSLegData() : LegAdditionalData("CMS"), fixingDays_(Null<Size>()), isInArrears_(true), nakedOption_(false) {}
    //! Constructor
    CMSLegData(const string& swapIndex, Size fixingDays, bool isInArrears, const vector<double>& spreads,
               const vector<string>& spreadDates = vector<string>(), const vector<double>& caps = vector<double>(),
               const vector<string>& capDates = vector<string>(), const vector<double>& floors = vector<double>(),
               const vector<string>& floorDates = vector<string>(), const vector<double>& gearings = vector<double>(),
               const vector<string>& gearingDates = vector<string>(), bool nakedOption = false)
        : LegAdditionalData("CMS"), swapIndex_(swapIndex), fixingDays_(fixingDays), isInArrears_(isInArrears),
          spreads_(spreads), spreadDates_(spreadDates), caps_(caps), capDates_(capDates), floors_(floors),
          floorDates_(floorDates), gearings_(gearings), gearingDates_(gearingDates), nakedOption_(nakedOption) {
        indices_.insert(swapIndex_);
    }

    //! \name Inspectors
    //@{
    const string& swapIndex() const { return swapIndex_; }
    Size fixingDays() const { return fixingDays_; }
    bool isInArrears() const { return isInArrears_; }
    const vector<double>& spreads() const { return spreads_; }
    const vector<string>& spreadDates() const { return spreadDates_; }
    const vector<double>& caps() const { return caps_; }
    const vector<string>& capDates() const { return capDates_; }
    const vector<double>& floors() const { return floors_; }
    const vector<string>& floorDates() const { return floorDates_; }
    const vector<double>& gearings() const { return gearings_; }
    const vector<string>& gearingDates() const { return gearingDates_; }
    bool nakedOption() const { return nakedOption_; }
    //@}

    //! \name Serialisation
    //@{
    virtual void fromXML(XMLNode* node) override;
    virtual XMLNode* toXML(XMLDocument& doc) override;
    //@}
private:
    string swapIndex_;
    Size fixingDays_;
    bool isInArrears_;
    vector<double> spreads_;
    vector<string> spreadDates_;
    vector<double> caps_;
    vector<string> capDates_;
    vector<double> floors_;
    vector<string> floorDates_;
    vector<double> gearings_;
    vector<string> gearingDates_;
    bool nakedOption_;

    static LegDataRegister<CMSLegData> reg_;
};

//! Serializable CMS Spread Leg Data
/*!
\ingroup tradedata
*/
class CMSSpreadLegData : public LegAdditionalData {
public:
    //! Default constructor
    CMSSpreadLegData()
        : LegAdditionalData("CMSSpread"), fixingDays_(Null<Size>()), isInArrears_(false), nakedOption_(false) {}
    //! Constructor
    CMSSpreadLegData(const string& swapIndex1, const string& swapIndex2, Size fixingDays, bool isInArrears,
                     const vector<double>& spreads, const vector<string>& spreadDates = vector<string>(),
                     const vector<double>& caps = vector<double>(), const vector<string>& capDates = vector<string>(),
                     const vector<double>& floors = vector<double>(),
                     const vector<string>& floorDates = vector<string>(),
                     const vector<double>& gearings = vector<double>(),
                     const vector<string>& gearingDates = vector<string>(), bool nakedOption = false)
        : LegAdditionalData("CMSSpread"), swapIndex1_(swapIndex1), swapIndex2_(swapIndex2), fixingDays_(fixingDays),
          isInArrears_(isInArrears), spreads_(spreads), spreadDates_(spreadDates), caps_(caps), capDates_(capDates),
          floors_(floors), floorDates_(floorDates), gearings_(gearings), gearingDates_(gearingDates),
          nakedOption_(nakedOption) {
        indices_.insert(swapIndex1_);
        indices_.insert(swapIndex2_);
    }

    //! \name Inspectors
    //@{
    const string& swapIndex1() const { return swapIndex1_; }
    const string& swapIndex2() const { return swapIndex2_; }
    Size fixingDays() const { return fixingDays_; }
    bool isInArrears() const { return isInArrears_; }
    const vector<double>& spreads() const { return spreads_; }
    const vector<string>& spreadDates() const { return spreadDates_; }
    const vector<double>& caps() const { return caps_; }
    const vector<string>& capDates() const { return capDates_; }
    const vector<double>& floors() const { return floors_; }
    const vector<string>& floorDates() const { return floorDates_; }
    const vector<double>& gearings() const { return gearings_; }
    const vector<string>& gearingDates() const { return gearingDates_; }
    bool nakedOption() const { return nakedOption_; }
    //@}

    //! \name Serialisation
    //@{
    virtual void fromXML(XMLNode* node) override;
    virtual XMLNode* toXML(XMLDocument& doc) override;
    //@}
private:
    string swapIndex1_;
    string swapIndex2_;
    Size fixingDays_;
    bool isInArrears_;
    vector<double> spreads_;
    vector<string> spreadDates_;
    vector<double> caps_;
    vector<string> capDates_;
    vector<double> floors_;
    vector<string> floorDates_;
    vector<double> gearings_;
    vector<string> gearingDates_;
    bool nakedOption_;

    static LegDataRegister<CMSSpreadLegData> reg_;
};

//! Serializable CMS Spread Leg Data
/*!
\ingroup tradedata
*/
class DigitalCMSSpreadLegData : public LegAdditionalData {
public:
    //! Default constructor
    DigitalCMSSpreadLegData() : LegAdditionalData("DigitalCMSSpread") {}
    //! Constructor
    DigitalCMSSpreadLegData(
        const boost::shared_ptr<CMSSpreadLegData>& underlying, Position::Type callPosition = Position::Long,
        bool isCallATMIncluded = false, const vector<double> callStrikes = vector<double>(),
        const vector<string> callStrikeDates = vector<string>(), const vector<double> callPayoffs = vector<double>(),
        const vector<string> callPayoffDates = vector<string>(), Position::Type putPosition = Position::Long,
        bool isPutATMIncluded = false, const vector<double> putStrikes = vector<double>(),
        const vector<string> putStrikeDates = vector<string>(), const vector<double> putPayoffs = vector<double>(),
        const vector<string> putPayoffDates = vector<string>())
        : LegAdditionalData("DigitalCMSSpread"), underlying_(underlying), callPosition_(callPosition),
          isCallATMIncluded_(isCallATMIncluded), callStrikes_(callStrikes), callStrikeDates_(callStrikeDates),
          callPayoffs_(callPayoffs), callPayoffDates_(callPayoffDates), putPosition_(putPosition),
          isPutATMIncluded_(isPutATMIncluded), putStrikes_(putStrikes), putStrikeDates_(putStrikeDates),
          putPayoffs_(putPayoffs), putPayoffDates_(putPayoffDates) {
        indices_ = underlying_->indices();
    }

    //! \name Inspectors
    //@{
    const boost::shared_ptr<CMSSpreadLegData>& underlying() const { return underlying_; }

    const Position::Type callPosition() const { return callPosition_; }
    const bool isCallATMIncluded() const { return isCallATMIncluded_; }
    const vector<double> callStrikes() const { return callStrikes_; }
    const vector<double> callPayoffs() const { return callPayoffs_; }
    const vector<string> callStrikeDates() const { return callStrikeDates_; }
    const vector<string> callPayoffDates() const { return callPayoffDates_; }

    const Position::Type putPosition() const { return putPosition_; }
    const bool isPutATMIncluded() const { return isPutATMIncluded_; }
    const vector<double> putStrikes() const { return putStrikes_; }
    const vector<double> putPayoffs() const { return putPayoffs_; }
    const vector<string> putStrikeDates() const { return putStrikeDates_; }
    const vector<string> putPayoffDates() const { return putPayoffDates_; }
    //@}

    //! \name Serialisation
    //@{
    virtual void fromXML(XMLNode* node) override;
    virtual XMLNode* toXML(XMLDocument& doc) override;
    //@}
private:
    boost::shared_ptr<CMSSpreadLegData> underlying_;

    Position::Type callPosition_;
    bool isCallATMIncluded_;
    vector<double> callStrikes_;
    vector<string> callStrikeDates_;
    vector<double> callPayoffs_;
    vector<string> callPayoffDates_;

    Position::Type putPosition_;
    bool isPutATMIncluded_;
    vector<double> putStrikes_;
    vector<string> putStrikeDates_;
    vector<double> putPayoffs_;
    vector<string> putPayoffDates_;

    static LegDataRegister<DigitalCMSSpreadLegData> reg_;
};

//! Serializable Fixed Leg Data
/*!
\ingroup tradedata
*/
class EquityLegData : public LegAdditionalData {
public:
    //! Default constructor
    EquityLegData() : LegAdditionalData("Equity") {}
    //! Constructor
<<<<<<< HEAD
    EquityLegData(string returnType, Real dividendFactor, string eqName, Real initialPrice, bool notionalReset,
                  Natural fixingDays = 0, const ScheduleData& valuationSchedule = ScheduleData())
        : LegAdditionalData("Equity"), returnType_(returnType), dividendFactor_(dividendFactor), eqName_(eqName),
          initialPrice_(initialPrice), notionalReset_(notionalReset), fixingDays_(fixingDays),
          valuationSchedule_(valuationSchedule) {
=======
    EquityLegData(string returnType, Real dividendFactor, string eqName, Real initialPrice,  
        bool notionalReset, Natural fixingDays = 0, const ScheduleData& valuationSchedule = ScheduleData(), 
        string eqCurrency = "", string fxIndex = "", Natural fxIndexFixingDays = 2, string fxIndexCalendar = "" )
        : LegAdditionalData("Equity"), returnType_(returnType), dividendFactor_(dividendFactor), eqName_(eqName),
          initialPrice_(initialPrice), notionalReset_(notionalReset), fixingDays_(fixingDays), 
          valuationSchedule_(valuationSchedule), eqCurrency_(eqCurrency), fxIndex_(fxIndex), 
          fxIndexFixingDays_(fxIndexFixingDays), fxIndexCalendar_(fxIndexCalendar) {
>>>>>>> 0e9e1677
        indices_.insert("EQ-" + eqName_);
    }

    //! \name Inspectors
    //@{
    const string& returnType() const { return returnType_; }
    const string& eqName() const { return eqName_; }
    Real dividendFactor() const { return dividendFactor_; }
    Real initialPrice() const { return initialPrice_; }
    Natural fixingDays() const { return fixingDays_; }
    ScheduleData valuationSchedule() const { return valuationSchedule_; }
    const string& eqCurrency() const { return eqCurrency_; }
    const string& fxIndex() const { return fxIndex_; }
    Natural fxIndexFixingDays() const { return fxIndexFixingDays_; }
    const string& fxIndexCalendar() const { return fxIndexCalendar_; }
    bool notionalReset() const { return notionalReset_; }
    //@}

    //! \name Serialisation
    //@{
    virtual void fromXML(XMLNode* node) override;
    virtual XMLNode* toXML(XMLDocument& doc) override;
    //@}
private:
    string returnType_;
    Real dividendFactor_ = 1.0;
    string eqName_;
    Real initialPrice_;
    bool notionalReset_ = false;
    Natural fixingDays_ = 0;
    ScheduleData valuationSchedule_;
    string eqCurrency_ = "";
    string fxIndex_ = "";
    Natural fxIndexFixingDays_ = 2;
    string fxIndexCalendar_ = "";

    static LegDataRegister<EquityLegData> reg_;
};

//! Serializable object holding amortization rules
class AmortizationData : public XMLSerializable {
public:
    AmortizationData() : initialized_(false) {}

    AmortizationData(string type, double value, string startDate, string endDate, string frequency, bool underflow)
        : type_(type), value_(value), startDate_(startDate), endDate_(endDate), frequency_(frequency),
          underflow_(underflow), initialized_(true) {}

    virtual void fromXML(XMLNode* node) override;
    virtual XMLNode* toXML(XMLDocument& doc) override;

    //! FixedAmount, RelativeToInitialNotional, RelativeToPreviousNotional, Annuity
    const string& type() const { return type_; }
    //! Interpretation depending on type()
    double value() const { return value_; }
    //! Amortization start date
    const string& startDate() const { return startDate_; }
    //! Amortization end date
    const string& endDate() const { return endDate_; }
    //! Amortization frequency
    const string& frequency() const { return frequency_; }
    //! Allow amortization below zero notional if true
    bool underflow() const { return underflow_; }
    bool initialized() const { return initialized_; }

private:
    string type_;
    double value_;
    string startDate_;
    string endDate_;
    string frequency_;
    bool underflow_;
    bool initialized_;
};

//! Serializable object holding leg data
class LegData : public XMLSerializable {
public:
    //! Default constructor
    LegData()
        : isPayer_(true), notionalInitialExchange_(false), notionalFinalExchange_(false),
          notionalAmortizingExchange_(false), isNotResetXCCY_(true), foreignAmount_(0.0), fixingDays_(0) {}

    //! Constructor with concrete leg data
    LegData(const boost::shared_ptr<LegAdditionalData>& innerLegData, bool isPayer, const string& currency,
            const ScheduleData& scheduleData = ScheduleData(), const string& dayCounter = "",
            const std::vector<double>& notionals = std::vector<double>(),
            const std::vector<string>& notionalDates = std::vector<string>(), const string& paymentConvention = "F",
            const bool notionalInitialExchange = false, const bool notionalFinalExchange = false,
            const bool notionalAmortizingExchange = false, const bool isNotResetXCCY = true,
            const string& foreignCurrency = "", const double foreignAmount = 0, const string& fxIndex = "",
            int fixingDays = 0, const string& fixingCalendar = "",
            const std::vector<AmortizationData>& amortizationData = std::vector<AmortizationData>(),
            const int paymentLag = 0, const std::string& paymentCalendar = "",
            const std::vector<std::string>& paymentDates = std::vector<std::string>());

    //! \name Serialisation
    //@{
    virtual void fromXML(XMLNode* node) override;
    virtual XMLNode* toXML(XMLDocument& doc) override;
    //@}

    //! \name Inspectors
    //@{
    bool isPayer() const { return isPayer_; }
    const string& currency() const { return currency_; }
    const ScheduleData& schedule() const { return schedule_; }
    const vector<double>& notionals() const { return notionals_; }
    const vector<string>& notionalDates() const { return notionalDates_; }
    const string& dayCounter() const { return dayCounter_; }
    const string& paymentConvention() const { return paymentConvention_; }
    bool notionalInitialExchange() const { return notionalInitialExchange_; }
    bool notionalFinalExchange() const { return notionalFinalExchange_; }
    bool notionalAmortizingExchange() const { return notionalAmortizingExchange_; }
    bool isNotResetXCCY() const { return isNotResetXCCY_; }
    const string& foreignCurrency() const { return foreignCurrency_; }
    double foreignAmount() const { return foreignAmount_; }
    const string& fxIndex() const { return fxIndex_; }
    int fixingDays() const { return fixingDays_; }
    const string& fixingCalendar() const { return fixingCalendar_; }
    const int paymentLag() const { return paymentLag_; }
    const std::vector<AmortizationData>& amortizationData() const { return amortizationData_; }
    const std::string& paymentCalendar() const { return paymentCalendar_; }
    const string& legType() const { return concreteLegData_->legType(); }
    boost::shared_ptr<LegAdditionalData> concreteLegData() const { return concreteLegData_; }
    const std::set<std::string>& indices() const { return indices_; }
    const std::vector<std::string>& paymentDates() const { return paymentDates_; }
    //@}

    //! \name modifiers
    //@{
    bool& isPayer() { return isPayer_; }
    //@}

protected:
    virtual boost::shared_ptr<LegAdditionalData> initialiseConcreteLegData(const string&);

    /*! Store the set of ORE index names that appear on this leg.

        Take the set appearing in LegAdditionalData::indices() and add on any appearing here. Currently, the only
        possible extra index appearing at LegData level is \c fxIndex.
    */
    std::set<std::string> indices_;

private:
    boost::shared_ptr<LegAdditionalData> concreteLegData_;
    bool isPayer_;
    string currency_;
    string legType_;
    ScheduleData schedule_;
    string dayCounter_;
    vector<double> notionals_;
    vector<string> notionalDates_;
    string paymentConvention_;
    bool notionalInitialExchange_;
    bool notionalFinalExchange_;
    bool notionalAmortizingExchange_;
    bool isNotResetXCCY_;
    string foreignCurrency_;
    double foreignAmount_;
    string fxIndex_;
    int fixingDays_;
    string fixingCalendar_;
    std::vector<AmortizationData> amortizationData_;
    int paymentLag_;
    std::string paymentCalendar_;
    std::vector<std::string> paymentDates_;
};

//! \name Utilities for building QuantLib Legs
//@{
Leg makeFixedLeg(const LegData& data);
Leg makeZCFixedLeg(const LegData& data);
Leg makeIborLeg(const LegData& data, const boost::shared_ptr<IborIndex>& index,
                const boost::shared_ptr<EngineFactory>& engineFactory, const bool attachPricer = true);
Leg makeOISLeg(const LegData& data, const boost::shared_ptr<OvernightIndex>& index);
Leg makeBMALeg(const LegData& data, const boost::shared_ptr<QuantExt::BMAIndexWrapper>& indexWrapper);
Leg makeSimpleLeg(const LegData& data);
Leg makeNotionalLeg(const Leg& refLeg, const bool initNomFlow, const bool finalNomFlow, const bool amortNomFlow = true);
Leg makeCPILeg(const LegData& data, const boost::shared_ptr<ZeroInflationIndex>& index,
               const boost::shared_ptr<EngineFactory>& engineFactory);
Leg makeYoYLeg(const LegData& data, const boost::shared_ptr<YoYInflationIndex>& index,
               const boost::shared_ptr<EngineFactory>& engineFactory);
Leg makeCMSLeg(const LegData& data, const boost::shared_ptr<QuantLib::SwapIndex>& swapindex,
               const boost::shared_ptr<EngineFactory>& engineFactory, const vector<double>& caps = vector<double>(),
               const vector<double>& floors = vector<double>(), const bool attachPricer = true);
Leg makeCMSSpreadLeg(const LegData& data, const boost::shared_ptr<QuantLib::SwapSpreadIndex>& swapSpreadIndex,
                     const boost::shared_ptr<EngineFactory>& engineFactory, const bool attachPricer = true);
Leg makeDigitalCMSSpreadLeg(const LegData& data, const boost::shared_ptr<QuantLib::SwapSpreadIndex>& swapSpreadIndex,
                            const boost::shared_ptr<EngineFactory>& engineFactory);
Leg makeEquityLeg(const LegData& data, const boost::shared_ptr<QuantExt::EquityIndex>& equityCurve, 
                  const boost::shared_ptr<QuantExt::FxIndex>& fxIndex = nullptr);
Real currentNotional(const Leg& leg);

//@}

//! Build a full vector of values from the given node.
//  For use with Notionals, Rates, Spreads, Gearing, Caps and Floor rates.
//  In all cases we can expand the vector to take the given schedule into account
template <typename T>
vector<T> buildScheduledVector(const vector<T>& values, const vector<string>& dates, const Schedule& schedule);

// extend values to schedule size (if values is empty, the default value is used)
template <typename T>
vector<T> normaliseToSchedule(const vector<T>& values, const Schedule& schedule, const T& defaultValue);

// normaliseToSchedule concat buildScheduledVector
template <typename T>
vector<T> buildScheduledVectorNormalised(const vector<T>& values, const vector<string>& dates, const Schedule& schedule,
                                         const T& defaultValue);

// notional vector derived from a fixed amortisation amount
vector<double> buildAmortizationScheduleFixedAmount(const vector<double>& notionals, const Schedule& schedule,
                                                    const AmortizationData& data);

// notional vector with amortizations expressed as a percentage of initial notional
vector<double> buildAmortizationScheduleRelativeToInitialNotional(const vector<double>& notionals,
                                                                  const Schedule& schedule,
                                                                  const AmortizationData& data);

// notional vector with amortizations expressed as a percentage of the respective previous notional
vector<double> buildAmortizationScheduleRelativeToPreviousNotional(const vector<double>& notionals,
                                                                   const Schedule& schedule,
                                                                   const AmortizationData& data);

// notional vector derived from a fixed annuity amount
vector<double> buildAmortizationScheduleFixedAnnuity(const vector<double>& notionals, const vector<double>& rates,
                                                     const Schedule& schedule, const AmortizationData& data,
                                                     const DayCounter& dc);

// apply amortisation to given notionals
void applyAmortization(std::vector<Real>& notionals, const LegData& data, const Schedule& schedule,
                       const bool annuityAllowed = false, const std::vector<Real>& rates = std::vector<Real>());

// template implementations

template <typename T>
vector<T> buildScheduledVector(const vector<T>& values, const vector<string>& dates, const Schedule& schedule) {
    if (values.size() < 2 || dates.size() == 0)
        return values;

    QL_REQUIRE(values.size() == dates.size(), "Value / Date size mismatch in buildScheduledVector."
                                                  << "Value:" << values.size() << ", Dates:" << dates.size());

    // Need to use schedule logic
    // Length of data will be 1 less than schedule
    //
    // Notional 100
    // Notional {startDate 2015-01-01} 200
    // Notional {startDate 2016-01-01} 300
    //
    // Given schedule June, Dec from 2014 to 2016 (6 dates, 5 coupons)
    // we return 100, 100, 200, 200, 300

    // The first node must not have a date.
    // If the second one has a date, all the rest must have, and we process
    // If the second one does not have a date, none of them must have one
    // and we return the vector uneffected.
    QL_REQUIRE(dates[0] == "", "Invalid date " << dates[0] << " for first node");
    if (dates[1] == "") {
        // They must all be empty and then we return values
        for (Size i = 2; i < dates.size(); i++) {
            QL_REQUIRE(dates[i] == "", "Invalid date " << dates[i] << " for node " << i
                                                       << ". Cannot mix dates and non-dates attributes");
        }
        return values;
    }

    // We have nodes with date attributes now
    Size len = schedule.size() - 1;
    vector<T> data(len);
    Size j = 0, max_j = dates.size() - 1; // j is the index of date/value vector. 0 to max_j
    Date d = parseDate(dates[j + 1]);     // The first start date
    for (Size i = 0; i < len; i++) {      // loop over data vector and populate it.
        // If j == max_j we just fall through and take the final value
        while (schedule[i] >= d && j < max_j) {
            j++;
            if (j < max_j) {
                QL_REQUIRE(dates[j + 1] != "", "Cannot have empty date attribute for node " << j + 1);
                d = parseDate(dates[j + 1]);
            }
        }
        data[i] = values[j];
    }

    return data;
}

template <typename T>
vector<T> normaliseToSchedule(const vector<T>& values, const Schedule& schedule, const T& defaultValue) {
    vector<T> res = values;
    if (res.size() < schedule.size() - 1)
        res.resize(schedule.size() - 1, res.size() == 0 ? defaultValue : res.back());
    return res;
}

template <typename T>
vector<T> buildScheduledVectorNormalised(const vector<T>& values, const vector<string>& dates, const Schedule& schedule,
                                         const T& defaultValue) {
    return normaliseToSchedule(buildScheduledVector(values, dates, schedule), schedule, defaultValue);
}

} // namespace data
} // namespace ore<|MERGE_RESOLUTION|>--- conflicted
+++ resolved
@@ -162,12 +162,9 @@
     vector<double> rates_;
     vector<string> rateDates_;
     string compounding_;
-<<<<<<< HEAD
     bool subtractNotional_;
-=======
 
     static LegDataRegister<ZeroCouponFixedLegData> reg_;
->>>>>>> 0e9e1677
 };
 
 //! Serializable Floating Leg Data
@@ -291,16 +288,13 @@
     vector<double> rates_;
     vector<string> rateDates_;
     bool subtractInflationNominal_;
-<<<<<<< HEAD
     vector<double> caps_;
     vector<string> capDates_;
     vector<double> floors_;
     vector<string> floorDates_;
     bool nakedOption_;
-=======
 
     static LegDataRegister<CPILegData> reg_;
->>>>>>> 0e9e1677
 };
 
 //! Serializable YoY Leg Data
@@ -565,13 +559,6 @@
     //! Default constructor
     EquityLegData() : LegAdditionalData("Equity") {}
     //! Constructor
-<<<<<<< HEAD
-    EquityLegData(string returnType, Real dividendFactor, string eqName, Real initialPrice, bool notionalReset,
-                  Natural fixingDays = 0, const ScheduleData& valuationSchedule = ScheduleData())
-        : LegAdditionalData("Equity"), returnType_(returnType), dividendFactor_(dividendFactor), eqName_(eqName),
-          initialPrice_(initialPrice), notionalReset_(notionalReset), fixingDays_(fixingDays),
-          valuationSchedule_(valuationSchedule) {
-=======
     EquityLegData(string returnType, Real dividendFactor, string eqName, Real initialPrice,  
         bool notionalReset, Natural fixingDays = 0, const ScheduleData& valuationSchedule = ScheduleData(), 
         string eqCurrency = "", string fxIndex = "", Natural fxIndexFixingDays = 2, string fxIndexCalendar = "" )
@@ -579,7 +566,6 @@
           initialPrice_(initialPrice), notionalReset_(notionalReset), fixingDays_(fixingDays), 
           valuationSchedule_(valuationSchedule), eqCurrency_(eqCurrency), fxIndex_(fxIndex), 
           fxIndexFixingDays_(fxIndexFixingDays), fxIndexCalendar_(fxIndexCalendar) {
->>>>>>> 0e9e1677
         indices_.insert("EQ-" + eqName_);
     }
 
