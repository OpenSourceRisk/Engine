--- conflicted
+++ resolved
@@ -149,29 +149,17 @@
         underlyingIndex_ = yyData->index();
         Handle<YoYInflationIndex> yoyIndex;
         // look for yoy inflation index
-<<<<<<< HEAD
-        yoyIndex = engineFactory->market()->yoyInflationIndex (underlyingIndex_, builder->configuration(MarketContext::pricing));
-=======
-        yoyIndex =
-            engineFactory->market()->yoyInflationIndex(indexName, builder->configuration(MarketContext::pricing));
->>>>>>> 3b956c10
+        yoyIndex = engineFactory->market()->yoyInflationIndex(underlyingIndex_, builder->configuration(MarketContext::pricing));
+
         // we must have either an yoy or a zero inflation index in the market, if no yoy curve, get teh zero
         // and create a yoy index from it
         if (yoyIndex.empty()) {
             Handle<ZeroInflationIndex> zeroIndex =
-<<<<<<< HEAD
                 engineFactory->market()->zeroInflationIndex(underlyingIndex_, builder->configuration(MarketContext::pricing));
             QL_REQUIRE(!zeroIndex.empty(), 
                 "Could not find inflation index (of type either zero or yoy) " << underlyingIndex_ << " in market.");
             yoyIndex = Handle<YoYInflationIndex>(
                 boost::make_shared<QuantExt::YoYInflationIndexWrapper>(zeroIndex.currentLink(), zeroIndex->interpolated()));
-=======
-                engineFactory->market()->zeroInflationIndex(indexName, builder->configuration(MarketContext::pricing));
-            QL_REQUIRE(!zeroIndex.empty(),
-                       "Could not find inflation index (of type either zero or yoy) " << indexName << " in market.");
-            yoyIndex = Handle<YoYInflationIndex>(boost::make_shared<QuantExt::YoYInflationIndexWrapper>(
-                zeroIndex.currentLink(), zeroIndex->interpolated()));
->>>>>>> 3b956c10
         }
 
         legs_.push_back(makeYoYLeg(legData_, yoyIndex.currentLink()));
