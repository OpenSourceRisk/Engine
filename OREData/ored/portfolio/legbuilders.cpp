/*
 Copyright (C) 2018 Quaternion Risk Management Ltd
 All rights reserved.

 This file is part of ORE, a free-software/open-source library
 for transparent pricing and risk analysis - http://opensourcerisk.org

 ORE is free software: you can redistribute it and/or modify it
 under the terms of the Modified BSD License.  You should have received a
 copy of the license along with this program.
 The license is also available online at <http://opensourcerisk.org>

 This program is distributed on the basis that it will form a useful
 contribution to risk analytics and model standardisation, but WITHOUT
 ANY WARRANTY; without even the implied warranty of MERCHANTABILITY or
 FITNESS FOR A PARTICULAR PURPOSE. See the license for more details.
*/

#include <ored/portfolio/legbuilders.hpp>
#include <ored/portfolio/legdata.hpp>
#include <ored/portfolio/referencedata.hpp>

using namespace QuantExt;

namespace ore {
namespace data {

Leg FixedLegBuilder::buildLeg(const LegData& data, const boost::shared_ptr<EngineFactory>& engineFactory,
<<<<<<< HEAD
                              const string& configuration) const {

    return makeFixedLeg(data, engineFactory);
=======
                              RequiredFixings& requiredFixings, const string& configuration) const {
    return makeFixedLeg(data);
>>>>>>> 40dded7f
}

Leg ZeroCouponFixedLegBuilder::buildLeg(const LegData& data, const boost::shared_ptr<EngineFactory>& engineFactory,
                                        RequiredFixings& requiredFixings, const string& configuration) const {
    return makeZCFixedLeg(data);
}

Leg FloatingLegBuilder::buildLeg(const LegData& data, const boost::shared_ptr<EngineFactory>& engineFactory,
                                 RequiredFixings& requiredFixings, const string& configuration) const {
    auto floatData = boost::dynamic_pointer_cast<FloatingLegData>(data.concreteLegData());
    QL_REQUIRE(floatData, "Wrong LegType, expected Floating");
    string indexName = floatData->index();
    auto index = *engineFactory->market()->iborIndex(indexName, configuration);
    auto ois = boost::dynamic_pointer_cast<OvernightIndex>(index);
    Leg result;
    if (ois != nullptr)
<<<<<<< HEAD
        return makeOISLeg(data, ois, engineFactory);
    else {
        auto bma = boost::dynamic_pointer_cast<QuantExt::BMAIndexWrapper>(index);
        if (bma != nullptr)
            return makeBMALeg(data, bma, engineFactory);
=======
        result = makeOISLeg(data, ois);
    else {
        auto bma = boost::dynamic_pointer_cast<QuantExt::BMAIndexWrapper>(index);
        if (bma != nullptr)
            result = makeBMALeg(data, bma);
>>>>>>> 40dded7f
        else
            result = makeIborLeg(data, index, engineFactory);
    }
    addToRequiredFixings(result, boost::make_shared<FixingDateGetter>(
                                     requiredFixings, std::map<string, string>{{index->name(), indexName}}));
    return result;
}

Leg CashflowLegBuilder::buildLeg(const LegData& data, const boost::shared_ptr<EngineFactory>& engineFactory,
                                 RequiredFixings& requiredFixings, const string& configuration) const {
    return makeSimpleLeg(data);
}

Leg CPILegBuilder::buildLeg(const LegData& data, const boost::shared_ptr<EngineFactory>& engineFactory,
                            RequiredFixings& requiredFixings, const string& configuration) const {
    auto cpiData = boost::dynamic_pointer_cast<CPILegData>(data.concreteLegData());
    QL_REQUIRE(cpiData, "Wrong LegType, expected CPI");
    string inflationIndexName = cpiData->index();
    auto index = *engineFactory->market()->zeroInflationIndex(inflationIndexName, configuration);
    Leg result = makeCPILeg(data, index, engineFactory);
    addToRequiredFixings(result, boost::make_shared<FixingDateGetter>(
                                     requiredFixings, std::map<string, string>{{index->name(), inflationIndexName}}));
    return result;
}

Leg YYLegBuilder::buildLeg(const LegData& data, const boost::shared_ptr<EngineFactory>& engineFactory,
                           RequiredFixings& requiredFixings, const string& configuration) const {
    auto yyData = boost::dynamic_pointer_cast<YoYLegData>(data.concreteLegData());
    QL_REQUIRE(yyData, "Wrong LegType, expected YY");
    string inflationIndexName = yyData->index();
    auto index = *engineFactory->market()->yoyInflationIndex(inflationIndexName, configuration);
    Leg result = makeYoYLeg(data, index, engineFactory);
    addToRequiredFixings(result, boost::make_shared<FixingDateGetter>(
                                     requiredFixings, std::map<string, string>{{index->name(), inflationIndexName}}));
    return result;
}

Leg CMSLegBuilder::buildLeg(const LegData& data, const boost::shared_ptr<EngineFactory>& engineFactory,
                            RequiredFixings& requiredFixings, const string& configuration) const {
    auto cmsData = boost::dynamic_pointer_cast<CMSLegData>(data.concreteLegData());
    QL_REQUIRE(cmsData, "Wrong LegType, expected CMS");
    string swapIndexName = cmsData->swapIndex();
    auto index = *engineFactory->market()->swapIndex(swapIndexName, configuration);
    Leg result = makeCMSLeg(data, index, engineFactory);
    addToRequiredFixings(result, boost::make_shared<FixingDateGetter>(
                                     requiredFixings, std::map<string, string>{{index->name(), swapIndexName}}));
    return result;
}

Leg CMSSpreadLegBuilder::buildLeg(const LegData& data, const boost::shared_ptr<EngineFactory>& engineFactory,
                                  RequiredFixings& requiredFixings, const string& configuration) const {
    auto cmsSpreadData = boost::dynamic_pointer_cast<CMSSpreadLegData>(data.concreteLegData());
    QL_REQUIRE(cmsSpreadData, "Wrong LegType, expected CMSSpread");
    auto index1 = *engineFactory->market()->swapIndex(cmsSpreadData->swapIndex1(), configuration);
    auto index2 = *engineFactory->market()->swapIndex(cmsSpreadData->swapIndex2(), configuration);
    Leg result = makeCMSSpreadLeg(data,
                                  boost::make_shared<QuantLib::SwapSpreadIndex>(
                                      "CMSSpread_" + index1->familyName() + "_" + index2->familyName(), index1, index2),
                                  engineFactory);
    addToRequiredFixings(result,
                         boost::make_shared<FixingDateGetter>(
                             requiredFixings, std::map<string, string>{{index1->name(), cmsSpreadData->swapIndex1()},
                                                                       {index2->name(), cmsSpreadData->swapIndex2()}}));
    return result;
}

Leg DigitalCMSSpreadLegBuilder::buildLeg(const LegData& data, const boost::shared_ptr<EngineFactory>& engineFactory,
                                         RequiredFixings& requiredFixings, const string& configuration) const {
    auto digitalCmsSpreadData = boost::dynamic_pointer_cast<DigitalCMSSpreadLegData>(data.concreteLegData());
    QL_REQUIRE(digitalCmsSpreadData, "Wrong LegType, expected DigitalCMSSpread");

    auto cmsSpreadData = boost::dynamic_pointer_cast<CMSSpreadLegData>(digitalCmsSpreadData->underlying());
    QL_REQUIRE(cmsSpreadData, "Incomplete DigitalCmsSpread Leg, expected CMSSpread data");

    auto index1 = *engineFactory->market()->swapIndex(cmsSpreadData->swapIndex1(), configuration);
    auto index2 = *engineFactory->market()->swapIndex(cmsSpreadData->swapIndex2(), configuration);

    Leg result =
        makeDigitalCMSSpreadLeg(data,
                                boost::make_shared<QuantLib::SwapSpreadIndex>(
                                    "CMSSpread_" + index1->familyName() + "_" + index2->familyName(), index1, index2),
                                engineFactory);
    addToRequiredFixings(result,
                         boost::make_shared<FixingDateGetter>(
                             requiredFixings, std::map<string, string>{{index1->name(), cmsSpreadData->swapIndex1()},
                                                                       {index2->name(), cmsSpreadData->swapIndex2()}}));
    return result;
}

Leg EquityLegBuilder::buildLeg(const LegData& data, const boost::shared_ptr<EngineFactory>& engineFactory,
                               RequiredFixings& requiredFixings, const string& configuration) const {
    auto eqData = boost::dynamic_pointer_cast<EquityLegData>(data.concreteLegData());
    QL_REQUIRE(eqData, "Wrong LegType, expected Equity");
    string eqName = eqData->eqName();

    // Look up reference data, if the equity name exists in reference data, use the equityId
    // if not continue with the current name
    if (engineFactory->referenceData() != nullptr && engineFactory->referenceData()->hasData("Equity", eqName)) {
        auto refData = engineFactory->referenceData()->getData("Equity", eqName);
        // Check it's equity reference data
        if (auto erd = boost::dynamic_pointer_cast<EquityReferenceDatum>(refData)) {
            eqName = erd->equityData().equityId;

            // check currency - if leg currency and equity currency are different check for FxTerms, or else fail
            if (data.currency() != erd->equityData().currency) {
                QL_REQUIRE(eqData->eqCurrency() == erd->equityData().currency,
                           "Equity Currency provided, " << eqData->eqCurrency()
                                                        << ", does not match equity currency from reference "
                                                        << erd->equityData().currency);
                QL_REQUIRE(!eqData->fxIndex().empty(), "Must from FXIndex for Equity Quanto Swap Leg");
            }
        }
    }
    auto eqCurve = *engineFactory->market()->equityCurve(eqName, configuration);

    boost::shared_ptr<QuantExt::FxIndex> fxIndex = nullptr;
    // if equity currency differs from the leg currency we need an FxIndex
    if (eqData->eqCurrency() != "" && eqData->eqCurrency() != data.currency()) {
        QL_REQUIRE(eqData->fxIndex() != "",
                   "No FxIndex - if equity currency differs from leg currency an FxIndex must be provided");

        fxIndex = buildFxIndex(eqData->fxIndex(), data.currency(), eqData->eqCurrency(), engineFactory->market(),
                               configuration, eqData->fxIndexCalendar(), eqData->fxIndexFixingDays());
    }

    Leg result = makeEquityLeg(data, eqCurve, fxIndex);
    addToRequiredFixings(
        result, boost::make_shared<FixingDateGetter>(
                    requiredFixings,
                    std::map<string, string>{{eqCurve->name(), "EQ-" + eqName},
                                             {fxIndex != nullptr ? fxIndex->name() : "na", eqData->fxIndex()}}));
    return result;
}

boost::shared_ptr<QuantExt::FxIndex> buildFxIndex(const string& fxIndex, const string& domestic, const string& foreign,
                                                  const boost::shared_ptr<Market>& market, const string& configuration,
                                                  const string& calendar, Size fixingDays) {
    // 1. Parse the index we have with no term structures
    boost::shared_ptr<QuantExt::FxIndex> fxIndexBase = parseFxIndex(fxIndex);

    // get market data objects - we set up the index using source/target, fixing days
    // and calendar from legData_[i].fxIndex()
    string source = fxIndexBase->sourceCurrency().code();
    string target = fxIndexBase->targetCurrency().code();
    Handle<YieldTermStructure> sorTS = market->discountCurve(source, configuration);
    Handle<YieldTermStructure> tarTS = market->discountCurve(target, configuration);
    Handle<Quote> spot = market->fxSpot(source + target);
    Calendar cal = parseCalendar(calendar);

    // Now check the ccy and foreignCcy from the legdata, work out if we need to invert or not
    bool invertFxIndex = false;
    if (domestic == target && foreign == source) {
        invertFxIndex = false;
    } else if (domestic == source && foreign == target) {
        invertFxIndex = true;
    } else {
        QL_FAIL("Cannot combine FX Index " << fxIndex << " with reset ccy " << domestic << " and reset foreignCurrency "
                                           << foreign);
    }

    auto fxi = boost::make_shared<FxIndex>(fxIndexBase->familyName(), fixingDays, fxIndexBase->sourceCurrency(),
                                           fxIndexBase->targetCurrency(), cal, spot, sorTS, tarTS, invertFxIndex);

    QL_REQUIRE(fxi, "Failed to build FXIndex " << fxIndex);

    return fxi;
}

} // namespace data
} // namespace ore<|MERGE_RESOLUTION|>--- conflicted
+++ resolved
@@ -26,14 +26,8 @@
 namespace data {
 
 Leg FixedLegBuilder::buildLeg(const LegData& data, const boost::shared_ptr<EngineFactory>& engineFactory,
-<<<<<<< HEAD
-                              const string& configuration) const {
-
-    return makeFixedLeg(data, engineFactory);
-=======
                               RequiredFixings& requiredFixings, const string& configuration) const {
     return makeFixedLeg(data);
->>>>>>> 40dded7f
 }
 
 Leg ZeroCouponFixedLegBuilder::buildLeg(const LegData& data, const boost::shared_ptr<EngineFactory>& engineFactory,
@@ -50,19 +44,11 @@
     auto ois = boost::dynamic_pointer_cast<OvernightIndex>(index);
     Leg result;
     if (ois != nullptr)
-<<<<<<< HEAD
-        return makeOISLeg(data, ois, engineFactory);
-    else {
-        auto bma = boost::dynamic_pointer_cast<QuantExt::BMAIndexWrapper>(index);
-        if (bma != nullptr)
-            return makeBMALeg(data, bma, engineFactory);
-=======
         result = makeOISLeg(data, ois);
     else {
         auto bma = boost::dynamic_pointer_cast<QuantExt::BMAIndexWrapper>(index);
         if (bma != nullptr)
             result = makeBMALeg(data, bma);
->>>>>>> 40dded7f
         else
             result = makeIborLeg(data, index, engineFactory);
     }
