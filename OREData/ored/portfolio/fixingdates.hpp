/*
 Copyright (C) 2019 Quaternion Risk Management Ltd
 All rights reserved.

 This file is part of ORE, a free-software/open-source library
 for transparent pricing and risk analysis - http://opensourcerisk.org

 ORE is free software: you can redistribute it and/or modify it
 under the terms of the Modified BSD License.  You should have received a
 copy of the license along with this program.
 The license is also available online at <http://opensourcerisk.org>

 This program is distributed on the basis that it will form a useful
 contribution to risk analytics and model standardisation, but WITHOUT
 ANY WARRANTY; without even the implied warranty of MERCHANTABILITY or
 FITNESS FOR A PARTICULAR PURPOSE. See the license for more details.
*/

/*! \file ored/portfolio/fixingdates.hpp
    \brief Logic for calculating required fixing dates on legs
*/

#pragma once

#include <ql/time/date.hpp>
#include <ql/cashflow.hpp>
#include <ql/cashflows/capflooredcoupon.hpp>
#include <ql/cashflows/floatingratecoupon.hpp>
#include <ql/cashflows/inflationcoupon.hpp>
#include <ql/cashflows/averagebmacoupon.hpp>
#include <ql/cashflows/overnightindexedcoupon.hpp>
#include <ql/cashflows/cpicoupon.hpp>
#include <ql/cashflows/yoyinflationcoupon.hpp>
#include <ql/patterns/visitor.hpp>
#include <qle/cashflows/floatingratefxlinkednotionalcoupon.hpp>
#include <qle/cashflows/fxlinkedcashflow.hpp>
#include <qle/cashflows/averageonindexedcoupon.hpp>
#include <qle/cashflows/equitycoupon.hpp>
#include <qle/cashflows/indexedcoupon.hpp>
#include <qle/cashflows/subperiodscoupon.hpp>
#include <ored/marketdata/todaysmarketparameters.hpp>

#include <map>
#include <set>
#include <string>

namespace ore {
namespace data {

/*! Class that gets relevant fixing dates from coupons
    
    Each type of FloatingRateCoupon that we wish to cover should be added here 
    and a \c visit method implemented against it
*/
class FixingDateGetter : public QuantLib::AcyclicVisitor,
<<<<<<< HEAD
                         public QuantLib::Visitor<QuantLib::CashFlow>,
                         public QuantLib::Visitor<QuantLib::FloatingRateCoupon>,
                         public QuantLib::Visitor<QuantLib::IndexedCashFlow>,
                         public QuantLib::Visitor<QuantLib::CPICashFlow>,
                         public QuantLib::Visitor<QuantLib::CPICoupon>,
                         public QuantLib::Visitor<QuantLib::YoYInflationCoupon>,
                         public QuantLib::Visitor<QuantLib::OvernightIndexedCoupon>,
                         public QuantLib::Visitor<QuantLib::AverageBMACoupon>,
                         public QuantLib::Visitor<QuantExt::AverageONIndexedCoupon>,
                         public QuantLib::Visitor<QuantExt::EquityCoupon>,
                         public QuantLib::Visitor<QuantExt::FloatingRateFXLinkedNotionalCoupon>,
                         public QuantLib::Visitor<QuantExt::FXLinkedCashFlow>,
                         public QuantLib::Visitor<QuantExt::SubPeriodsCoupon>,
                         public QuantLib::Visitor<QuantExt::IndexedCoupon> {
=======
    public QuantLib::Visitor<QuantLib::CashFlow>,
    public QuantLib::Visitor<QuantLib::FloatingRateCoupon>,
    public QuantLib::Visitor<QuantLib::IborCoupon>,
    public QuantLib::Visitor<QuantLib::CappedFlooredCoupon>,
    public QuantLib::Visitor<QuantLib::IndexedCashFlow>,
    public QuantLib::Visitor<QuantLib::CPICashFlow>,
    public QuantLib::Visitor<QuantLib::CPICoupon>,
    public QuantLib::Visitor<QuantLib::YoYInflationCoupon>,
    public QuantLib::Visitor<QuantLib::OvernightIndexedCoupon>,
    public QuantLib::Visitor<QuantLib::AverageBMACoupon>,
    public QuantLib::Visitor<QuantExt::AverageONIndexedCoupon>,
    public QuantLib::Visitor<QuantExt::EquityCoupon>,
    public QuantLib::Visitor<QuantExt::FloatingRateFXLinkedNotionalCoupon>,
    public QuantLib::Visitor<QuantExt::FXLinkedCashFlow>,
    public QuantLib::Visitor<QuantExt::SubPeriodsCoupon> {
>>>>>>> fe0a5c64

public:
    //! Constructor
    FixingDateGetter(const QuantLib::Date& settlementDate = QuantLib::Date());

    //! \name Visitor interface
    //@{
    void visit(QuantLib::CashFlow& c);
    void visit(QuantLib::FloatingRateCoupon& c);
    void visit(QuantLib::IborCoupon& c);
    void visit(QuantLib::CappedFlooredCoupon& c);
    void visit(QuantLib::IndexedCashFlow& c);
    /*! Not added in QuantLib so will never be hit automatically!
        Managed by passing off from IndexedCashFlow.
    */
    void visit(QuantLib::CPICashFlow& c);
    void visit(QuantLib::CPICoupon& c);
    void visit(QuantLib::YoYInflationCoupon& c);
    void visit(QuantLib::OvernightIndexedCoupon& c);
    void visit(QuantLib::AverageBMACoupon& c);
    void visit(QuantExt::AverageONIndexedCoupon& c);
    void visit(QuantExt::EquityCoupon& c);
    void visit(QuantExt::FloatingRateFXLinkedNotionalCoupon& c);
    void visit(QuantExt::FXLinkedCashFlow& c);
    void visit(QuantExt::SubPeriodsCoupon& c);
    void visit(QuantExt::IndexedCoupon& c);
    //@}

    //! Get the settlement date
    const QuantLib::Date& today() const { return today_; }

    //! Set the settlement date
    QuantLib::Date& today() { return today_; }

    //! Return the retrieved fixing dates and the corresponding index name.
    std::map<std::string, std::set<QuantLib::Date>> fixingDatesIndices() const { return indicesDates_; }

protected:
    //! If \p settlementDate provided in the ctor, takes its value. If not, set to current evaluation date
    QuantLib::Date today_;

    /*! Stores the retrieved fixing dates and the corresponding index name. Useful in cases where a coupon may 
        reference multiple indices. The key is the index name and the value is the set of fixing dates for that index.
    */
    std::map<std::string, std::set<QuantLib::Date>> indicesDates_;
};

/*! Gives back the dates for which fixings will be required to price the \p leg assuming a given \p settlementDate. If
    the \p settlementDate is not provided or is set equal to \c QuantLib::Date(), the settlement date in the
    implementation is assumed to be the \c Settings::instance().evaluationDate().

    If a cashflow payment is deemed to have already occured relative to the settlement date, then no fixing is needed.
    The determination of whether a cashflow has or has not occurred will in general rely on a call to
    \c CashFlow::hasOccurred which is important in cases where the cash flow payment date falls on the settlement date.

    Another important case is where a cash flow fixing date occurs on the settlement date. In this case, we should
    always add the fixing date to the set of fixing dates regardless of
    \c Settings::instance().enforcesTodaysHistoricFixings().
*/
std::set<QuantLib::Date> fixingDates(const QuantLib::Leg& leg,
    const QuantLib::Date& settlementDate = QuantLib::Date());

std::set<QuantLib::Date> fixingDates(const QuantLib::Leg& leg,
    const QuantLib::Date& settlementDate, FixingDateGetter& fdg);

/*! Gives back the indices and associated dates for which fixings will be required to price the \p leg assuming a 
    given \p settlementDate. If the \p settlementDate is not provided or is set equal to \c QuantLib::Date(), the 
    settlement date in the implementation is assumed to be the \c Settings::instance().evaluationDate().

    If a cashflow payment is deemed to have already occured relative to the settlement date, then no fixing is needed.
    The determination of whether a cashflow has or has not occurred will in general rely on a call to
    \c CashFlow::hasOccurred which is important in cases where the cash flow payment date falls on the settlement date.

    Another important case is where a cash flow fixing date occurs on the settlement date. In this case, we should
    always add the fixing date to the set of fixing dates regardless of
    \c Settings::instance().enforcesTodaysHistoricFixings().
*/
std::map<std::string, std::set<QuantLib::Date>> fixingDatesIndices(const QuantLib::Leg& leg,
    const QuantLib::Date& settlementDate = QuantLib::Date());

std::map<std::string, std::set<QuantLib::Date>> fixingDatesIndices(const QuantLib::Leg& leg,
    const QuantLib::Date& settlementDate, FixingDateGetter& fdg);

/*! Inflation fixings are generally available on a monthly, or coarser, frequency. When a portfolio is asked for its 
    fixings, and it contains inflation fixings, ORE will by convention put the fixing date as the 1st of the 
    applicable month. Some market data providers by convention supply the inflation fixings with the date as the last 
    date of the month. This function scans the \p fixings map, and moves any inflation fixing dates from the 1st of 
    the month to the last day of the month. The key in the \p fixings map is the index name and the value is the set 
    of dates for which we require the fixings. 
*/
void amendInflationFixingDates(std::map<std::string, std::set<QuantLib::Date>>& fixings);

/*! Add index and fixing date pairs to \p fixings that will be potentially needed to build a TodaysMarket.
    
    These additional index and fixing date pairs are found by scanning the \p mktParams and:
    - for MarketObject::IndexCurve, take the ibor index name and add the dates for each weekday between settlement 
      date minus \p iborLookback period and settlement date
    - for MarketObject::ZeroInflationCurve, take the inflation index and add the first of each month between 
      settlement date minus \p inflationLookback period and settlement date
    - for MarketObject::YoYInflationCurve, take the inflation index and add the first of each month between
      settlement date minus \p inflationLookback period and settlement date
    - for MarketObject::CommodityCurve, add \e fixings for future contracts expiring 2 months either side of the 
      settlement date. The fixing dates are added for each weekday going back to the first day of the month that 
      precedes the settlement date by 2 months. The approach here will give rise to some spot commodities being 
      given a future contract name and dates added against them - this should not be a problem as there will be 
      no fixings found for them in any case.

    The original \p fixings map may be empty.
*/
void addMarketFixingDates(std::map<std::string, std::set<QuantLib::Date>>& fixings, 
    const TodaysMarketParameters& mktParams, const QuantLib::Period& iborLookback = 5 * QuantLib::Days,
    const QuantLib::Period& inflationLookback = 1 * QuantLib::Years, 
    const std::string& configuration = Market::defaultConfiguration);

}

}<|MERGE_RESOLUTION|>--- conflicted
+++ resolved
@@ -36,7 +36,6 @@
 #include <qle/cashflows/fxlinkedcashflow.hpp>
 #include <qle/cashflows/averageonindexedcoupon.hpp>
 #include <qle/cashflows/equitycoupon.hpp>
-#include <qle/cashflows/indexedcoupon.hpp>
 #include <qle/cashflows/subperiodscoupon.hpp>
 #include <ored/marketdata/todaysmarketparameters.hpp>
 
@@ -53,22 +52,6 @@
     and a \c visit method implemented against it
 */
 class FixingDateGetter : public QuantLib::AcyclicVisitor,
-<<<<<<< HEAD
-                         public QuantLib::Visitor<QuantLib::CashFlow>,
-                         public QuantLib::Visitor<QuantLib::FloatingRateCoupon>,
-                         public QuantLib::Visitor<QuantLib::IndexedCashFlow>,
-                         public QuantLib::Visitor<QuantLib::CPICashFlow>,
-                         public QuantLib::Visitor<QuantLib::CPICoupon>,
-                         public QuantLib::Visitor<QuantLib::YoYInflationCoupon>,
-                         public QuantLib::Visitor<QuantLib::OvernightIndexedCoupon>,
-                         public QuantLib::Visitor<QuantLib::AverageBMACoupon>,
-                         public QuantLib::Visitor<QuantExt::AverageONIndexedCoupon>,
-                         public QuantLib::Visitor<QuantExt::EquityCoupon>,
-                         public QuantLib::Visitor<QuantExt::FloatingRateFXLinkedNotionalCoupon>,
-                         public QuantLib::Visitor<QuantExt::FXLinkedCashFlow>,
-                         public QuantLib::Visitor<QuantExt::SubPeriodsCoupon>,
-                         public QuantLib::Visitor<QuantExt::IndexedCoupon> {
-=======
     public QuantLib::Visitor<QuantLib::CashFlow>,
     public QuantLib::Visitor<QuantLib::FloatingRateCoupon>,
     public QuantLib::Visitor<QuantLib::IborCoupon>,
@@ -84,7 +67,6 @@
     public QuantLib::Visitor<QuantExt::FloatingRateFXLinkedNotionalCoupon>,
     public QuantLib::Visitor<QuantExt::FXLinkedCashFlow>,
     public QuantLib::Visitor<QuantExt::SubPeriodsCoupon> {
->>>>>>> fe0a5c64
 
 public:
     //! Constructor
@@ -110,7 +92,6 @@
     void visit(QuantExt::FloatingRateFXLinkedNotionalCoupon& c);
     void visit(QuantExt::FXLinkedCashFlow& c);
     void visit(QuantExt::SubPeriodsCoupon& c);
-    void visit(QuantExt::IndexedCoupon& c);
     //@}
 
     //! Get the settlement date
