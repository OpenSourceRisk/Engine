--- conflicted
+++ resolved
@@ -8,7 +8,7 @@
 This file {\tt stressconfig.xml} specifies how stress tests can be configured. The general structure is shown in listing
 \ref{lst:stress_config}.
 
-In this example, two zero stress scenarios ``parallel\_rates'' and ``twist'' and one par rate ``par_parallel'' are defined. 
+In this example, two zero stress scenarios ``parallel\_rates'' and ``twist'' and one par rate ``par\_parallel'' are defined. 
 Each scenario definition contains
 the market components to be shifted in this scenario in a similar syntax that is also used for the sensitivity
 configuration, see \ref{sec:sensitivity}. Components that should not be shifted, can just be omitted in the definition
@@ -28,10 +28,6 @@
 UseSpreadedTermStructures: If set to true, spreaded termstructures over t0 will be used for the scenario calculation, to
 improve the alignment of the scenario sim market and t0 curves.
 
-<<<<<<< HEAD
-
-=======
->>>>>>> a3301a83
 \begin{longlisting}
 %\hrule\medskip
   \begin{minted}[fontsize=\scriptsize]{xml}
