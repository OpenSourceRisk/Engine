/*
 Copyright (C) 2016 Quaternion Risk Management Ltd
 All rights reserved.

 This file is part of ORE, a free-software/open-source library
 for transparent pricing and risk analysis - http://opensourcerisk.org

 ORE is free software: you can redistribute it and/or modify it
 under the terms of the Modified BSD License.  You should have received a
 copy of the license along with this program.
 The license is also available online at <http://opensourcerisk.org>

 This program is distributed on the basis that it will form a useful
 contribution to risk analytics and model standardisation, but WITHOUT
 ANY WARRANTY; without even the implied warranty of MERCHANTABILITY or
 FITNESS FOR A PARTICULAR PURPOSE. See the license for more details.
*/

/*! \file orea/app/oreapp.hpp
  \brief Open Risk Engine App
  \ingroup app
 */

#pragma once

#include <boost/make_shared.hpp>
#include <iostream>
#include <orea/aggregation/all.hpp>
#include <orea/app/parameters.hpp>
#include <orea/app/reportwriter.hpp>
#include <orea/app/sensitivityrunner.hpp>
#include <orea/engine/parametricvar.hpp>
#include <orea/scenario/scenariogenerator.hpp>
#include <orea/scenario/scenariogeneratorbuilder.hpp>
#include <orea/scenario/scenariosimmarket.hpp>
#include <orea/scenario/scenariosimmarketparameters.hpp>
#include <ored/ored.hpp>
#include <ored/portfolio/tradefactory.hpp>

using namespace ore::data;

namespace ore {
namespace analytics {

class SensitivityScenarioData;
class SensitivityAnalysis;

class OREApp {
public:
    OREApp(boost::shared_ptr<Parameters> params, std::ostream& out = std::cout)
        : params_(params), out_(out), cubeDepth_(0) {
        tab_ = 40;
        progressBarWidth_ = 72 - std::min<Size>(tab_, 67);

        asof_ = parseDate(params->get("setup", "asofDate"));
        Settings::instance().evaluationDate() = asof_;
    }
    virtual ~OREApp() {}
    //! generates XVA reports for a given portfolio and market
    int run();
    //! read setup from params_
    virtual void readSetup();
    //! set up logging
    void setupLog();
    //! remove logs
    void closeLog();
    //! load market conventions
    void getConventions();
    //! load market parameters
    void getMarketParameters();
    //! build today's market
    void buildMarket();
    //! build engine factory for a given market
    virtual boost::shared_ptr<EngineFactory> buildEngineFactory(const boost::shared_ptr<Market>& market,
                                                                const string& groupName = "setup");
    //! build trade factory
    boost::shared_ptr<TradeFactory> buildTradeFactory();
    //! build portfolio for a given market
    boost::shared_ptr<Portfolio> buildPortfolio(const boost::shared_ptr<EngineFactory>& factory);

    //! generate NPV cube
    void generateNPVCube();
    //! get an instance of an aggregationScenarioData class
    virtual void initAggregationScenarioData();
    //! get an instance of a cube class
    virtual void initCube();
    //! build an NPV cube
    virtual void buildNPVCube();
    //! load simMarketData
    boost::shared_ptr<ScenarioSimMarketParameters> getSimMarketData();
    //! load scenarioGeneratorData
    boost::shared_ptr<ScenarioGeneratorData> getScenarioGeneratorData();
    //! build scenarioGenerator
    virtual boost::shared_ptr<ScenarioGenerator>
    buildScenarioGenerator(boost::shared_ptr<Market> market,
                           boost::shared_ptr<ScenarioSimMarketParameters> simMarketData,
                           boost::shared_ptr<ScenarioGeneratorData> sgd);

    //! load in scenarioData
    virtual void loadScenarioData();
    //! load in cube
    virtual void loadCube();
    //! run postProcessor to generate reports from cube
    void runPostProcessor();

    //! run stress tests and write out report
    virtual void runStressTest();
    //! run parametric var and write out report
    void runParametricVar();

    //! write out initial (pre-cube) reports
    void writeInitialReports();
    //! write out XVA reports
    void writeXVAReports();
    //! write out DIM reports
    void writeDIMReport();
    //! write out cube
    void writeCube();
    //! write out scenarioData
    void writeScenarioData();
    //! write out base scenario
    void writeBaseScenario();
    //! load in nettingSet data
    boost::shared_ptr<NettingSetManager> initNettingSetManager();

    //! write out additional reports
    virtual void writeAdditionalReports() {}

protected:
<<<<<<< HEAD
    //! Initialize input parameters to the sensitivities analysis
    void sensiInputInitialize(boost::shared_ptr<ScenarioSimMarketParameters>& simMarketData,
                              boost::shared_ptr<SensitivityScenarioData>& sensiData,
                              boost::shared_ptr<EngineData>& engineData, boost::shared_ptr<Portfolio>& sensiPortfolio,
                              string& marketConfiguration);

    //! Write out some standard sensitivities reports
    void sensiOutputReports(const boost::shared_ptr<SensitivityAnalysis>& sensiAnalysis);

=======
    //! Get report writer
    virtual boost::shared_ptr<ReportWriter> getReportWriter();
    //! Get sensitivity runner
    virtual boost::shared_ptr<SensitivityRunner> getSensitivityRunner();
    //! Add extra engine builders
    virtual std::vector<boost::shared_ptr<EngineBuilder>> getExtraEngineBuilders() { return {}; };
    //! Add extra leg builders
    virtual std::vector<boost::shared_ptr<LegBuilder>> getExtraLegBuilders() { return {}; };
    //! Add extra trade builders
    virtual std::map<std::string, boost::shared_ptr<AbstractTradeBuilder>> getExtraTradeBuilders() { return {}; };
>>>>>>> 2259c8e4
    //! Get parametric var calculator
    virtual boost::shared_ptr<ParametricVarCalculator>
    buildParametricVarCalculator(const std::map<std::string, std::set<std::string>>& tradePortfolio,
                                 const std::string& portfolioFilter,
                                 const boost::shared_ptr<SensitivityData>& sensitivities,
                                 const std::map<std::pair<RiskFactorKey, RiskFactorKey>, Real> covariance,
                                 const std::vector<Real>& p, const std::string& method, const Size mcSamples,
                                 const Size mcSeed, const bool breakdown, const bool salvageCovarianceMatrix);

    Size tab_, progressBarWidth_;
    Date asof_;
    //! ORE Input parameters
    boost::shared_ptr<Parameters> params_;
    std::ostream& out_;
    bool writeInitialReports_;
    bool simulate_;
    bool buildSimMarket_;
    bool xva_;
    bool writeDIMReport_;
    bool sensitivity_;
    bool stress_;
    bool parametricVar_;
    bool writeBaseScenario_;

    boost::shared_ptr<Market> market_;               // T0 market
    boost::shared_ptr<EngineFactory> engineFactory_; // engine factory linked to T0 market
    boost::shared_ptr<Portfolio> portfolio_;         // portfolio linked to T0 market
    Conventions conventions_;
    TodaysMarketParameters marketParameters_;

    boost::shared_ptr<ScenarioSimMarket> simMarket_; // sim market
    boost::shared_ptr<Portfolio> simPortfolio_;      // portfolio linked to sim market

    boost::shared_ptr<DateGrid> grid_;
    Size samples_;

    Size cubeDepth_;
    boost::shared_ptr<NPVCube> cube_;
    boost::shared_ptr<AggregationScenarioData> scenarioData_;
    boost::shared_ptr<PostProcess> postProcess_;
};
} // namespace analytics
} // namespace ore<|MERGE_RESOLUTION|>--- conflicted
+++ resolved
@@ -127,19 +127,7 @@
     virtual void writeAdditionalReports() {}
 
 protected:
-<<<<<<< HEAD
-    //! Initialize input parameters to the sensitivities analysis
-    void sensiInputInitialize(boost::shared_ptr<ScenarioSimMarketParameters>& simMarketData,
-                              boost::shared_ptr<SensitivityScenarioData>& sensiData,
-                              boost::shared_ptr<EngineData>& engineData, boost::shared_ptr<Portfolio>& sensiPortfolio,
-                              string& marketConfiguration);
 
-    //! Write out some standard sensitivities reports
-    void sensiOutputReports(const boost::shared_ptr<SensitivityAnalysis>& sensiAnalysis);
-
-=======
-    //! Get report writer
-    virtual boost::shared_ptr<ReportWriter> getReportWriter();
     //! Get sensitivity runner
     virtual boost::shared_ptr<SensitivityRunner> getSensitivityRunner();
     //! Add extra engine builders
@@ -148,7 +136,7 @@
     virtual std::vector<boost::shared_ptr<LegBuilder>> getExtraLegBuilders() { return {}; };
     //! Add extra trade builders
     virtual std::map<std::string, boost::shared_ptr<AbstractTradeBuilder>> getExtraTradeBuilders() { return {}; };
->>>>>>> 2259c8e4
+
     //! Get parametric var calculator
     virtual boost::shared_ptr<ParametricVarCalculator>
     buildParametricVarCalculator(const std::map<std::string, std::set<std::string>>& tradePortfolio,
