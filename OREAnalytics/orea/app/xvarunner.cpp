--- conflicted
+++ resolved
@@ -94,31 +94,24 @@
         cubeInterpreter = boost::make_shared<MporGridCubeInterpretation>(scenarioGeneratorData_->grid());
         // default date value stored at index 0, close-out value at index 1
         calculators.push_back(boost::make_shared<MPORCalculator>(npvCalculator, 0, 1));
-<<<<<<< HEAD
-    } else {
-=======
         calculationType = "NoLag";
+	if (calculationType_ != calculationType) {
+	    ALOG("Forcing calculation type " << calculationType << " for simulations with close-out grid");
+	}
     }
     else {
->>>>>>> f0cf761d
         // depth 2: NPV and cash flow
         cube = boost::make_shared<SinglePrecisionInMemoryCubeN>(
             asof_, portfolio_->ids(), scenarioGeneratorData_->grid()->dates(), scenarioGeneratorData_->samples(), 2);
         cubeInterpreter = boost::make_shared<RegularCubeInterpretation>();
         calculators.push_back(npvCalculator);
-        calculationType = "Symmetric";
+        calculationType = calculationType_; //"Symmetric";
     }
 
     boost::shared_ptr<NPVCube> nettingCube = getNettingSetCube(calculators);
-<<<<<<< HEAD
-
-    boost::shared_ptr<AggregationScenarioData> scenarioData = boost::make_shared<InMemoryAggregationScenarioData>(
-        scenarioGeneratorData_->grid()->size(), scenarioGeneratorData_->samples());
-=======
     
     boost::shared_ptr<AggregationScenarioData> scenarioData =
         boost::make_shared<InMemoryAggregationScenarioData>(scenarioGeneratorData_->grid()->valuationDates().size(), scenarioGeneratorData_->samples());
->>>>>>> f0cf761d
 
     simMarket->aggregationScenarioData() = scenarioData; // ??? simMarket gets agg data?
 
@@ -130,8 +123,6 @@
     LOG("Run post processor");
 
     // FIXME, move all DIM parameters to pricer arguments
-<<<<<<< HEAD
-    // map<string, bool> analytics;
     if (analytics_.size() == 0) {
         DLOG("Post processor analytics not set, creating defaults");
         analytics_["cva"] = true;
@@ -140,25 +131,11 @@
         analytics_["xva"] = false;
         analytics_["dim"] = true;
     }
-=======
-    map<string, bool> analytics;
-    analytics["cva"] = true;
-    analytics["dva"] = false;
-    analytics["colva"] = true;
-    analytics["xva"] = false;
-    analytics["dim"] = true;
-    analytics["cvaSensi"] = true;
-
-    boost::shared_ptr<DynamicInitialMarginCalculator> dimCalculator = 
-        getDimCalculator(cube, cubeInterpreter, scenarioData, model, nettingCube);
-    postProcess_ = boost::make_shared<PostProcess>(portfolio_, netting_, market, "", cube, scenarioData, analytics, 
-        baseCurrency_, "None", 1.0, 0.95, calculationType, "", "", "", dimCalculator, cubeInterpreter, true);
->>>>>>> f0cf761d
 
     boost::shared_ptr<DynamicInitialMarginCalculator> dimCalculator =
         getDimCalculator(cube, cubeInterpreter, scenarioData, model, nettingCube);
     postProcess_ = boost::make_shared<PostProcess>(portfolio_, netting_, market, "", cube, scenarioData, analytics_,
-                                                   baseCurrency_, "None", 1.0, 0.95, calculationType_, dvaName_,
+                                                   baseCurrency_, "None", 1.0, 0.95, calculationType, dvaName_,
                                                    fvaBorrowingCurve_, fvaLendingCurve_, dimCalculator, cubeInterpreter,
                                                    fullInitialCollateralisation_);
 }
