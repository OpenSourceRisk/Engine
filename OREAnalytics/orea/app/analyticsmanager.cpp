/*
 Copyright (C) 2021 Quaternion Risk Management Ltd
 All rights reserved.

 This file is part of ORE, a free-software/open-source library
 for transparent pricing and risk analysis - http://opensourcerisk.org

 ORE is free software: you can redistribute it and/or modify it
 under the terms of the Modified BSD License.  You should have received a
 copy of the license along with this program.
 The license is also available online at <http://opensourcerisk.org>

 This program is distributed on the basis that it will form a useful
 contribution to risk analytics and model standardisation, but WITHOUT
 ANY WARRANTY; without even the implied warranty of MERCHANTABILITY or
 FITNESS FOR A PARTICULAR PURPOSE. See the license for more details.
*/

#include <orea/app/analytics/parconversionanalytic.hpp>
#include <orea/app/analytics/pricinganalytic.hpp>
#include <orea/app/analytics/scenarioanalytic.hpp>
#include <orea/app/analytics/scenariostatisticsanalytic.hpp>
#include <orea/app/analytics/simmanalytic.hpp>
#include <orea/app/analytics/imscheduleanalytic.hpp>
#include <orea/app/analytics/varanalytic.hpp>
#include <orea/app/analytics/xvaanalytic.hpp>
#include <orea/app/analyticsmanager.hpp>
#include <orea/app/reportwriter.hpp>
#include <orea/app/structuredanalyticserror.hpp>

#include <ored/utilities/log.hpp>
#include <ored/utilities/to_string.hpp>

#include <ql/errors.hpp>

using namespace std;
using namespace boost::filesystem;
using ore::data::InMemoryReport;

namespace ore {
namespace analytics {

Size matches(const std::set<std::string>& requested, const std::set<std::string>& available) {
    Size count = 0;
    for (auto r : requested) {
        if (available.find(r) != available.end())
            count++;
    }
    return count;
}
    
AnalyticsManager::AnalyticsManager(const QuantLib::ext::shared_ptr<InputParameters>& inputs, 
                                   const QuantLib::ext::shared_ptr<MarketDataLoader>& marketDataLoader)
    : inputs_(inputs), marketDataLoader_(marketDataLoader) {    
    
<<<<<<< HEAD
    addAnalytic("MARKETDATA", boost::make_shared<MarketDataAnalytic>(inputs));
    addAnalytic("PRICING", boost::make_shared<PricingAnalytic>(inputs));
    addAnalytic("PARAMETRIC_VAR", boost::make_shared<ParametricVarAnalytic>(inputs_));
    addAnalytic("HISTSIM_VAR", boost::make_shared<HistoricalSimulationVarAnalytic>(inputs_));
    addAnalytic("XVA", boost::make_shared<XvaAnalytic>(inputs_));
    addAnalytic("SIMM", boost::make_shared<SimmAnalytic>(inputs_));
    addAnalytic("PARCONVERSION", boost::make_shared<ParConversionAnalytic>(inputs_));
    addAnalytic("SCENARIO_STATISTICS", boost::make_shared<ScenarioStatisticsAnalytic>(inputs_));
    addAnalytic("SCENARIO", boost::make_shared<ScenarioAnalytic>(inputs_));
=======
    addAnalytic("MARKETDATA", QuantLib::ext::make_shared<MarketDataAnalytic>(inputs));
    addAnalytic("PRICING", QuantLib::ext::make_shared<PricingAnalytic>(inputs));
    addAnalytic("PARAMETRIC_VAR", QuantLib::ext::make_shared<ParametricVarAnalytic>(inputs_));
    addAnalytic("HISTSIM_VAR", QuantLib::ext::make_shared<HistoricalSimulationVarAnalytic>(inputs_));
    addAnalytic("XVA", QuantLib::ext::make_shared<XvaAnalytic>(inputs_));
    addAnalytic("SIMM", QuantLib::ext::make_shared<SimmAnalytic>(inputs_));
    addAnalytic("IM_SCHEDULE", QuantLib::ext::make_shared<IMScheduleAnalytic>(inputs_));
    addAnalytic("PARCONVERSION", QuantLib::ext::make_shared<ParConversionAnalytic>(inputs_));
    addAnalytic("SCENARIO_STATISTICS", QuantLib::ext::make_shared<ScenarioStatisticsAnalytic>(inputs_));
    addAnalytic("SCENARIO", QuantLib::ext::make_shared<ScenarioAnalytic>(inputs_));
>>>>>>> 29782b33
}

void AnalyticsManager::clear() {
    LOG("AnalyticsManager: Remove all analytics currently registered");
    analytics_.clear();
    validAnalytics_.clear();
}
    
void AnalyticsManager::addAnalytic(const std::string& label, const QuantLib::ext::shared_ptr<Analytic>& analytic) {
    // Allow overriding, but warn 
    if (analytics_.find(label) != analytics_.end()) {
        WLOG("Overwriting analytic with label " << label);
    }

    // Label is not necessarily a valid analytics type
    // Get the latter via analytic->analyticTypes()
    LOG("register analytic with label '" << label << "' and sub-analytics " << to_string(analytic->analyticTypes()));
    analytics_[label] = analytic;
    // This forces an update of valid analytics vector with the next call to validAnalytics()
    validAnalytics_.clear();
}

const std::set<std::string>& AnalyticsManager::validAnalytics() {
    if (validAnalytics_.size() == 0) {
        for (auto a : analytics_) {
            const std::set<std::string>& types = a.second->analyticTypes();
            validAnalytics_.insert(types.begin(), types.end());
        }
    }
    return validAnalytics_;
}

const std::set<std::string>& AnalyticsManager::requestedAnalytics() {
    return requestedAnalytics_;
}
    
bool AnalyticsManager::hasAnalytic(const std::string& type) {
    const std::set<std::string>& va = validAnalytics();
    return va.find(type) != va.end();
}

const QuantLib::ext::shared_ptr<Analytic>& AnalyticsManager::getAnalytic(const std::string& type) const {
    for (const auto& a : analytics_) {
        const std::set<std::string>& types = a.second->analyticTypes();
        if (types.find(type) != types.end())
            return a.second;
    }
    QL_FAIL("analytic type " << type << " not found, check validAnalytics()");
}

std::vector<QuantLib::ext::shared_ptr<ore::data::TodaysMarketParameters>> AnalyticsManager::todaysMarketParams() {
    std::vector<QuantLib::ext::shared_ptr<ore::data::TodaysMarketParameters>> tmps;
    for (const auto& a : analytics_) {
        std::vector<QuantLib::ext::shared_ptr<ore::data::TodaysMarketParameters>> atmps = a.second->todaysMarketParams();
        tmps.insert(end(tmps), begin(atmps), end(atmps));
    }
    return tmps;
}

void AnalyticsManager::runAnalytics(const std::set<std::string>& analyticTypes,
                                    const QuantLib::ext::shared_ptr<MarketCalibrationReportBase>& marketCalibrationReport) {

    requestedAnalytics_ = analyticTypes;
    
    if (analytics_.size() == 0)
        return;

    std::vector<QuantLib::ext::shared_ptr<ore::data::TodaysMarketParameters>> tmps = todaysMarketParams();
    std::set<Date> marketDates;
    for (const auto& a : analytics_) {
        auto mdates = a.second->marketDates();
        marketDates.insert(mdates.begin(), mdates.end());
    }

    // Do we need market data
    bool requireMarketData = false;
    for (const auto& tmp : tmps) {
        if (!tmp->empty())
            requireMarketData = true;
    }

    LOG("AnalyticsManager::runAnalytics: requireMarketData " << (requireMarketData ? "Y" : "N"));
    
    if (requireMarketData) {
        // load the market data
        if (tmps.size() > 0) {
            LOG("AnalyticsManager::runAnalytics: populate loader");
            marketDataLoader_->populateLoader(tmps, marketDates);
        }
        
        QuantLib::ext::shared_ptr<InMemoryReport> mdReport = QuantLib::ext::make_shared<InMemoryReport>();
        QuantLib::ext::shared_ptr<InMemoryReport> fixingReport = QuantLib::ext::make_shared<InMemoryReport>();
        QuantLib::ext::shared_ptr<InMemoryReport> dividendReport = QuantLib::ext::make_shared<InMemoryReport>();

        ore::analytics::ReportWriter(inputs_->reportNaString())
            .writeMarketData(*mdReport, marketDataLoader_->loader(), inputs_->asof(),
                             marketDataLoader_->quotes()[inputs_->asof()],
                             !inputs_->entireMarket());
        ore::analytics::ReportWriter(inputs_->reportNaString())
            .writeFixings(*fixingReport, marketDataLoader_->loader());
        ore::analytics::ReportWriter(inputs_->reportNaString())
            .writeDividends(*dividendReport, marketDataLoader_->loader());

        reports_["MARKETDATA"]["marketdata"] = mdReport;
        reports_["FIXINGS"]["fixings"] = fixingReport;
        reports_["DIVIDENDS"]["dividends"] = dividendReport;
    }

    // run requested analytics
    for (auto a : analytics_) {
        if (matches(analyticTypes, a.second->analyticTypes()) > 0) {
            LOG("run analytic with label '" << a.first << "'");
            a.second->runAnalytic(marketDataLoader_->loader(), analyticTypes);
            LOG("run analytic with label '" << a.first << "' finished.");
            // then populate the market calibration report if required
            if (marketCalibrationReport)
                a.second->marketCalibration(marketCalibrationReport);
        }
    }

    if (inputs_->portfolio()) {
        auto pricingStatsReport = QuantLib::ext::make_shared<InMemoryReport>();
        ReportWriter(inputs_->reportNaString())
            .writePricingStats(*pricingStatsReport, inputs_->portfolio());
        reports_["STATS"]["pricingstats"] = pricingStatsReport;
    }

    if (marketCalibrationReport) {
        auto report = marketCalibrationReport->outputCalibrationReport();
        if (report) {
            if (auto rpt = QuantLib::ext::dynamic_pointer_cast<InMemoryReport>(report))
                reports_["MARKET"]["todaysmarketcalibration"] = rpt;
        }
    }

    inputs_->writeOutParameters();
}

Analytic::analytic_reports const AnalyticsManager::reports() {
    Analytic::analytic_reports reports = reports_;
    for (auto a : analytics_) {
        auto rs = a.second->reports();
        reports.insert(rs.begin(), rs.end());
    }
    return reports;
}

Analytic::analytic_npvcubes const AnalyticsManager::npvCubes() {
    Analytic::analytic_npvcubes results;
    for (auto a : analytics_) {
        auto rs = a.second->npvCubes();
        results.insert(rs.begin(), rs.end());
    }
    return results;
}

Analytic::analytic_mktcubes const AnalyticsManager::mktCubes() {
    Analytic::analytic_mktcubes results;
    for (auto a : analytics_) {
        auto rs = a.second->mktCubes();
        results.insert(rs.begin(), rs.end());
    }
    return results;
}

std::map<std::string, Size> checkReportNames(const ore::analytics::Analytic::analytic_reports& rpts) {                                     
    std::map<std::string, Size> m;
    for (const auto& rep : rpts) {
        for (auto b : rep.second) {
            string reportName = b.first;
            auto it = m.find(reportName);
            if (it == m.end())
                m[reportName] = 1;
            else
                m[reportName] ++;
        }
    }
    for (auto r : m) {
        LOG("report name " << r.first << " occurs " << r.second << " times");
    }
    return m;
}

bool endsWith(const std::string& name, const std::string& suffix) {
    if (suffix.size() > name.size())
        return false;
    else
        return std::equal(suffix.rbegin(), suffix.rend(), name.rbegin());
}

void AnalyticsManager::toFile(const ore::analytics::Analytic::analytic_reports& rpts, const std::string& outputPath,
                              const std::map<std::string, std::string>& reportNames, const char sep,
                              const bool commentCharacter, char quoteChar, const string& nullString,
                              const std::set<std::string>& lowerHeaderReportNames) {
    std::map<std::string, Size> hits = checkReportNames(rpts);    
    for (const auto& rep : rpts) {
        string analytic = rep.first;
        for (auto b : rep.second) {
            string reportName = b.first;
            QuantLib::ext::shared_ptr<InMemoryReport> report = b.second;
            string fileName;
            auto it = hits.find(reportName);
            QL_REQUIRE(it != hits.end(), "something wrong here");
            if (it->second == 1) {
                // The report name is unique, check whether we want to rename it or use the standard name
                auto it2 = reportNames.find(reportName);
                fileName = it2 != reportNames.end() ? it2->second : reportName;
            }
            else {
                ALOG("Report " << reportName << " occurs " << it->second << " times, fix report naming");
                fileName = analytic + "_" + reportName + "_" + to_string(hits[fileName]);
            }

            // attach a suffix only if it does not have one already
            string suffix = "";
            if (!endsWith(fileName,".csv") && !endsWith(fileName, ".txt"))
                suffix = ".csv";
            std::string fullFileName = outputPath + "/" + fileName + suffix;

            report->toFile(fullFileName, sep, commentCharacter, quoteChar, nullString,
                           lowerHeaderReportNames.find(reportName) != lowerHeaderReportNames.end());
            LOG("report " << reportName << " written to " << fullFileName); 
        }
    }
}
}
}<|MERGE_RESOLUTION|>--- conflicted
+++ resolved
@@ -53,17 +53,6 @@
                                    const QuantLib::ext::shared_ptr<MarketDataLoader>& marketDataLoader)
     : inputs_(inputs), marketDataLoader_(marketDataLoader) {    
     
-<<<<<<< HEAD
-    addAnalytic("MARKETDATA", boost::make_shared<MarketDataAnalytic>(inputs));
-    addAnalytic("PRICING", boost::make_shared<PricingAnalytic>(inputs));
-    addAnalytic("PARAMETRIC_VAR", boost::make_shared<ParametricVarAnalytic>(inputs_));
-    addAnalytic("HISTSIM_VAR", boost::make_shared<HistoricalSimulationVarAnalytic>(inputs_));
-    addAnalytic("XVA", boost::make_shared<XvaAnalytic>(inputs_));
-    addAnalytic("SIMM", boost::make_shared<SimmAnalytic>(inputs_));
-    addAnalytic("PARCONVERSION", boost::make_shared<ParConversionAnalytic>(inputs_));
-    addAnalytic("SCENARIO_STATISTICS", boost::make_shared<ScenarioStatisticsAnalytic>(inputs_));
-    addAnalytic("SCENARIO", boost::make_shared<ScenarioAnalytic>(inputs_));
-=======
     addAnalytic("MARKETDATA", QuantLib::ext::make_shared<MarketDataAnalytic>(inputs));
     addAnalytic("PRICING", QuantLib::ext::make_shared<PricingAnalytic>(inputs));
     addAnalytic("PARAMETRIC_VAR", QuantLib::ext::make_shared<ParametricVarAnalytic>(inputs_));
@@ -74,7 +63,6 @@
     addAnalytic("PARCONVERSION", QuantLib::ext::make_shared<ParConversionAnalytic>(inputs_));
     addAnalytic("SCENARIO_STATISTICS", QuantLib::ext::make_shared<ScenarioStatisticsAnalytic>(inputs_));
     addAnalytic("SCENARIO", QuantLib::ext::make_shared<ScenarioAnalytic>(inputs_));
->>>>>>> 29782b33
 }
 
 void AnalyticsManager::clear() {
