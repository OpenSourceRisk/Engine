--- conflicted
+++ resolved
@@ -62,10 +62,6 @@
 
 void StressScenarioGenerator::addFxShifts(StressTestScenarioData::StressTestData& std,
                                           boost::shared_ptr<Scenario>& scenario) {
-<<<<<<< HEAD
-=======
-
->>>>>>> 049bc9ff
     for (auto d : std.fxShifts) {
         string ccypair = d.first; // foreign + domestic;
 
@@ -104,10 +100,6 @@
 
 void StressScenarioGenerator::addEquityShifts(StressTestScenarioData::StressTestData& std,
                                               boost::shared_ptr<Scenario>& scenario) {
-<<<<<<< HEAD
-=======
-
->>>>>>> 049bc9ff
     for (auto d : std.equityShifts) {
         string equity = d.first;
         StressTestScenarioData::SpotShiftData data = d.second;
@@ -296,12 +288,7 @@
 
         StressTestScenarioData::VolShiftData data = d.second;
 
-<<<<<<< HEAD
-        //FIXME: this is also hardcoded in todaysmarket
-        DayCounter dc = Actual365Fixed();
-=======
         DayCounter dc = parseDayCounter(simMarketData_->fxVolDayCounter(ccypair));
->>>>>>> 049bc9ff
         for (Size j = 0; j < n_fxvol_exp; ++j) {
             Date d = asof + simMarketData_->fxVolExpiries()[j];
 
