--- conflicted
+++ resolved
@@ -53,13 +53,8 @@
           capFloorVolSimulate_(false),  survivalProbabilitySimulate_(false), recoveryRateSimulate_(false), cdsVolSimulate_(false), 
           equityForecastCurveSimulate_(true), dividendYieldSimulate_(false),
           fxVolSimulate_(false), fxVolIsSurface_(false), equityVolSimulate_(false), equityIsSurface_(false), 
-<<<<<<< HEAD
-          equityVolSimulateATMOnly_(true), equityMoneyness_({1.0}), baseCorrelationSimulate_(false) {
-
-=======
-          equityVolSimulateATMOnly_(true), equityMoneyness_({ 1 }), baseCorrelationSimulate_(false), cpiCapFloorVolSimulate_(false),
+          equityVolSimulateATMOnly_(true), equityMoneyness_({1.0}), baseCorrelationSimulate_(false), cpiCapFloorVolSimulate_(false),
           yoyCapFloorVolSimulate_(false) {
->>>>>>> 63fd6ba1
         // set default tenors
         capFloorVolExpiries_[""];
         defaultTenors_[""];
