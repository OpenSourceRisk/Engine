--- conflicted
+++ resolved
@@ -48,16 +48,9 @@
 public:
     //! Default constructor
     ScenarioSimMarketParameters()
-<<<<<<< HEAD
-        : baseCcy_(""), interpolation_(""), extrapolate_(false), swapVolSimulate_(false), swapVolDecayMode_(""),
-          capFloorVolSimulate_(false), capFloorVolDecayMode_(""), fxVolSimulate_(false), fxVolDecayMode_(""),
-          eqVolSimulate_(false), eqVolDecayMode_(""), survivalProbabilitySimulate_(false),
-          recoveryRateSimulate_(false), cdsVolSimulate_(false),  cdsVolDecayMode_("") {
-=======
         : extrapolate_(false), swapVolSimulate_(false), capFloorVolSimulate_(false),
           survivalProbabilitySimulate_(false), recoveryRateSimulate_(false), fxVolSimulate_(false),
-          equityVolSimulate_(false) {
->>>>>>> 24625f81
+          equityVolSimulate_(false), cdsVolSimulate_(false),  cdsVolDecayMode_("") {
         // set default tenors
         capFloorVolExpiries_[""];
         defaultTenors_[""];
@@ -98,16 +91,12 @@
     const vector<Period>& defaultTenors(const string& key) const;
     bool hasDefaultTenors(const string& key) const { return defaultTenors_.count(key) > 0; }
 
-<<<<<<< HEAD
     bool simulateCdsVols() const { return cdsVolSimulate_; }
     const vector<Period>& cdsVolExpiries() const { return cdsVolExpiries_; }
     const vector<string>& cdsVolNames() const { return cdsVolNames_; }
     const string& cdsVolDecayMode() const { return cdsVolDecayMode_; }
 
-    const vector<string>& equityNames() const { return eqNames_; }
-=======
     const vector<string>& equityNames() const { return equityNames_; }
->>>>>>> 24625f81
     const vector<Period>& equityTenors(const string& key) const;
     bool hasEquityTenors(const string& key) const { return equityTenors_.count(key) > 0; }
 
