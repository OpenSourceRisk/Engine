/*
 Copyright (C) 2016 Quaternion Risk Management Ltd
 All rights reserved.

 This file is part of ORE, a free-software/open-source library
 for transparent pricing and risk analysis - http://opensourcerisk.org

 ORE is free software: you can redistribute it and/or modify it
 under the terms of the Modified BSD License.  You should have received a
 copy of the license along with this program.
 The license is also available online at <http://opensourcerisk.org>

 This program is distributed on the basis that it will form a useful
 contribution to risk analytics and model standardisation, but WITHOUT
 ANY WARRANTY; without even the implied warranty of MERCHANTABILITY or
 FITNESS FOR A PARTICULAR PURPOSE. See the license for more details.
*/

/*! \file scenario/scenariosimmarketparameters.hpp
    \brief A class to hold Scenario parameters for scenarioSimMarket
    \ingroup scenario
*/

#pragma once

#include <ored/utilities/parsers.hpp>
#include <ored/utilities/xmlutils.hpp>
#include <qle/termstructures/dynamicstype.hpp>

using QuantLib::Date;
using QuantLib::Period;
using QuantLib::Rate;
using std::vector;
using std::string;
using std::pair;
using ore::data::XMLSerializable;
using ore::data::XMLNode;
using ore::data::XMLUtils;

namespace ore {
namespace analytics {

//! ScenarioSimMarket description
/*! \ingroup scenario
 */
class ScenarioSimMarketParameters : public XMLSerializable {
public:
    //! Default constructor
    ScenarioSimMarketParameters()
        : extrapolate_(false), swapVolSimulate_(false), swapVolIsCube_(false), swapVolSimulateATMOnly_(true), swapVolStrikeSpreads_({0}), 
<<<<<<< HEAD
          capFloorVolSimulate_(false),  survivalProbabilitySimulate_(false), recoveryRateSimulate_(false), cdsVolSimulate_(false),
          equityNamesSimulate_(false), fxVolSimulate_(false), fxVolIsSurface_(false), equityVolSimulate_(false), equityIsSurface_(false), 
          equityVolSimulateATMOnly_(true), cpiCapFloorVolSimulate_(false), yoyCapFloorVolSimulate_(false), equityMoneyness_({1}),
          baseCorrelationSimulate_(false) {
=======
          capFloorVolSimulate_(false),  survivalProbabilitySimulate_(false), recoveryRateSimulate_(false), cdsVolSimulate_(false), 
          equityForecastCurveSimulate_(true), dividendYieldSimulate_(false),
          fxVolSimulate_(false), fxVolIsSurface_(false), equityVolSimulate_(false), equityIsSurface_(false), 
          equityVolSimulateATMOnly_(true), equityMoneyness_({1}), baseCorrelationSimulate_(false) {
>>>>>>> 18ecf792
        // set default tenors
        capFloorVolExpiries_[""];
        defaultTenors_[""];
        equityDividendTenors_[""];
        equityForecastTenors_[""];
        zeroInflationTenors_[""];
        cpiCapFloorVolExpiries_[""];
        yoyCapFloorVolExpiries_[""];
        yoyInflationTenors_[""];
    }

    //! \name Inspectors
    //@{
    const string& baseCcy() const { return baseCcy_; }
    const vector<string>& ccys() const { return ccys_; }
    const vector<string>& yieldCurveNames() const { return yieldCurveNames_; }
    const vector<string>& yieldCurveCurrencies() const { return yieldCurveCurrencies_; }
    const vector<Period>& yieldCurveTenors(const string& key) const;
    bool hasYieldCurveTenors(const string& key) const { return yieldCurveTenors_.count(key) > 0; }
    const vector<string>& indices() const { return indices_; }
    const map<string, string>& swapIndices() const { return swapIndices_; }
    const string& interpolation() const { return interpolation_; }
    bool extrapolate() const { return extrapolate_; }

    const vector<string>& fxCcyPairs() const { return fxCcyPairs_; }

    bool simulateSwapVols() const { return swapVolSimulate_; }
    bool swapVolIsCube() const { return swapVolIsCube_; }
    bool simulateSwapVolATMOnly() const { return swapVolSimulateATMOnly_; }
    const vector<Period>& swapVolTerms() const { return swapVolTerms_; }
    const vector<Period>& swapVolExpiries() const { return swapVolExpiries_; }
    const vector<string>& swapVolCcys() const { return swapVolCcys_; }
    const string& swapVolDecayMode() const { return swapVolDecayMode_; }
    const vector<Real>& swapVolStrikeSpreads() const { return swapVolStrikeSpreads_; }

    bool simulateCapFloorVols() const { return capFloorVolSimulate_; }
    const vector<string>& capFloorVolCcys() const { return capFloorVolCcys_; }
    const vector<Period>& capFloorVolExpiries(const string& key) const;
    bool hasCapFloorVolExpiries(const string& key) const { return capFloorVolExpiries_.count(key) > 0; }
    const vector<Real>& capFloorVolStrikes() const { return capFloorVolStrikes_; }
    const string& capFloorVolDecayMode() const { return capFloorVolDecayMode_; }

    bool simulateSurvivalProbabilities() const { return survivalProbabilitySimulate_; }
    bool simulateRecoveryRates() const { return recoveryRateSimulate_; }
    const vector<string>& defaultNames() const { return defaultNames_; }
    const vector<Period>& defaultTenors(const string& key) const;
    bool hasDefaultTenors(const string& key) const { return defaultTenors_.count(key) > 0; }

    bool simulateCdsVols() const { return cdsVolSimulate_; }
    const vector<Period>& cdsVolExpiries() const { return cdsVolExpiries_; }
    const vector<string>& cdsVolNames() const { return cdsVolNames_; }
    const string& cdsVolDecayMode() const { return cdsVolDecayMode_; }

    const vector<string>& equityNames() const { return equityNames_; }
    const vector<Period>& equityDividendTenors(const string& key) const;
    bool hasEquityDividendTenors(const string& key) const { return equityDividendTenors_.count(key) > 0; }
    const vector<Period>& equityForecastTenors(const string& key) const;
    bool hasEquityForecastTenors(const string& key) const { return equityForecastTenors_.count(key) > 0; }

    bool simulateFXVols() const { return fxVolSimulate_; }
    bool fxVolIsSurface() const { return fxVolIsSurface_; }
    const vector<Period>& fxVolExpiries() const { return fxVolExpiries_; }
    const string& fxVolDecayMode() const { return fxVolDecayMode_; }
    const vector<string>& fxVolCcyPairs() const { return fxVolCcyPairs_; }
    const vector<Real>& fxVolMoneyness() const { return fxMoneyness_; }

    bool simulateEquityVols() const { return equityVolSimulate_; }
    bool equityVolIsSurface() const { return equityIsSurface_; }
    bool simulateEquityVolATMOnly() const { return equityVolSimulateATMOnly_; }
    const vector<Period>& equityVolExpiries() const { return equityVolExpiries_; }
    const string& equityVolDecayMode() const { return equityVolDecayMode_; }
    const vector<string>& equityVolNames() const { return equityVolNames_; }
    const vector<Real>& equityVolMoneyness() const { return equityMoneyness_; }

    const vector<string>& additionalScenarioDataIndices() const { return additionalScenarioDataIndices_; }
    const vector<string>& additionalScenarioDataCcys() const { return additionalScenarioDataCcys_; }

    const vector<string>& securities() const { return securities_; }

    bool simulateBaseCorrelations() const { return baseCorrelationSimulate_; }
    const vector<Period>& baseCorrelationTerms() const { return baseCorrelationTerms_; }
    const vector<Real>& baseCorrelationDetachmentPoints() const { return baseCorrelationDetachmentPoints_; }
    const vector<string>& baseCorrelationNames() const { return baseCorrelationNames_; }

    const vector<string>& cpiIndices() const { return cpiIndices_; }
    const vector<string>& zeroInflationIndices() const { return zeroInflationIndices_; }
    const vector<Period>& zeroInflationTenors(const string& key) const;
    bool hasZeroInflationTenors(const string& key) const { return zeroInflationTenors_.count(key) > 0; }
    const vector<string>& yoyInflationIndices() const { return yoyInflationIndices_; }
    const vector<Period>& yoyInflationTenors(const string& key) const;
    bool hasYoyInflationTenors(const string& key) const { return yoyInflationTenors_.count(key) > 0; }

<<<<<<< HEAD
    bool simulateCpiCapFloorVols() const { return cpiCapFloorVolSimulate_; }
    const vector<string>& cpiCapFloorVolIndices() const { return cpiCapFloorVolIndices_; }
    const vector<Period>& cpiCapFloorVolExpiries(const string& key) const;
    bool hasCpiCapFloorVolExpiries(const string& key) const { return cpiCapFloorVolExpiries_.count(key) > 0; }
    const vector<Real>& cpiCapFloorVolStrikes() const { return cpiCapFloorVolStrikes_; }
    const string& cpiCapFloorVolDecayMode() const { return cpiCapFloorVolDecayMode_; }

    bool simulateYoyCapFloorVols() const { return yoyCapFloorVolSimulate_; }
    const vector<string>& yoyCapFloorVolIndices() const { return yoyCapFloorVolIndices_; }
    const vector<Period>& yoyCapFloorVolExpiries(const string& key) const;
    bool hasYoyCapFloorVolExpiries(const string& key) const { return yoyCapFloorVolExpiries_.count(key) > 0; }
    const vector<Real>& yoyCapFloorVolStrikes() const { return yoyCapFloorVolStrikes_; }
    const string& yoyCapFloorVolDecayMode() const { return yoyCapFloorVolDecayMode_; }
=======
    bool simulateEquityForecastCurve() const { return equityForecastCurveSimulate_; }
    bool simulateDividendYield() const { return dividendYieldSimulate_; }

>>>>>>> 18ecf792
    //@}

    //! \name Setters
    //@{
    string& baseCcy() { return baseCcy_; }
    vector<string>& ccys() { return ccys_; }
    vector<string>& yieldCurveNames() { return yieldCurveNames_; }
    vector<string>& yieldCurveCurrencies() { return yieldCurveCurrencies_; }
    void setYieldCurveTenors(const string& key, const vector<Period>& p);
    vector<string>& indices() { return indices_; }
    map<string, string>& swapIndices() { return swapIndices_; }
    string& interpolation() { return interpolation_; }
    bool& extrapolate() { return extrapolate_; }

    vector<string>& fxCcyPairs() { return fxCcyPairs_; }

    bool& simulateSwapVols() { return swapVolSimulate_; }
    bool& swapVolIsCube() { return swapVolIsCube_; }
    bool& simulateSwapVolATMOnly() { return swapVolSimulateATMOnly_; }
    vector<Period>& swapVolTerms() { return swapVolTerms_; }
    vector<string>& swapVolCcys() { return swapVolCcys_; }
    vector<Period>& swapVolExpiries() { return swapVolExpiries_; }
    vector<Real>& swapVolStrikeSpreads() { return swapVolStrikeSpreads_; }
    string& swapVolDecayMode() { return swapVolDecayMode_; }

    bool& simulateCapFloorVols() { return capFloorVolSimulate_; }
    vector<string>& capFloorVolCcys() { return capFloorVolCcys_; }
    void setCapFloorVolExpiries(const string& key, const vector<Period>& p);
    vector<Real>& capFloorVolStrikes() { return capFloorVolStrikes_; }
    string& capFloorVolDecayMode() { return capFloorVolDecayMode_; }

    bool& simulateSurvivalProbabilities() { return survivalProbabilitySimulate_; }
    bool& simulateRecoveryRates() { return recoveryRateSimulate_; }
    vector<string>& defaultNames() { return defaultNames_; }
    void setDefaultTenors(const string& key, const vector<Period>& p);

    bool& simulateCdsVols() { return cdsVolSimulate_; }
    vector<Period>& cdsVolExpiries() { return cdsVolExpiries_; }
    vector<string>& cdsVolNames() { return cdsVolNames_; }
    string& cdsVolDecayMode() { return cdsVolDecayMode_; }

    vector<string>& equityNames() { return equityNames_; }
    void setEquityDividendTenors(const string& key, const vector<Period>& p);
    void setEquityForecastTenors(const string& key, const vector<Period>& p);
    
    bool& simulateFXVols() { return fxVolSimulate_; }
    bool& fxVolIsSurface() { return fxVolIsSurface_; }
    vector<Period>& fxVolExpiries() { return fxVolExpiries_; }
    string& fxVolDecayMode() { return fxVolDecayMode_; }
    vector<string>& fxVolCcyPairs() { return fxVolCcyPairs_; }
    vector<Real>& fxVolMoneyness() { return fxMoneyness_; }

    bool& simulateEquityVols() { return equityVolSimulate_; }
    bool& equityVolIsSurface() { return equityIsSurface_; }
    bool& simulateEquityVolATMOnly() { return equityVolSimulateATMOnly_; }
    vector<Period>& equityVolExpiries() { return equityVolExpiries_; }
    string& equityVolDecayMode() { return equityVolDecayMode_; }
    vector<string>& equityVolNames() { return equityVolNames_; }
    vector<Real>& equityVolMoneyness() { return equityMoneyness_; }

    vector<string>& additionalScenarioDataIndices() { return additionalScenarioDataIndices_; }
    vector<string>& additionalScenarioDataCcys() { return additionalScenarioDataCcys_; }

    vector<string>& securities() { return securities_; }

    bool& simulateBaseCorrelations() { return baseCorrelationSimulate_; }
    vector<Period>& baseCorrelationTerms() { return baseCorrelationTerms_; }
    vector<Real>& baseCorrelationDetachmentPoints() { return baseCorrelationDetachmentPoints_; }
    vector<string>& baseCorrelationNames() { return baseCorrelationNames_; }

    vector<string>& cpiIndices() { return cpiIndices_; }
    vector<string>& zeroInflationIndices() { return zeroInflationIndices_; }
    void setZeroInflationTenors(const string& key, const vector<Period>& p);
    vector<string>& yoyInflationIndices() { return yoyInflationIndices_; }
    void setYoyInflationTenors(const string& key, const vector<Period>& p);

<<<<<<< HEAD
    bool& simulateCpiCapFloorVols() { return cpiCapFloorVolSimulate_; }
    vector<string>& cpiCapFloorVolIndices() { return cpiCapFloorVolIndices_; }
    void setCpiCapFloorVolExpiries(const string& key, const vector<Period>& p);
    vector<Real>& cpiCapFloorVolStrikes() { return cpiCapFloorVolStrikes_; }
    string& cpiCapFloorVolDecayMode() { return cpiCapFloorVolDecayMode_; }

    bool& simulateYoyCapFloorVols() { return yoyCapFloorVolSimulate_; }
    vector<string>& yoyCapFloorVolIndices() { return yoyCapFloorVolIndices_; }
    void setYoyCapFloorVolExpiries(const string& key, const vector<Period>& p);
    vector<Real>& yoyCapFloorVolStrikes() { return yoyCapFloorVolStrikes_; }
    string& yoyCapFloorVolDecayMode() { return yoyCapFloorVolDecayMode_; }
=======
    bool& simulateEquityForecastCurve() { return equityForecastCurveSimulate_; }
    bool& simulateDividendYield() { return dividendYieldSimulate_; }
>>>>>>> 18ecf792


    //@}

    //! \name Serialisation
    //@{
    virtual void fromXML(XMLNode* node);
    virtual XMLNode* toXML(ore::data::XMLDocument& doc);
    //@}

    //! \name Equality Operators
    //@{
    bool operator==(const ScenarioSimMarketParameters& rhs);
    bool operator!=(const ScenarioSimMarketParameters& rhs);
    //@}

private:
    string baseCcy_;
    vector<string> ccys_; // may or may not include baseCcy;
    vector<string> yieldCurveNames_;
    vector<string> yieldCurveCurrencies_;
    map<string, vector<Period>> yieldCurveTenors_;
    vector<string> indices_;
    map<string, string> swapIndices_;
    string interpolation_;
    bool extrapolate_;

    vector<string> fxCcyPairs_;

    bool swapVolSimulate_;
    bool swapVolIsCube_;
    bool swapVolSimulateATMOnly_;
    vector<Period> swapVolTerms_;
    vector<string> swapVolCcys_;
    vector<Period> swapVolExpiries_;
    vector<Real> swapVolStrikeSpreads_;
    string swapVolDecayMode_;

    bool capFloorVolSimulate_;
    vector<string> capFloorVolCcys_;
    map<string, vector<Period>> capFloorVolExpiries_;
    vector<Real> capFloorVolStrikes_;
    string capFloorVolDecayMode_;

    bool survivalProbabilitySimulate_;
    bool recoveryRateSimulate_;
    vector<string> defaultNames_;
    map<string, vector<Period>> defaultTenors_;

    bool cdsVolSimulate_;
    vector<string> cdsVolNames_;
    vector<Period> cdsVolExpiries_;
    string cdsVolDecayMode_;

    vector<string> equityNames_;
    bool equityForecastCurveSimulate_;
    bool dividendYieldSimulate_;
    map<string, vector<Period>> equityDividendTenors_;
    map<string, vector<Period>> equityForecastTenors_;

    bool fxVolSimulate_;
    bool fxVolIsSurface_;
    vector<Period> fxVolExpiries_;
    string fxVolDecayMode_;
    vector<string> fxVolCcyPairs_;
    vector<Real> fxMoneyness_;

    bool equityVolSimulate_;
    bool equityIsSurface_;
    bool equityVolSimulateATMOnly_;
    vector<Period> equityVolExpiries_;
    string equityVolDecayMode_;
    vector<string> equityVolNames_;
    vector<Real> equityMoneyness_;

    vector<string> additionalScenarioDataIndices_;
    vector<string> additionalScenarioDataCcys_;

    vector<string> securities_;

    bool baseCorrelationSimulate_;
    vector<string> baseCorrelationNames_;
    vector<Period> baseCorrelationTerms_;
    vector<Real> baseCorrelationDetachmentPoints_;
    
    vector<string> cpiIndices_;
    vector<string> zeroInflationIndices_;
    map<string, vector<Period>> zeroInflationTenors_;
    vector<string> yoyInflationIndices_;
    map<string, vector<Period>> yoyInflationTenors_;

<<<<<<< HEAD
    bool cpiCapFloorVolSimulate_;
    vector<string> cpiCapFloorVolIndices_;
    map<string, vector<Period>> cpiCapFloorVolExpiries_;
    vector<Real> cpiCapFloorVolStrikes_;
    string cpiCapFloorVolDecayMode_;

    bool yoyCapFloorVolSimulate_;
    vector<string> yoyCapFloorVolIndices_;
    map<string, vector<Period>> yoyCapFloorVolExpiries_;
    vector<Real> yoyCapFloorVolStrikes_;
    string yoyCapFloorVolDecayMode_;
=======
>>>>>>> 18ecf792
};
} // namespace analytics
} // namespace ore<|MERGE_RESOLUTION|>--- conflicted
+++ resolved
@@ -48,17 +48,11 @@
     //! Default constructor
     ScenarioSimMarketParameters()
         : extrapolate_(false), swapVolSimulate_(false), swapVolIsCube_(false), swapVolSimulateATMOnly_(true), swapVolStrikeSpreads_({0}), 
-<<<<<<< HEAD
-          capFloorVolSimulate_(false),  survivalProbabilitySimulate_(false), recoveryRateSimulate_(false), cdsVolSimulate_(false),
-          equityNamesSimulate_(false), fxVolSimulate_(false), fxVolIsSurface_(false), equityVolSimulate_(false), equityIsSurface_(false), 
-          equityVolSimulateATMOnly_(true), cpiCapFloorVolSimulate_(false), yoyCapFloorVolSimulate_(false), equityMoneyness_({1}),
-          baseCorrelationSimulate_(false) {
-=======
           capFloorVolSimulate_(false),  survivalProbabilitySimulate_(false), recoveryRateSimulate_(false), cdsVolSimulate_(false), 
           equityForecastCurveSimulate_(true), dividendYieldSimulate_(false),
           fxVolSimulate_(false), fxVolIsSurface_(false), equityVolSimulate_(false), equityIsSurface_(false), 
-          equityVolSimulateATMOnly_(true), equityMoneyness_({1}), baseCorrelationSimulate_(false) {
->>>>>>> 18ecf792
+          equityVolSimulateATMOnly_(true), cpiCapFloorVolSimulate_(false), yoyCapFloorVolSimulate_(false),
+		  equityMoneyness_({1}), baseCorrelationSimulate_(false) {
         // set default tenors
         capFloorVolExpiries_[""];
         defaultTenors_[""];
@@ -151,7 +145,6 @@
     const vector<Period>& yoyInflationTenors(const string& key) const;
     bool hasYoyInflationTenors(const string& key) const { return yoyInflationTenors_.count(key) > 0; }
 
-<<<<<<< HEAD
     bool simulateCpiCapFloorVols() const { return cpiCapFloorVolSimulate_; }
     const vector<string>& cpiCapFloorVolIndices() const { return cpiCapFloorVolIndices_; }
     const vector<Period>& cpiCapFloorVolExpiries(const string& key) const;
@@ -165,11 +158,10 @@
     bool hasYoyCapFloorVolExpiries(const string& key) const { return yoyCapFloorVolExpiries_.count(key) > 0; }
     const vector<Real>& yoyCapFloorVolStrikes() const { return yoyCapFloorVolStrikes_; }
     const string& yoyCapFloorVolDecayMode() const { return yoyCapFloorVolDecayMode_; }
-=======
+
     bool simulateEquityForecastCurve() const { return equityForecastCurveSimulate_; }
     bool simulateDividendYield() const { return dividendYieldSimulate_; }
 
->>>>>>> 18ecf792
     //@}
 
     //! \name Setters
@@ -246,7 +238,6 @@
     vector<string>& yoyInflationIndices() { return yoyInflationIndices_; }
     void setYoyInflationTenors(const string& key, const vector<Period>& p);
 
-<<<<<<< HEAD
     bool& simulateCpiCapFloorVols() { return cpiCapFloorVolSimulate_; }
     vector<string>& cpiCapFloorVolIndices() { return cpiCapFloorVolIndices_; }
     void setCpiCapFloorVolExpiries(const string& key, const vector<Period>& p);
@@ -258,11 +249,9 @@
     void setYoyCapFloorVolExpiries(const string& key, const vector<Period>& p);
     vector<Real>& yoyCapFloorVolStrikes() { return yoyCapFloorVolStrikes_; }
     string& yoyCapFloorVolDecayMode() { return yoyCapFloorVolDecayMode_; }
-=======
+
     bool& simulateEquityForecastCurve() { return equityForecastCurveSimulate_; }
     bool& simulateDividendYield() { return dividendYieldSimulate_; }
->>>>>>> 18ecf792
-
 
     //@}
 
@@ -353,7 +342,6 @@
     vector<string> yoyInflationIndices_;
     map<string, vector<Period>> yoyInflationTenors_;
 
-<<<<<<< HEAD
     bool cpiCapFloorVolSimulate_;
     vector<string> cpiCapFloorVolIndices_;
     map<string, vector<Period>> cpiCapFloorVolExpiries_;
@@ -365,8 +353,6 @@
     map<string, vector<Period>> yoyCapFloorVolExpiries_;
     vector<Real> yoyCapFloorVolStrikes_;
     string yoyCapFloorVolDecayMode_;
-=======
->>>>>>> 18ecf792
 };
 } // namespace analytics
 } // namespace ore