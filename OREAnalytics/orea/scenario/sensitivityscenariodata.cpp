--- conflicted
+++ resolved
@@ -201,8 +201,6 @@
         cdsVolNames_.push_back(name);
     }
 
-<<<<<<< HEAD
-=======
     LOG("Get Equity spot sensitivity parameters");
     XMLNode* equitySpots = XMLUtils::getChildNode(node, "EquitySpots");
     for (XMLNode* child = XMLUtils::getChildNode(equitySpots, "EquitySpot"); child;
@@ -228,7 +226,6 @@
         equityVolShiftData_[equity] = data;
         equityVolNames_.push_back(equity);
     }
->>>>>>> 31b81f6b
 
     LOG("Get cross gamma parameters");
     vector<string> filter = XMLUtils::getChildrenValues(node, "CrossGammaFilter", "Pair", true);
