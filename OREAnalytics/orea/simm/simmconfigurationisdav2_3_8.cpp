/*
 Copyright (C) 2021 Quaternion Risk Management Ltd.
 All rights reserved.

 This file is part of ORE, a free-software/open-source library
 for transparent pricing and risk analysis - http://opensourcerisk.org

 ORE is free software: you can redistribute it and/or modify it
 under the terms of the Modified BSD License.  You should have received a
 copy of the license along with this program.
 The license is also available online at <http://opensourcerisk.org>

 This program is distributed on the basis that it will form a useful
 contribution to risk analytics and model standardisation, but WITHOUT
 ANY WARRANTY; without even the implied warranty of MERCHANTABILITY or
 FITNESS FOR A PARTICULAR PURPOSE. See the license for more details.
*/

#include <orea/simm/simmconcentrationisdav2_3_8.hpp>
#include <orea/simm/simmconfigurationisdav2_3_8.hpp>
#include <ql/math/matrix.hpp>

#include <boost/algorithm/string/predicate.hpp>
#include <boost/make_shared.hpp>

using QuantLib::InterestRateIndex;
using QuantLib::Matrix;
using QuantLib::Real;
using std::string;
using std::vector;

namespace ore {
namespace analytics {

QuantLib::Size SimmConfiguration_ISDA_V2_3_8::group(const string& qualifier, const std::map<QuantLib::Size,
                                                    std::set<string>>& categories) const {
    QuantLib::Size result = 0;
    for (const auto& kv : categories) {
        if (kv.second.empty()) {
            result = kv.first;
        } else {
            if (kv.second.count(qualifier) > 0) {
                // Found qualifier in category so return it
                return kv.first;
            }
        }
    }

    // If we get here, result should hold category with empty set
    return result;
}

QuantLib::Real SimmConfiguration_ISDA_V2_3_8::weight(const CrifRecord::RiskType& rt, boost::optional<string> qualifier,
                                                     boost::optional<std::string> label_1,
                                                     const std::string& calculationCurrency) const {

    if (rt == CrifRecord::RiskType::FX) {
        QL_REQUIRE(calculationCurrency != "", "no calculation currency provided weight");
        QL_REQUIRE(qualifier, "need a qualifier to return a risk weight for the risk type FX");

        QuantLib::Size g1 = group(calculationCurrency, ccyGroups_);
        QuantLib::Size g2 = group(*qualifier, ccyGroups_);
        return rwFX_[g1][g2];
    }

    return SimmConfigurationBase::weight(rt, qualifier, label_1);
}

QuantLib::Real SimmConfiguration_ISDA_V2_3_8::correlation(const CrifRecord::RiskType& firstRt, const string& firstQualifier,
                                                          const string& firstLabel_1, const string& firstLabel_2,
                                                          const CrifRecord::RiskType& secondRt, const string& secondQualifier,
                                                          const string& secondLabel_1, const string& secondLabel_2,
                                                          const std::string& calculationCurrency) const {

    if (firstRt == CrifRecord::RiskType::FX && secondRt == CrifRecord::RiskType::FX) {
        QL_REQUIRE(calculationCurrency != "", "no calculation currency provided corr");
        QuantLib::Size g = group(calculationCurrency, ccyGroups_);
        QuantLib::Size g1 = group(firstQualifier, ccyGroups_);
        QuantLib::Size g2 = group(secondQualifier, ccyGroups_);
        if (g == 0) {
            return fxRegVolCorrelation_[g1][g2];
        } else if (g == 1) {
            return fxHighVolCorrelation_[g1][g2];
        } else {
            QL_FAIL("FX Volatility group " << g << " not recognized");
        }
    }

    return SimmConfigurationBase::correlation(firstRt, firstQualifier, firstLabel_1, firstLabel_2, secondRt,
                                              secondQualifier, secondLabel_1, secondLabel_2);
}

SimmConfiguration_ISDA_V2_3_8::SimmConfiguration_ISDA_V2_3_8(const boost::shared_ptr<SimmBucketMapper>& simmBucketMapper,
                                                             const QuantLib::Size& mporDays, const std::string& name,
                                                             const std::string version)
    : SimmConfigurationBase(simmBucketMapper, name, version, mporDays) {

    // The differences in methodology for 1 Day horizon is described in
    // Standard Initial Margin Model: Technical Paper, ISDA SIMM Governance Forum, Version 10:
    // Section I - Calibration with one-day horizon
    QL_REQUIRE(mporDays_ == 10 || mporDays_ == 1, "SIMM only supports MPOR 10-day or 1-day");

    // Set up the correct concentration threshold getter
    if (mporDays == 10) {
        simmConcentration_ = boost::make_shared<SimmConcentration_ISDA_V2_3_8>(simmBucketMapper_);
    } else {
        // SIMM:Technical Paper, Section I.4: "The Concentration Risk feature is disabled"
        simmConcentration_ = boost::make_shared<SimmConcentrationBase>();
    }

    // clang-format off

    // Set up the members for this configuration
    // Explanations of all these members are given in the hpp file
    
    mapBuckets_ = { 
        { CrifRecord::RiskType::IRCurve, { "1", "2", "3" } },
        { CrifRecord::RiskType::CreditQ, { "1", "2", "3", "4", "5", "6", "7", "8", "9", "10", "11", "12", "Residual" } },
        { CrifRecord::RiskType::CreditVol, { "1", "2", "3", "4", "5", "6", "7", "8", "9", "10", "11", "12", "Residual" } },
        { CrifRecord::RiskType::CreditNonQ, { "1", "2", "Residual" } },
        { CrifRecord::RiskType::CreditVolNonQ, { "1", "2", "Residual" } },
        { CrifRecord::RiskType::Equity, { "1", "2", "3", "4", "5", "6", "7", "8", "9", "10", "11", "12", "Residual" } },
        { CrifRecord::RiskType::EquityVol, { "1", "2", "3", "4", "5", "6", "7", "8", "9", "10", "11", "12", "Residual" } },
        { CrifRecord::RiskType::Commodity, { "1", "2", "3", "4", "5", "6", "7", "8", "9", "10", "11", "12", "13", "14", "15", "16", "17" } },
        { CrifRecord::RiskType::CommodityVol, { "1", "2", "3", "4", "5", "6", "7", "8", "9", "10", "11", "12", "13", "14", "15", "16", "17" } }
    };

    mapLabels_1_ = {
        { CrifRecord::RiskType::IRCurve, { "2w", "1m", "3m", "6m", "1y", "2y", "3y", "5y", "10y", "15y", "20y", "30y" } },
        { CrifRecord::RiskType::CreditQ, { "1y", "2y", "3y", "5y", "10y" } },
        { CrifRecord::RiskType::CreditNonQ, { "1y", "2y", "3y", "5y", "10y" } },
        { CrifRecord::RiskType::IRVol, { "2w", "1m", "3m", "6m", "1y", "2y", "3y", "5y", "10y", "15y", "20y", "30y" } },
        { CrifRecord::RiskType::InflationVol, { "2w", "1m", "3m", "6m", "1y", "2y", "3y", "5y", "10y", "15y", "20y", "30y" } },
        { CrifRecord::RiskType::CreditVol, { "1y", "2y", "3y", "5y", "10y" } },
        { CrifRecord::RiskType::CreditVolNonQ, { "1y", "2y", "3y", "5y", "10y" } },
        { CrifRecord::RiskType::EquityVol, { "2w", "1m", "3m", "6m", "1y", "2y", "3y", "5y", "10y", "15y", "20y", "30y" } },
        { CrifRecord::RiskType::CommodityVol, { "2w", "1m", "3m", "6m", "1y", "2y", "3y", "5y", "10y", "15y", "20y", "30y" } },
        { CrifRecord::RiskType::FXVol, { "2w", "1m", "3m", "6m", "1y", "2y", "3y", "5y", "10y", "15y", "20y", "30y" } }
    };

    mapLabels_2_ = {
        { CrifRecord::RiskType::IRCurve, { "OIS", "Libor1m", "Libor3m", "Libor6m", "Libor12m", "Prime", "Municipal" } },
        { CrifRecord::RiskType::CreditQ, { "", "Sec" } }
    };

    // Populate CCY groups that are used for FX correlations and risk weights
    // The groups consists of High Vol Currencies (ARS, BRL, MXN, TRY, ZAR) & regular vol currencies (all others)
    ccyGroups_ = {
        { 1, { "ARS", "BRL", "MXN", "TRY", "ZAR" } },
        { 0, { } },
    };

    vector<Real> temp;

    if (mporDays_ == 10) {
        // Risk weights
        temp = {
            7.3,  13.0, 
            13.0, 10.2
        };
        rwFX_ = Matrix(2, 2, temp.begin(), temp.end());

        rwRiskType_ = {
            { CrifRecord::RiskType::Inflation, 64 },
            { CrifRecord::RiskType::XCcyBasis, 21 },
            { CrifRecord::RiskType::IRVol, 0.18 },
            { CrifRecord::RiskType::InflationVol, 0.18 },   
            { CrifRecord::RiskType::CreditVol, 0.73 },
            { CrifRecord::RiskType::CreditVolNonQ, 0.73 },
            { CrifRecord::RiskType::CommodityVol, 0.61 },
            { CrifRecord::RiskType::FXVol, 0.47 },
            { CrifRecord::RiskType::BaseCorr, 11.0 }
        };

        rwBucket_ = {
<<<<<<< HEAD
            { CrifRecord::RiskType::CreditQ, { 81.0, 96.0, 86.0, 53.0, 59.0, 47.0, 181.0, 452.0, 252.0, 261.0, 218.0, 195.0, 452.0 } },
            { CrifRecord::RiskType::CreditNonQ, { 280.0, 1200.0, 1200.0 } },
            { CrifRecord::RiskType::Equity, { 25.0, 28.0, 30.0, 28.0, 23.0, 24.0, 29.0, 27.0, 31.0, 33.0, 19.0, 19.0, 33.0 } },
            { CrifRecord::RiskType::Commodity, { 22.0, 29.0, 33.0, 25.0, 35.0, 24.0, 22.0, 49.0, 24.0, 53.0, 20.0, 21.0, 13.0, 15.0, 13.0, 53.0, 17.0 } },
            { CrifRecord::RiskType::EquityVol, { 0.50, 0.50, 0.50, 0.50, 0.50, 0.50, 0.50, 0.50, 0.50, 0.50, 0.50, 0.98, 0.50 } }, 
        };
        
        rwLabel_1_ = {
            { { CrifRecord::RiskType::IRCurve, "1" }, { 114.0, 106.0, 95.0, 74.0, 66.0, 61.0, 56.0, 52.0, 53.0, 57.0, 60.0, 66.0 } },
            { { CrifRecord::RiskType::IRCurve, "2" }, { 15.0, 18.0, 8.6, 11.0, 13.0, 15.0, 18.0, 20.0, 19.0, 19.0, 20.0, 23.0 } },
            { { CrifRecord::RiskType::IRCurve, "3" }, { 101.0, 91.0, 78.0, 80.0, 90.0, 89.0, 94.0, 94.0, 92.0, 101.0, 104.0, 102.0 } }
=======
            {RiskType::CreditQ,
             {{{"1", "", ""}, 81.0},
              {{"2", "", ""}, 96.0},
              {{"3", "", ""}, 86.0},
              {{"4", "", ""}, 53.0},
              {{"5", "", ""}, 59.0},
              {{"6", "", ""}, 47.0},
              {{"7", "", ""}, 181.0},
              {{"8", "", ""}, 452.0},
              {{"9", "", ""}, 252.0},
              {{"10", "", ""}, 261.0},
              {{"11", "", ""}, 218.0},
              {{"12", "", ""}, 195.0},
              {{"Residual", "", ""}, 452.0}}},
            {RiskType::CreditNonQ,
             {{{"1", "", ""}, 280.0},
              {{"2", "", ""}, 1200.0},
              {{"Residual", "", ""}, 1200.0}}},
            {RiskType::Equity,
             {{{"1", "", ""}, 25.0},
              {{"2", "", ""}, 28.0},
              {{"3", "", ""}, 30.0},
              {{"4", "", ""}, 28.0},
              {{"5", "", ""}, 23.0},
              {{"6", "", ""}, 24.0},
              {{"7", "", ""}, 29.0},
              {{"8", "", ""}, 27.0},
              {{"9", "", ""}, 31.0},
              {{"10", "", ""}, 33.0},
              {{"11", "", ""}, 19.0},
              {{"12", "", ""}, 19.0},
              {{"Residual", "", ""}, 33.0}}},
            {RiskType::Commodity,
             {{{"1", "", ""}, 22.0},
              {{"2", "", ""}, 29.0},
              {{"3", "", ""}, 33.0},
              {{"4", "", ""}, 25.0},
              {{"5", "", ""}, 35.0},
              {{"6", "", ""}, 24.0},
              {{"7", "", ""}, 22.0},
              {{"8", "", ""}, 49.0},
              {{"9", "", ""}, 24.0},
              {{"10", "", ""}, 53.0},
              {{"11", "", ""}, 20.0},
              {{"12", "", ""}, 21.0},
              {{"13", "", ""}, 13.0},
              {{"14", "", ""}, 15.0},
              {{"15", "", ""}, 13.0},
              {{"16", "", ""}, 53.0},
              {{"17", "", ""}, 17.0}}},
            {RiskType::EquityVol,
             {{{"1", "", ""}, 0.50},
              {{"2", "", ""}, 0.50},
              {{"3", "", ""}, 0.50},
              {{"4", "", ""}, 0.50},
              {{"5", "", ""}, 0.50},
              {{"6", "", ""}, 0.50},
              {{"7", "", ""}, 0.50},
              {{"8", "", ""}, 0.50},
              {{"9", "", ""}, 0.50},
              {{"10", "", ""}, 0.50},
              {{"11", "", ""}, 0.50},
              {{"12", "", ""}, 0.98},
              {{"Residual", "", ""}, 0.50}}}, 
        };
        
        rwLabel_1_ = {
            {RiskType::IRCurve,
                {{{"1", "2w", ""}, 114.0},
                 {{"1", "1m", ""}, 106.0},
                 {{"1", "3m", ""}, 95.0},
                 {{"1", "6m", ""}, 74.0},
                 {{"1", "1y", ""}, 66.0},
                 {{"1", "2y", ""}, 61.0},
                 {{"1", "3y", ""}, 56.0},
                 {{"1", "5y", ""}, 52.0},
                 {{"1", "10y", ""}, 53.0},
                 {{"1", "15y", ""}, 57.0},
                 {{"1", "20y", ""}, 60.0},
                 {{"1", "30y", ""}, 66.0},
                 {{"2", "2w", ""}, 15.0},
                 {{"2", "1m", ""}, 18.0},
                 {{"2", "3m", ""}, 8.6},
                 {{"2", "6m", ""}, 11.0},
                 {{"2", "1y", ""}, 13.0},
                 {{"2", "2y", ""}, 15.0},
                 {{"2", "3y", ""}, 18.0},
                 {{"2", "5y", ""}, 20.0},
                 {{"2", "10y", ""}, 19.0},
                 {{"2", "15y", ""}, 19.0},
                 {{"2", "20y", ""}, 20.0},
                 {{"2", "30y", ""}, 23.0},
                 {{"3", "2w", ""}, 101.0},
                 {{"3", "1m", ""}, 91.0},
                 {{"3", "3m", ""}, 78.0},
                 {{"3", "6m", ""}, 80.0},
                 {{"3", "1y", ""}, 90.0},
                 {{"3", "2y", ""}, 89.0},
                 {{"3", "3y", ""}, 94.0},
                 {{"3", "5y", ""}, 94.0},
                 {{"3", "10y", ""}, 92.0},
                 {{"3", "15y", ""}, 101.0},
                 {{"3", "20y", ""}, 104.0},
                 {{"3", "30y", ""}, 102.0}}
            }
>>>>>>> d993676d
        };
        
        // Historical volatility ratios 
        historicalVolatilityRatios_[CrifRecord::RiskType::EquityVol] = 0.54;
        historicalVolatilityRatios_[CrifRecord::RiskType::CommodityVol] = 0.64;
        historicalVolatilityRatios_[CrifRecord::RiskType::FXVol] = 0.55;
        hvr_ir_ = 0.44;
        // Curvature weights 
        curvatureWeights_ = {
            { CrifRecord::RiskType::IRVol, { 0.5, 
                                 0.5 * 14.0 / (365.0 / 12.0), 
                                 0.5 * 14.0 / (3.0 * 365.0 / 12.0), 
                                 0.5 * 14.0 / (6.0 * 365.0 / 12.0), 
                                 0.5 * 14.0 / 365.0, 
                                 0.5 * 14.0 / (2.0 * 365.0), 
                                 0.5 * 14.0 / (3.0 * 365.0), 
                                 0.5 * 14.0 / (5.0 * 365.0), 
                                 0.5 * 14.0 / (10.0 * 365.0), 
                                 0.5 * 14.0 / (15.0 * 365.0), 
                                 0.5 * 14.0 / (20.0 * 365.0), 
                                 0.5 * 14.0 / (30.0 * 365.0) } 
            },
            { CrifRecord::RiskType::CreditVol, { 0.5 * 14.0 / 365.0, 
                                     0.5 * 14.0 / (2.0 * 365.0), 
                                     0.5 * 14.0 / (3.0 * 365.0), 
                                     0.5 * 14.0 / (5.0 * 365.0), 
                                     0.5 * 14.0 / (10.0 * 365.0) } 
            }
        };
        curvatureWeights_[CrifRecord::RiskType::InflationVol] = curvatureWeights_[CrifRecord::RiskType::IRVol];
        curvatureWeights_[CrifRecord::RiskType::EquityVol] = curvatureWeights_[CrifRecord::RiskType::IRVol];
        curvatureWeights_[CrifRecord::RiskType::CommodityVol] = curvatureWeights_[CrifRecord::RiskType::IRVol];
        curvatureWeights_[CrifRecord::RiskType::FXVol] = curvatureWeights_[CrifRecord::RiskType::IRVol];
        curvatureWeights_[CrifRecord::RiskType::CreditVolNonQ] = curvatureWeights_[CrifRecord::RiskType::CreditVol];

    } else {
        // SIMM:Technical Paper, Section I.1: "All delta and vega risk weights should be replaced with the values for 
        // one-day calibration given in the Calibration Results document."
        
        // Risk weights
        temp = {
            1.8,  3.0, 
            3.0,  2.9
        };
        rwFX_ = Matrix(2, 2, temp.begin(), temp.end());

        rwRiskType_ = {
            { CrifRecord::RiskType::Inflation, 15 },
            { CrifRecord::RiskType::XCcyBasis, 5.6 },
            { CrifRecord::RiskType::IRVol, 0.046 },
            { CrifRecord::RiskType::InflationVol, 0.046 },
            { CrifRecord::RiskType::CreditVol, 0.1 },
            { CrifRecord::RiskType::CreditVolNonQ, 0.1 },
            { CrifRecord::RiskType::CommodityVol, 0.13 },
            { CrifRecord::RiskType::FXVol, 0.099 },
            { CrifRecord::RiskType::BaseCorr, 2.7 }
        };

        rwBucket_ = {
<<<<<<< HEAD
            { CrifRecord::RiskType::CreditQ, { 23.0, 27.0, 18.0, 12.0, 13.0, 12.0, 49.0, 92.0, 48.0, 59.0, 41.0, 41.0, 92.0 } },
            { CrifRecord::RiskType::CreditNonQ, { 74.0, 240.0, 240.0 } },
            { CrifRecord::RiskType::Equity, { 8.3, 9.1, 9.8, 9.0, 7.7, 8.4, 9.3, 9.4, 9.9, 11.0, 6.0, 6.0, 11.0 } },
            { CrifRecord::RiskType::Commodity, { 6.3, 9.1, 8.1, 7.2, 10.0, 8.0, 7.1, 11.0, 8.1, 16.0, 6.2, 6.2, 4.7, 4.8, 3.8, 16.0, 5.1 } },
            { CrifRecord::RiskType::EquityVol, { 0.094, 0.094, 0.094, 0.094, 0.094, 0.094, 0.094, 0.094, 0.094, 0.094, 0.094, 0.27, 0.094 } }, 
        };
        
        rwLabel_1_ = {
            { { CrifRecord::RiskType::IRCurve, "1" }, { 18.0, 15.0, 12.0, 12.0, 13.0, 15.0, 16.0, 16.0, 16.0, 17.0, 16.0, 17.0 } },
            { { CrifRecord::RiskType::IRCurve, "2" }, { 1.7, 3.4, 1.6, 2.0, 3.0, 4.8, 5.8, 6.8, 6.5, 7.0, 7.5, 8.3 } },
            { { CrifRecord::RiskType::IRCurve, "3" }, { 36.0, 27.0, 16.0, 19.0, 23.0, 23.0, 32.0, 31.0, 32.0, 30.0, 32.0, 27.0 } }
=======
            {RiskType::CreditQ,
             {{{"1", "", ""}, 23.0},
              {{"2", "", ""}, 27.0},
              {{"3", "", ""}, 18.0},
              {{"4", "", ""}, 12.0},
              {{"5", "", ""}, 13.0},
              {{"6", "", ""}, 12.0},
              {{"7", "", ""}, 49.0},
              {{"8", "", ""}, 92.0},
              {{"9", "", ""}, 48.0},
              {{"10", "", ""}, 59.0},
              {{"11", "", ""}, 41.0},
              {{"12", "", ""}, 41.0},
              {{"Residual", "", ""}, 92.0}}},
            {RiskType::CreditNonQ, {{{"1", "", ""}, 74.0}, {{"2", "", ""}, 240.0}, {{"Residual", "", ""}, 240.0}}},
            {RiskType::Equity,
             {{{"1", "", ""}, 8.3},
              {{"2", "", ""}, 9.1},
              {{"3", "", ""}, 9.8},
              {{"4", "", ""}, 9.0},
              {{"5", "", ""}, 7.7},
              {{"6", "", ""}, 8.4},
              {{"7", "", ""}, 9.3},
              {{"8", "", ""}, 9.4},
              {{"9", "", ""}, 9.9},
              {{"10", "", ""}, 11.0},
              {{"11", "", ""}, 6.0},
              {{"12", "", ""}, 6.0},
              {{"Residual", "", ""}, 11.0}}},
            {RiskType::Commodity,
             {{{"1", "", ""}, 6.3},
              {{"2", "", ""}, 9.1},
              {{"3", "", ""}, 8.1},
              {{"4", "", ""}, 7.2},
              {{"5", "", ""}, 10.0},
              {{"6", "", ""}, 8.0},
              {{"7", "", ""}, 7.1},
              {{"8", "", ""}, 11.0},
              {{"9", "", ""}, 8.1},
              {{"10", "", ""}, 16.0},
              {{"11", "", ""}, 6.2},
              {{"12", "", ""}, 6.2},
              {{"13", "", ""}, 4.7},
              {{"14", "", ""}, 4.8},
              {{"15", "", ""}, 3.8},
              {{"16", "", ""}, 16.0},
              {{"17", "", ""}, 5.1}}},
            {RiskType::EquityVol,
             {{{"1", "", ""}, 0.094},
              {{"2", "", ""}, 0.094},
              {{"3", "", ""}, 0.094},
              {{"4", "", ""}, 0.094},
              {{"5", "", ""}, 0.094},
              {{"6", "", ""}, 0.094},
              {{"7", "", ""}, 0.094},
              {{"8", "", ""}, 0.094},
              {{"9", "", ""}, 0.094},
              {{"10", "", ""}, 0.094},
              {{"11", "", ""}, 0.094},
              {{"12", "", ""}, 0.27},
              {{"Residual", "", ""}, 0.094}}},
        };
        
        rwLabel_1_ = {
            {RiskType::IRCurve,
                {{{"1", "2w", ""}, 18.0},
                 {{"1", "1m", ""}, 15.0},
                 {{"1", "3m", ""}, 12.0},
                 {{"1", "6m", ""}, 12.0},
                 {{"1", "1y", ""}, 13.0},
                 {{"1", "2y", ""}, 15.0},
                 {{"1", "3y", ""}, 16.0},
                 {{"1", "5y", ""}, 16.0},
                 {{"1", "10y", ""}, 16.0},
                 {{"1", "15y", ""}, 17.0},
                 {{"1", "20y", ""}, 16.0},
                 {{"1", "30y", ""}, 17.0},
                 {{"2", "2w", ""}, 1.7},
                 {{"2", "1m", ""}, 3.4},
                 {{"2", "3m", ""}, 1.6},
                 {{"2", "6m", ""}, 2.0},
                 {{"2", "1y", ""}, 3.0},
                 {{"2", "2y", ""}, 4.8},
                 {{"2", "3y", ""}, 5.8},
                 {{"2", "5y", ""}, 6.8},
                 {{"2", "10y", ""}, 6.5},
                 {{"2", "15y", ""}, 7.0},
                 {{"2", "20y", ""}, 7.5},
                 {{"2", "30y", ""}, 8.3},
                 {{"3", "2w", ""}, 36.0},
                 {{"3", "1m", ""}, 27.0},
                 {{"3", "3m", ""}, 16.0},
                 {{"3", "6m", ""}, 19.0},
                 {{"3", "1y", ""}, 23.0},
                 {{"3", "2y", ""}, 23.0},
                 {{"3", "3y", ""}, 32.0},
                 {{"3", "5y", ""}, 31.0},
                 {{"3", "10y", ""}, 32.0},
                 {{"3", "15y", ""}, 30.0},
                 {{"3", "20y", ""}, 32.0},
                 {{"3", "30y", ""}, 27.0}}
            }
>>>>>>> d993676d
        };

        // Historical volatility ratios 
        historicalVolatilityRatios_[CrifRecord::RiskType::EquityVol] = 0.5;
        historicalVolatilityRatios_[CrifRecord::RiskType::CommodityVol] = 0.67;
        historicalVolatilityRatios_[CrifRecord::RiskType::FXVol] = 0.73;
        hvr_ir_ = 0.5;

        // Curvature weights
        //SIMM:Technical Paper, Section I.3, this 10-day formula for curvature weights is modified
        curvatureWeights_ = {
            { CrifRecord::RiskType::IRVol, { 0.5 / 10.0, 
                                 0.5 * 1.40 / (365.0 / 12.0), 
                                 0.5 * 1.40 / (3.0 * 365.0 / 12.0), 
                                 0.5 * 1.40 / (6.0 * 365.0 / 12.0), 
                                 0.5 * 1.40 / 365.0, 
                                 0.5 * 1.40 / (2.0 * 365.0), 
                                 0.5 * 1.40 / (3.0 * 365.0), 
                                 0.5 * 1.40 / (5.0 * 365.0), 
                                 0.5 * 1.40 / (10.0 * 365.0), 
                                 0.5 * 1.40 / (15.0 * 365.0), 
                                 0.5 * 1.40 / (20.0 * 365.0), 
                                 0.5 * 1.40 / (30.0 * 365.0) } 
            },
            { CrifRecord::RiskType::CreditVol, { 0.5 * 1.40 / 365.0, 
                                     0.5 * 1.40 / (2.0 * 365.0), 
                                     0.5 * 1.40 / (3.0 * 365.0), 
                                     0.5 * 1.40 / (5.0 * 365.0), 
                                     0.5 * 1.40 / (10.0 * 365.0) } 
            }
        };
        curvatureWeights_[CrifRecord::RiskType::InflationVol] = curvatureWeights_[CrifRecord::RiskType::IRVol];
        curvatureWeights_[CrifRecord::RiskType::EquityVol] = curvatureWeights_[CrifRecord::RiskType::IRVol];
        curvatureWeights_[CrifRecord::RiskType::CommodityVol] = curvatureWeights_[CrifRecord::RiskType::IRVol];
        curvatureWeights_[CrifRecord::RiskType::FXVol] = curvatureWeights_[CrifRecord::RiskType::IRVol];
        curvatureWeights_[CrifRecord::RiskType::CreditVolNonQ] = curvatureWeights_[CrifRecord::RiskType::CreditVol];
        
    }
    

    // Valid risk types
    validRiskTypes_ = {
        CrifRecord::RiskType::Commodity,
        CrifRecord::RiskType::CommodityVol,
        CrifRecord::RiskType::CreditNonQ,
        CrifRecord::RiskType::CreditQ,
        CrifRecord::RiskType::CreditVol,
        CrifRecord::RiskType::CreditVolNonQ,
        CrifRecord::RiskType::Equity,
        CrifRecord::RiskType::EquityVol,
        CrifRecord::RiskType::FX,
        CrifRecord::RiskType::FXVol,
        CrifRecord::RiskType::Inflation,
        CrifRecord::RiskType::IRCurve,
        CrifRecord::RiskType::IRVol,
        CrifRecord::RiskType::InflationVol,
        CrifRecord::RiskType::BaseCorr,
        CrifRecord::RiskType::XCcyBasis,
        CrifRecord::RiskType::ProductClassMultiplier,
        CrifRecord::RiskType::AddOnNotionalFactor,
        CrifRecord::RiskType::PV,
        CrifRecord::RiskType::Notional,
        CrifRecord::RiskType::AddOnFixedAmount
    };

    // Risk class correlation matrix  
    riskClassCorrelation_ = {
        {{"", "InterestRate", "CreditQualifying"}, 0.32},
        {{"", "InterestRate", "CreditNonQualifying"}, 0.19},
        {{"", "InterestRate", "Equity"}, 0.33},
        {{"", "InterestRate", "Commodity"}, 0.41},
        {{"", "InterestRate", "FX"}, 0.28},
        {{"", "CreditQualifying", "InterestRate"}, 0.32},
        {{"", "CreditQualifying", "CreditNonQualifying"}, 0.45},
        {{"", "CreditQualifying", "Equity"}, 0.69},
        {{"", "CreditQualifying", "Commodity"}, 0.52},
        {{"", "CreditQualifying", "FX"}, 0.42},
        {{"", "CreditNonQualifying", "InterestRate"}, 0.19},
        {{"", "CreditNonQualifying", "CreditQualifying"}, 0.45},
        {{"", "CreditNonQualifying", "Equity"}, 0.48},
        {{"", "CreditNonQualifying", "Commodity"}, 0.4},
        {{"", "CreditNonQualifying", "FX"}, 0.14},
        {{"", "Equity", "InterestRate"}, 0.33},
        {{"", "Equity", "CreditQualifying"}, 0.69},
        {{"", "Equity", "CreditNonQualifying"}, 0.48},
        {{"", "Equity", "Commodity"}, 0.52},
        {{"", "Equity", "FX"}, 0.34},
        {{"", "Commodity", "InterestRate"}, 0.41},
        {{"", "Commodity", "CreditQualifying"}, 0.52},
        {{"", "Commodity", "CreditNonQualifying"}, 0.4},
        {{"", "Commodity", "Equity"}, 0.52},
        {{"", "Commodity", "FX"}, 0.38},
        {{"", "FX", "InterestRate"}, 0.28},
        {{"", "FX", "CreditQualifying"}, 0.42},
        {{"", "FX", "CreditNonQualifying"}, 0.14},
        {{"", "FX", "Equity"}, 0.34},
        {{"", "FX", "Commodity"}, 0.38}
    };

    // FX correlations
    temp = {
        0.500, 0.280,
        0.280, 0.690
    };
    fxRegVolCorrelation_ = Matrix(2, 2, temp.begin(), temp.end());

    temp = {
        0.850, 0.390,
        0.390, 0.500
    };
    fxHighVolCorrelation_ = Matrix(2, 2, temp.begin(), temp.end());

    // Interest rate tenor correlations (i.e. Label1 level correlations) 
    intraBucketCorrelation_[RiskType::IRCurve] = {
        {{"", "2w", "1m"}, 0.75},
        {{"", "2w", "3m"}, 0.63},
        {{"", "2w", "6m"}, 0.55},
        {{"", "2w", "1y"}, 0.44},
        {{"", "2w", "2y"}, 0.35},
        {{"", "2w", "3y"}, 0.31},
        {{"", "2w", "5y"}, 0.26},
        {{"", "2w", "10y"}, 0.21},
        {{"", "2w", "15y"}, 0.17},
        {{"", "2w", "20y"}, 0.15},
        {{"", "2w", "30y"}, 0.14},
        {{"", "1m", "2w"}, 0.75},
        {{"", "1m", "3m"}, 0.79},
        {{"", "1m", "6m"}, 0.68},
        {{"", "1m", "1y"}, 0.51},
        {{"", "1m", "2y"}, 0.4},
        {{"", "1m", "3y"}, 0.33},
        {{"", "1m", "5y"}, 0.28},
        {{"", "1m", "10y"}, 0.22},
        {{"", "1m", "15y"}, 0.17},
        {{"", "1m", "20y"}, 0.15},
        {{"", "1m", "30y"}, 0.15},
        {{"", "3m", "2w"}, 0.63},
        {{"", "3m", "1m"}, 0.79},
        {{"", "3m", "6m"}, 0.85},
        {{"", "3m", "1y"}, 0.67},
        {{"", "3m", "2y"}, 0.53},
        {{"", "3m", "3y"}, 0.45},
        {{"", "3m", "5y"}, 0.38},
        {{"", "3m", "10y"}, 0.31},
        {{"", "3m", "15y"}, 0.23},
        {{"", "3m", "20y"}, 0.21},
        {{"", "3m", "30y"}, 0.22},
        {{"", "6m", "2w"}, 0.55},
        {{"", "6m", "1m"}, 0.68},
        {{"", "6m", "3m"}, 0.85},
        {{"", "6m", "1y"}, 0.82},
        {{"", "6m", "2y"}, 0.7},
        {{"", "6m", "3y"}, 0.61},
        {{"", "6m", "5y"}, 0.53},
        {{"", "6m", "10y"}, 0.44},
        {{"", "6m", "15y"}, 0.36},
        {{"", "6m", "20y"}, 0.35},
        {{"", "6m", "30y"}, 0.33},
        {{"", "1y", "2w"}, 0.44},
        {{"", "1y", "1m"}, 0.51},
        {{"", "1y", "3m"}, 0.67},
        {{"", "1y", "6m"}, 0.82},
        {{"", "1y", "2y"}, 0.94},
        {{"", "1y", "3y"}, 0.86},
        {{"", "1y", "5y"}, 0.78},
        {{"", "1y", "10y"}, 0.66},
        {{"", "1y", "15y"}, 0.6},
        {{"", "1y", "20y"}, 0.58},
        {{"", "1y", "30y"}, 0.56},
        {{"", "2y", "2w"}, 0.35},
        {{"", "2y", "1m"}, 0.4},
        {{"", "2y", "3m"}, 0.53},
        {{"", "2y", "6m"}, 0.7},
        {{"", "2y", "1y"}, 0.94},
        {{"", "2y", "3y"}, 0.96},
        {{"", "2y", "5y"}, 0.9},
        {{"", "2y", "10y"}, 0.8},
        {{"", "2y", "15y"}, 0.75},
        {{"", "2y", "20y"}, 0.72},
        {{"", "2y", "30y"}, 0.71},
        {{"", "3y", "2w"}, 0.31},
        {{"", "3y", "1m"}, 0.33},
        {{"", "3y", "3m"}, 0.45},
        {{"", "3y", "6m"}, 0.61},
        {{"", "3y", "1y"}, 0.86},
        {{"", "3y", "2y"}, 0.96},
        {{"", "3y", "5y"}, 0.97},
        {{"", "3y", "10y"}, 0.88},
        {{"", "3y", "15y"}, 0.83},
        {{"", "3y", "20y"}, 0.8},
        {{"", "3y", "30y"}, 0.78},
        {{"", "5y", "2w"}, 0.26},
        {{"", "5y", "1m"}, 0.28},
        {{"", "5y", "3m"}, 0.38},
        {{"", "5y", "6m"}, 0.53},
        {{"", "5y", "1y"}, 0.78},
        {{"", "5y", "2y"}, 0.9},
        {{"", "5y", "3y"}, 0.97},
        {{"", "5y", "10y"}, 0.95},
        {{"", "5y", "15y"}, 0.91},
        {{"", "5y", "20y"}, 0.88},
        {{"", "5y", "30y"}, 0.87},
        {{"", "10y", "2w"}, 0.21},
        {{"", "10y", "1m"}, 0.22},
        {{"", "10y", "3m"}, 0.31},
        {{"", "10y", "6m"}, 0.44},
        {{"", "10y", "1y"}, 0.66},
        {{"", "10y", "2y"}, 0.8},
        {{"", "10y", "3y"}, 0.88},
        {{"", "10y", "5y"}, 0.95},
        {{"", "10y", "15y"}, 0.97},
        {{"", "10y", "20y"}, 0.95},
        {{"", "10y", "30y"}, 0.95},
        {{"", "15y", "2w"}, 0.17},
        {{"", "15y", "1m"}, 0.17},
        {{"", "15y", "3m"}, 0.23},
        {{"", "15y", "6m"}, 0.36},
        {{"", "15y", "1y"}, 0.6},
        {{"", "15y", "2y"}, 0.75},
        {{"", "15y", "3y"}, 0.83},
        {{"", "15y", "5y"}, 0.91},
        {{"", "15y", "10y"}, 0.97},
        {{"", "15y", "20y"}, 0.98},
        {{"", "15y", "30y"}, 0.98},
        {{"", "20y", "2w"}, 0.15},
        {{"", "20y", "1m"}, 0.15},
        {{"", "20y", "3m"}, 0.21},
        {{"", "20y", "6m"}, 0.35},
        {{"", "20y", "1y"}, 0.58},
        {{"", "20y", "2y"}, 0.72},
        {{"", "20y", "3y"}, 0.8},
        {{"", "20y", "5y"}, 0.88},
        {{"", "20y", "10y"}, 0.95},
        {{"", "20y", "15y"}, 0.98},
        {{"", "20y", "30y"}, 0.99},
        {{"", "30y", "2w"}, 0.14},
        {{"", "30y", "1m"}, 0.15},
        {{"", "30y", "3m"}, 0.22},
        {{"", "30y", "6m"}, 0.33},
        {{"", "30y", "1y"}, 0.56},
        {{"", "30y", "2y"}, 0.71},
        {{"", "30y", "3y"}, 0.78},
        {{"", "30y", "5y"}, 0.87},
        {{"", "30y", "10y"}, 0.95},
        {{"", "30y", "15y"}, 0.98},
        {{"", "30y", "20y"}, 0.99}
    };

    // CreditQ inter-bucket correlations 
    interBucketCorrelation_[RiskType::CreditQ] = {
        {{"", "1", "2"}, 0.35},
        {{"", "1", "3"}, 0.37},
        {{"", "1", "4"}, 0.35},
        {{"", "1", "5"}, 0.37},
        {{"", "1", "6"}, 0.34},
        {{"", "1", "7"}, 0.38},
        {{"", "1", "8"}, 0.31},
        {{"", "1", "9"}, 0.34},
        {{"", "1", "10"}, 0.33},
        {{"", "1", "11"}, 0.3},
        {{"", "1", "12"}, 0.31},
        {{"", "2", "1"}, 0.35},
        {{"", "2", "3"}, 0.44},
        {{"", "2", "4"}, 0.43},
        {{"", "2", "5"}, 0.45},
        {{"", "2", "6"}, 0.42},
        {{"", "2", "7"}, 0.32},
        {{"", "2", "8"}, 0.34},
        {{"", "2", "9"}, 0.38},
        {{"", "2", "10"}, 0.38},
        {{"", "2", "11"}, 0.35},
        {{"", "2", "12"}, 0.35},
        {{"", "3", "1"}, 0.37},
        {{"", "3", "2"}, 0.44},
        {{"", "3", "4"}, 0.48},
        {{"", "3", "5"}, 0.49},
        {{"", "3", "6"}, 0.47},
        {{"", "3", "7"}, 0.34},
        {{"", "3", "8"}, 0.35},
        {{"", "3", "9"}, 0.42},
        {{"", "3", "10"}, 0.42},
        {{"", "3", "11"}, 0.4},
        {{"", "3", "12"}, 0.39},
        {{"", "4", "1"}, 0.35},
        {{"", "4", "2"}, 0.43},
        {{"", "4", "3"}, 0.48},
        {{"", "4", "5"}, 0.48},
        {{"", "4", "6"}, 0.48},
        {{"", "4", "7"}, 0.32},
        {{"", "4", "8"}, 0.34},
        {{"", "4", "9"}, 0.4},
        {{"", "4", "10"}, 0.41},
        {{"", "4", "11"}, 0.39},
        {{"", "4", "12"}, 0.37},
        {{"", "5", "1"}, 0.37},
        {{"", "5", "2"}, 0.45},
        {{"", "5", "3"}, 0.49},
        {{"", "5", "4"}, 0.48},
        {{"", "5", "6"}, 0.48},
        {{"", "5", "7"}, 0.34},
        {{"", "5", "8"}, 0.35},
        {{"", "5", "9"}, 0.41},
        {{"", "5", "10"}, 0.41},
        {{"", "5", "11"}, 0.4},
        {{"", "5", "12"}, 0.39},
        {{"", "6", "1"}, 0.34},
        {{"", "6", "2"}, 0.42},
        {{"", "6", "3"}, 0.47},
        {{"", "6", "4"}, 0.48},
        {{"", "6", "5"}, 0.48},
        {{"", "6", "7"}, 0.31},
        {{"", "6", "8"}, 0.33},
        {{"", "6", "9"}, 0.37},
        {{"", "6", "10"}, 0.38},
        {{"", "6", "11"}, 0.38},
        {{"", "6", "12"}, 0.36},
        {{"", "7", "1"}, 0.38},
        {{"", "7", "2"}, 0.32},
        {{"", "7", "3"}, 0.34},
        {{"", "7", "4"}, 0.32},
        {{"", "7", "5"}, 0.34},
        {{"", "7", "6"}, 0.31},
        {{"", "7", "8"}, 0.28},
        {{"", "7", "9"}, 0.32},
        {{"", "7", "10"}, 0.3},
        {{"", "7", "11"}, 0.27},
        {{"", "7", "12"}, 0.28},
        {{"", "8", "1"}, 0.31},
        {{"", "8", "2"}, 0.34},
        {{"", "8", "3"}, 0.35},
        {{"", "8", "4"}, 0.34},
        {{"", "8", "5"}, 0.35},
        {{"", "8", "6"}, 0.33},
        {{"", "8", "7"}, 0.28},
        {{"", "8", "9"}, 0.32},
        {{"", "8", "10"}, 0.32},
        {{"", "8", "11"}, 0.29},
        {{"", "8", "12"}, 0.29},
        {{"", "9", "1"}, 0.34},
        {{"", "9", "2"}, 0.38},
        {{"", "9", "3"}, 0.42},
        {{"", "9", "4"}, 0.4},
        {{"", "9", "5"}, 0.41},
        {{"", "9", "6"}, 0.37},
        {{"", "9", "7"}, 0.32},
        {{"", "9", "8"}, 0.32},
        {{"", "9", "10"}, 0.38},
        {{"", "9", "11"}, 0.35},
        {{"", "9", "12"}, 0.35},
        {{"", "10", "1"}, 0.33},
        {{"", "10", "2"}, 0.38},
        {{"", "10", "3"}, 0.42},
        {{"", "10", "4"}, 0.41},
        {{"", "10", "5"}, 0.41},
        {{"", "10", "6"}, 0.38},
        {{"", "10", "7"}, 0.3},
        {{"", "10", "8"}, 0.32},
        {{"", "10", "9"}, 0.38},
        {{"", "10", "11"}, 0.35},
        {{"", "10", "12"}, 0.34},
        {{"", "11", "1"}, 0.3},
        {{"", "11", "2"}, 0.35},
        {{"", "11", "3"}, 0.4},
        {{"", "11", "4"}, 0.39},
        {{"", "11", "5"}, 0.4},
        {{"", "11", "6"}, 0.38},
        {{"", "11", "7"}, 0.27},
        {{"", "11", "8"}, 0.29},
        {{"", "11", "9"}, 0.35},
        {{"", "11", "10"}, 0.35},
        {{"", "11", "12"}, 0.33},
        {{"", "12", "1"}, 0.31},
        {{"", "12", "2"}, 0.35},
        {{"", "12", "3"}, 0.39},
        {{"", "12", "4"}, 0.37},
        {{"", "12", "5"}, 0.39},
        {{"", "12", "6"}, 0.36},
        {{"", "12", "7"}, 0.28},
        {{"", "12", "8"}, 0.29},
        {{"", "12", "9"}, 0.35},
        {{"", "12", "10"}, 0.34},
        {{"", "12", "11"}, 0.33}
    };
<<<<<<< HEAD
    interBucketCorrelation_[CrifRecord::RiskType::CreditQ] = Matrix(12, 12, temp.begin(), temp.end());
=======
>>>>>>> d993676d

    // Equity inter-bucket correlations
    interBucketCorrelation_[RiskType::Equity] = {
        {{"", "1", "3"}, 0.21},
        {{"", "1", "4"}, 0.21},
        {{"", "1", "5"}, 0.15},
        {{"", "1", "6"}, 0.19},
        {{"", "1", "7"}, 0.19},
        {{"", "1", "8"}, 0.19},
        {{"", "1", "9"}, 0.18},
        {{"", "1", "10"}, 0.14},
        {{"", "1", "11"}, 0.24},
        {{"", "1", "12"}, 0.24},
        {{"", "2", "1"}, 0.2},
        {{"", "2", "3"}, 0.25},
        {{"", "2", "4"}, 0.24},
        {{"", "2", "5"}, 0.16},
        {{"", "2", "6"}, 0.21},
        {{"", "2", "7"}, 0.22},
        {{"", "2", "8"}, 0.21},
        {{"", "2", "9"}, 0.21},
        {{"", "2", "10"}, 0.16},
        {{"", "2", "11"}, 0.27},
        {{"", "2", "12"}, 0.27},
        {{"", "3", "1"}, 0.21},
        {{"", "3", "2"}, 0.25},
        {{"", "3", "4"}, 0.26},
        {{"", "3", "5"}, 0.17},
        {{"", "3", "6"}, 0.22},
        {{"", "3", "7"}, 0.24},
        {{"", "3", "8"}, 0.22},
        {{"", "3", "9"}, 0.23},
        {{"", "3", "10"}, 0.17},
        {{"", "3", "11"}, 0.28},
        {{"", "3", "12"}, 0.28},
        {{"", "4", "1"}, 0.21},
        {{"", "4", "2"}, 0.24},
        {{"", "4", "3"}, 0.26},
        {{"", "4", "5"}, 0.18},
        {{"", "4", "6"}, 0.24},
        {{"", "4", "7"}, 0.25},
        {{"", "4", "8"}, 0.25},
        {{"", "4", "9"}, 0.23},
        {{"", "4", "10"}, 0.19},
        {{"", "4", "11"}, 0.31},
        {{"", "4", "12"}, 0.31},
        {{"", "5", "1"}, 0.15},
        {{"", "5", "2"}, 0.16},
        {{"", "5", "3"}, 0.17},
        {{"", "5", "4"}, 0.18},
        {{"", "5", "6"}, 0.27},
        {{"", "5", "7"}, 0.27},
        {{"", "5", "8"}, 0.27},
        {{"", "5", "9"}, 0.15},
        {{"", "5", "10"}, 0.2},
        {{"", "5", "11"}, 0.32},
        {{"", "5", "12"}, 0.32},
        {{"", "6", "1"}, 0.19},
        {{"", "6", "2"}, 0.21},
        {{"", "6", "3"}, 0.22},
        {{"", "6", "4"}, 0.24},
        {{"", "6", "5"}, 0.27},
        {{"", "6", "7"}, 0.36},
        {{"", "6", "8"}, 0.35},
        {{"", "6", "9"}, 0.2},
        {{"", "6", "10"}, 0.25},
        {{"", "6", "11"}, 0.42},
        {{"", "6", "12"}, 0.42},
        {{"", "7", "1"}, 0.19},
        {{"", "7", "2"}, 0.22},
        {{"", "7", "3"}, 0.24},
        {{"", "7", "4"}, 0.25},
        {{"", "7", "5"}, 0.27},
        {{"", "7", "6"}, 0.36},
        {{"", "7", "8"}, 0.34},
        {{"", "7", "9"}, 0.2},
        {{"", "7", "10"}, 0.26},
        {{"", "7", "11"}, 0.43},
        {{"", "7", "12"}, 0.43},
        {{"", "8", "1"}, 0.19},
        {{"", "8", "2"}, 0.21},
        {{"", "8", "3"}, 0.22},
        {{"", "8", "4"}, 0.25},
        {{"", "8", "5"}, 0.27},
        {{"", "8", "6"}, 0.35},
        {{"", "8", "7"}, 0.34},
        {{"", "8", "9"}, 0.2},
        {{"", "8", "10"}, 0.25},
        {{"", "8", "11"}, 0.41},
        {{"", "8", "12"}, 0.41},
        {{"", "9", "1"}, 0.18},
        {{"", "9", "2"}, 0.21},
        {{"", "9", "3"}, 0.23},
        {{"", "9", "4"}, 0.23},
        {{"", "9", "5"}, 0.15},
        {{"", "9", "6"}, 0.2},
        {{"", "9", "7"}, 0.2},
        {{"", "9", "8"}, 0.2},
        {{"", "9", "10"}, 0.16},
        {{"", "9", "11"}, 0.26},
        {{"", "9", "12"}, 0.26},
        {{"", "10", "1"}, 0.14},
        {{"", "10", "2"}, 0.16},
        {{"", "10", "3"}, 0.17},
        {{"", "10", "4"}, 0.19},
        {{"", "10", "5"}, 0.2},
        {{"", "10", "6"}, 0.25},
        {{"", "10", "7"}, 0.26},
        {{"", "10", "8"}, 0.25},
        {{"", "10", "9"}, 0.16},
        {{"", "10", "11"}, 0.29},
        {{"", "10", "12"}, 0.29},
        {{"", "11", "1"}, 0.24},
        {{"", "11", "2"}, 0.27},
        {{"", "11", "3"}, 0.28},
        {{"", "11", "4"}, 0.31},
        {{"", "11", "5"}, 0.32},
        {{"", "11", "6"}, 0.42},
        {{"", "11", "7"}, 0.43},
        {{"", "11", "8"}, 0.41},
        {{"", "11", "9"}, 0.26},
        {{"", "11", "10"}, 0.29},
        {{"", "11", "12"}, 0.54},
        {{"", "12", "1"}, 0.24},
        {{"", "12", "2"}, 0.27},
        {{"", "12", "3"}, 0.28},
        {{"", "12", "4"}, 0.31},
        {{"", "12", "5"}, 0.32},
        {{"", "12", "6"}, 0.42},
        {{"", "12", "7"}, 0.43},
        {{"", "12", "8"}, 0.41},
        {{"", "12", "9"}, 0.26},
        {{"", "12", "10"}, 0.29},
        {{"", "12", "11"}, 0.54}
    };
<<<<<<< HEAD
    interBucketCorrelation_[CrifRecord::RiskType::Equity] = Matrix(12, 12, temp.begin(), temp.end());
=======
>>>>>>> d993676d

    // Commodity inter-bucket correlations
    interBucketCorrelation_[RiskType::Commodity] = {
        {{"", "1", "2"}, 0.36},
        {{"", "1", "3"}, 0.23},
        {{"", "1", "4"}, 0.3},
        {{"", "1", "5"}, 0.3},
        {{"", "1", "6"}, 0.07},
        {{"", "1", "7"}, 0.32},
        {{"", "1", "8"}, 0.02},
        {{"", "1", "9"}, 0.26},
        {{"", "1", "10"}, 0.2},
        {{"", "1", "11"}, 0.17},
        {{"", "1", "12"}, 0.15},
        {{"", "1", "13"}, 0.21},
        {{"", "1", "14"}, 0.15},
        {{"", "1", "15"}, 0.19},
        {{"", "1", "16"}, 0.0},
        {{"", "1", "17"}, 0.24},
        {{"", "2", "1"}, 0.36},
        {{"", "2", "3"}, 0.93},
        {{"", "2", "4"}, 0.94},
        {{"", "2", "5"}, 0.88},
        {{"", "2", "6"}, 0.16},
        {{"", "2", "7"}, 0.21},
        {{"", "2", "8"}, 0.09},
        {{"", "2", "9"}, 0.21},
        {{"", "2", "10"}, 0.2},
        {{"", "2", "11"}, 0.4},
        {{"", "2", "12"}, 0.3},
        {{"", "2", "13"}, 0.24},
        {{"", "2", "14"}, 0.29},
        {{"", "2", "15"}, 0.23},
        {{"", "2", "16"}, 0.0},
        {{"", "2", "17"}, 0.56},
        {{"", "3", "1"}, 0.23},
        {{"", "3", "2"}, 0.93},
        {{"", "3", "4"}, 0.91},
        {{"", "3", "5"}, 0.85},
        {{"", "3", "6"}, 0.06},
        {{"", "3", "7"}, 0.21},
        {{"", "3", "8"}, 0.04},
        {{"", "3", "9"}, 0.21},
        {{"", "3", "10"}, 0.19},
        {{"", "3", "11"}, 0.33},
        {{"", "3", "12"}, 0.23},
        {{"", "3", "13"}, 0.14},
        {{"", "3", "14"}, 0.23},
        {{"", "3", "15"}, 0.25},
        {{"", "3", "16"}, 0.0},
        {{"", "3", "17"}, 0.5},
        {{"", "4", "1"}, 0.3},
        {{"", "4", "2"}, 0.94},
        {{"", "4", "3"}, 0.91},
        {{"", "4", "5"}, 0.83},
        {{"", "4", "6"}, 0.06},
        {{"", "4", "7"}, 0.24},
        {{"", "4", "8"}, 0.04},
        {{"", "4", "9"}, 0.21},
        {{"", "4", "10"}, 0.17},
        {{"", "4", "11"}, 0.36},
        {{"", "4", "12"}, 0.25},
        {{"", "4", "13"}, 0.14},
        {{"", "4", "14"}, 0.25},
        {{"", "4", "15"}, 0.2},
        {{"", "4", "16"}, 0.0},
        {{"", "4", "17"}, 0.53},
        {{"", "5", "1"}, 0.3},
        {{"", "5", "2"}, 0.88},
        {{"", "5", "3"}, 0.85},
        {{"", "5", "4"}, 0.83},
        {{"", "5", "6"}, 0.1},
        {{"", "5", "7"}, 0.17},
        {{"", "5", "8"}, 0.04},
        {{"", "5", "9"}, 0.16},
        {{"", "5", "10"}, 0.17},
        {{"", "5", "11"}, 0.4},
        {{"", "5", "12"}, 0.33},
        {{"", "5", "13"}, 0.25},
        {{"", "5", "14"}, 0.3},
        {{"", "5", "15"}, 0.19},
        {{"", "5", "16"}, 0.0},
        {{"", "5", "17"}, 0.53},
        {{"", "6", "1"}, 0.07},
        {{"", "6", "2"}, 0.16},
        {{"", "6", "3"}, 0.06},
        {{"", "6", "4"}, 0.06},
        {{"", "6", "5"}, 0.1},
        {{"", "6", "7"}, 0.27},
        {{"", "6", "8"}, 0.5},
        {{"", "6", "9"}, 0.2},
        {{"", "6", "10"}, 0.04},
        {{"", "6", "11"}, 0.17},
        {{"", "6", "12"}, 0.08},
        {{"", "6", "13"}, 0.12},
        {{"", "6", "14"}, 0.08},
        {{"", "6", "15"}, 0.14},
        {{"", "6", "16"}, 0.0},
        {{"", "6", "17"}, 0.25},
        {{"", "7", "1"}, 0.32},
        {{"", "7", "2"}, 0.21},
        {{"", "7", "3"}, 0.21},
        {{"", "7", "4"}, 0.24},
        {{"", "7", "5"}, 0.17},
        {{"", "7", "6"}, 0.27},
        {{"", "7", "8"}, 0.27},
        {{"", "7", "9"}, 0.61},
        {{"", "7", "10"}, 0.18},
        {{"", "7", "11"}, 0.06},
        {{"", "7", "12"}, -0.11},
        {{"", "7", "13"}, 0.12},
        {{"", "7", "14"}, 0.08},
        {{"", "7", "15"}, 0.08},
        {{"", "7", "16"}, 0.0},
        {{"", "7", "17"}, 0.22},
        {{"", "8", "1"}, 0.02},
        {{"", "8", "2"}, 0.09},
        {{"", "8", "3"}, 0.04},
        {{"", "8", "4"}, 0.04},
        {{"", "8", "5"}, 0.04},
        {{"", "8", "6"}, 0.5},
        {{"", "8", "7"}, 0.27},
        {{"", "8", "9"}, 0.19},
        {{"", "8", "10"}, 0.0},
        {{"", "8", "11"}, 0.12},
        {{"", "8", "12"}, -0.03},
        {{"", "8", "13"}, 0.09},
        {{"", "8", "14"}, 0.05},
        {{"", "8", "15"}, 0.07},
        {{"", "8", "16"}, 0.0},
        {{"", "8", "17"}, 0.14},
        {{"", "9", "1"}, 0.26},
        {{"", "9", "2"}, 0.21},
        {{"", "9", "3"}, 0.21},
        {{"", "9", "4"}, 0.21},
        {{"", "9", "5"}, 0.16},
        {{"", "9", "6"}, 0.2},
        {{"", "9", "7"}, 0.61},
        {{"", "9", "8"}, 0.19},
        {{"", "9", "10"}, 0.14},
        {{"", "9", "11"}, 0.13},
        {{"", "9", "12"}, -0.07},
        {{"", "9", "13"}, 0.07},
        {{"", "9", "14"}, 0.06},
        {{"", "9", "15"}, 0.12},
        {{"", "9", "16"}, 0.0},
        {{"", "9", "17"}, 0.19},
        {{"", "10", "1"}, 0.2},
        {{"", "10", "2"}, 0.2},
        {{"", "10", "3"}, 0.19},
        {{"", "10", "4"}, 0.17},
        {{"", "10", "5"}, 0.17},
        {{"", "10", "6"}, 0.04},
        {{"", "10", "7"}, 0.18},
        {{"", "10", "8"}, 0.0},
        {{"", "10", "9"}, 0.4},
        {{"", "10", "11"}, 0.11},
        {{"", "10", "12"}, 0.13},
        {{"", "10", "13"}, 0.07},
        {{"", "10", "14"}, 0.06},
        {{"", "10", "15"}, 0.06},
        {{"", "10", "16"}, 0.0},
        {{"", "10", "17"}, 0.11},
        {{"", "11", "1"}, 0.17},
        {{"", "11", "2"}, 0.4},
        {{"", "11", "3"}, 0.33},
        {{"", "11", "4"}, 0.36},
        {{"", "11", "5"}, 0.4},
        {{"", "11", "6"}, 0.17},
        {{"", "11", "7"}, 0.06},
        {{"", "11", "8"}, 0.12},
        {{"", "11", "9"}, 0.13},
        {{"", "11", "10"}, 0.11},
        {{"", "11", "12"}, 0.31},
        {{"", "11", "13"}, 0.27},
        {{"", "11", "14"}, 0.21},
        {{"", "11", "15"}, 0.2},
        {{"", "11", "16"}, 0.0},
        {{"", "11", "17"}, 0.37},
        {{"", "12", "1"}, 0.15},
        {{"", "12", "2"}, 0.3},
        {{"", "12", "3"}, 0.23},
        {{"", "12", "4"}, 0.25},
        {{"", "12", "5"}, 0.33},
        {{"", "12", "6"}, 0.08},
        {{"", "12", "7"}, -0.11},
        {{"", "12", "8"}, -0.03},
        {{"", "12", "9"}, -0.07},
        {{"", "12", "10"}, 0.13},
        {{"", "12", "11"}, 0.31},
        {{"", "12", "13"}, 0.15},
        {{"", "12", "14"}, 0.19},
        {{"", "12", "15"}, 0.1},
        {{"", "12", "16"}, 0.0},
        {{"", "12", "17"}, 0.23},
        {{"", "13", "1"}, 0.21},
        {{"", "13", "2"}, 0.24},
        {{"", "13", "3"}, 0.14},
        {{"", "13", "4"}, 0.14},
        {{"", "13", "5"}, 0.25},
        {{"", "13", "6"}, 0.12},
        {{"", "13", "7"}, 0.12},
        {{"", "13", "8"}, 0.09},
        {{"", "13", "9"}, 0.07},
        {{"", "13", "10"}, 0.07},
        {{"", "13", "11"}, 0.27},
        {{"", "13", "12"}, 0.15},
        {{"", "13", "14"}, 0.28},
        {{"", "13", "15"}, 0.2},
        {{"", "13", "16"}, 0.0},
        {{"", "13", "17"}, 0.27},
        {{"", "14", "1"}, 0.15},
        {{"", "14", "2"}, 0.29},
        {{"", "14", "3"}, 0.23},
        {{"", "14", "4"}, 0.25},
        {{"", "14", "5"}, 0.3},
        {{"", "14", "6"}, 0.08},
        {{"", "14", "7"}, 0.08},
        {{"", "14", "8"}, 0.05},
        {{"", "14", "9"}, 0.06},
        {{"", "14", "10"}, 0.06},
        {{"", "14", "11"}, 0.21},
        {{"", "14", "12"}, 0.19},
        {{"", "14", "13"}, 0.28},
        {{"", "14", "15"}, 0.15},
        {{"", "14", "16"}, 0.0},
        {{"", "14", "17"}, 0.25},
        {{"", "15", "1"}, 0.19},
        {{"", "15", "2"}, 0.23},
        {{"", "15", "3"}, 0.25},
        {{"", "15", "4"}, 0.2},
        {{"", "15", "5"}, 0.19},
        {{"", "15", "6"}, 0.14},
        {{"", "15", "7"}, 0.08},
        {{"", "15", "8"}, 0.07},
        {{"", "15", "9"}, 0.12},
        {{"", "15", "10"}, 0.06},
        {{"", "15", "11"}, 0.2},
        {{"", "15", "12"}, 0.1},
        {{"", "15", "13"}, 0.2},
        {{"", "15", "14"}, 0.15},
        {{"", "15", "16"}, 0.0},
        {{"", "15", "17"}, 0.23},
        {{"", "16", "1"}, 0.0},
        {{"", "16", "2"}, 0.0},
        {{"", "16", "3"}, 0.0},
        {{"", "16", "4"}, 0.0},
        {{"", "16", "5"}, 0.0},
        {{"", "16", "6"}, 0.0},
        {{"", "16", "7"}, 0.0},
        {{"", "16", "8"}, 0.0},
        {{"", "16", "9"}, 0.0},
        {{"", "16", "10"}, 0.0},
        {{"", "16", "11"}, 0.0},
        {{"", "16", "12"}, 0.0},
        {{"", "16", "13"}, 0.0},
        {{"", "16", "14"}, 0.0},
        {{"", "16", "15"}, 0.0},
        {{"", "16", "17"}, 0.0},
        {{"", "17", "1"}, 0.24},
        {{"", "17", "2"}, 0.56},
        {{"", "17", "3"}, 0.5},
        {{"", "17", "4"}, 0.53},
        {{"", "17", "5"}, 0.53},
        {{"", "17", "6"}, 0.25},
        {{"", "17", "7"}, 0.22},
        {{"", "17", "8"}, 0.14},
        {{"", "17", "9"}, 0.19},
        {{"", "17", "10"}, 0.11},
        {{"", "17", "11"}, 0.37},
        {{"", "17", "12"}, 0.23},
        {{"", "17", "13"}, 0.27},
        {{"", "17", "14"}, 0.25},
        {{"", "17", "15"}, 0.23},
        {{"", "17", "16"}, 0.0}
    };
<<<<<<< HEAD
    interBucketCorrelation_[CrifRecord::RiskType::Commodity] = Matrix(17, 17, temp.begin(), temp.end());

    // Equity intra-bucket correlations (exclude Residual and deal with it in the method - it is 0%) - changed
    intraBucketCorrelation_[CrifRecord::RiskType::Equity] = { 0.18, 0.23, 0.28, 0.27, 0.23, 0.36, 0.38,
        0.35, 0.21, 0.20, 0.54, 0.54 };

    // Commodity intra-bucket correlations
    intraBucketCorrelation_[CrifRecord::RiskType::Commodity] = { 0.79, 0.98, 0.96, 0.97, 0.98, 0.88, 0.97, 0.42, 0.70, 
        0.38, 0.54, 0.48, 0.67, 0.15, 0.23, 0.00, 0.33 };
=======

    // Equity intra-bucket correlations (exclude Residual and deal with it in the method - it is 0%) - changed
    intraBucketCorrelation_[RiskType::Equity] = {
        {{"1", "", ""}, 0.18},
        {{"2", "", ""}, 0.23},
        {{"3", "", ""}, 0.28},
        {{"4", "", ""}, 0.27},
        {{"5", "", ""}, 0.23},
        {{"6", "", ""}, 0.36},
        {{"7", "", ""}, 0.38},
        {{"8", "", ""}, 0.35},
        {{"9", "", ""}, 0.21},
        {{"10", "", ""}, 0.20},
        {{"11", "", ""}, 0.54},
        {{"12", "", ""}, 0.54}
    };

    // Commodity intra-bucket correlations
    intraBucketCorrelation_[RiskType::Commodity] = {
        {{"1", "", ""}, 0.79},
        {{"2", "", ""}, 0.98},
        {{"3", "", ""}, 0.96},
        {{"4", "", ""}, 0.97},
        {{"5", "", ""}, 0.98},
        {{"6", "", ""}, 0.88},
        {{"7", "", ""}, 0.97},
        {{"8", "", ""}, 0.42},
        {{"9", "", ""}, 0.70}, 
        {{"10", "", ""}, 0.38},
        {{"11", "", ""}, 0.54},
        {{"12", "", ""}, 0.48},
        {{"13", "", ""}, 0.67},
        {{"14", "", ""}, 0.15},
        {{"15", "", ""}, 0.23},
        {{"16", "", ""}, 0.00},
        {{"17", "", ""}, 0.33}
    };
>>>>>>> d993676d

    // Initialise the single, ad-hoc type, correlations 
    xccyCorr_ = 0.07;
    infCorr_ = 0.41;
    infVolCorr_ = 0.41;
    irSubCurveCorr_ = 0.986;
    irInterCurrencyCorr_ = 0.22;
    crqResidualIntraCorr_ = 0.5;
    crqSameIntraCorr_ = 0.92;
    crqDiffIntraCorr_ = 0.41;
    crnqResidualIntraCorr_ = 0.5;
    crnqSameIntraCorr_ = 0.86;
    crnqDiffIntraCorr_ = 0.33;
    crnqInterCorr_ = 0.36;
    fxCorr_ = 0.5;
    basecorrCorr_ = 0.25;

    // clang-format on
}

/* The CurvatureMargin must be multiplied by a scale factor of HVR(IR)^{-2}, where HVR(IR)
is the historical volatility ratio for the interest-rate risk class (see page 8 section 11(d)
of the ISDA-SIMM-v2.3.8 documentation).
*/
QuantLib::Real SimmConfiguration_ISDA_V2_3_8::curvatureMarginScaling() const { return pow(hvr_ir_, -2.0); }

void SimmConfiguration_ISDA_V2_3_8::addLabels2(const CrifRecord::RiskType& rt, const string& label_2) {
    // Call the shared implementation
    SimmConfigurationBase::addLabels2Impl(rt, label_2);
}

string SimmConfiguration_ISDA_V2_3_8::labels2(const boost::shared_ptr<InterestRateIndex>& irIndex) const {
    // Special for BMA
    if (boost::algorithm::starts_with(irIndex->name(), "BMA")) {
        return "Municipal";
    }

    // Otherwise pass off to base class
    return SimmConfigurationBase::labels2(irIndex);
}

} // namespace analytics
} // namespace ore<|MERGE_RESOLUTION|>--- conflicted
+++ resolved
@@ -173,20 +173,7 @@
         };
 
         rwBucket_ = {
-<<<<<<< HEAD
-            { CrifRecord::RiskType::CreditQ, { 81.0, 96.0, 86.0, 53.0, 59.0, 47.0, 181.0, 452.0, 252.0, 261.0, 218.0, 195.0, 452.0 } },
-            { CrifRecord::RiskType::CreditNonQ, { 280.0, 1200.0, 1200.0 } },
-            { CrifRecord::RiskType::Equity, { 25.0, 28.0, 30.0, 28.0, 23.0, 24.0, 29.0, 27.0, 31.0, 33.0, 19.0, 19.0, 33.0 } },
-            { CrifRecord::RiskType::Commodity, { 22.0, 29.0, 33.0, 25.0, 35.0, 24.0, 22.0, 49.0, 24.0, 53.0, 20.0, 21.0, 13.0, 15.0, 13.0, 53.0, 17.0 } },
-            { CrifRecord::RiskType::EquityVol, { 0.50, 0.50, 0.50, 0.50, 0.50, 0.50, 0.50, 0.50, 0.50, 0.50, 0.50, 0.98, 0.50 } }, 
-        };
-        
-        rwLabel_1_ = {
-            { { CrifRecord::RiskType::IRCurve, "1" }, { 114.0, 106.0, 95.0, 74.0, 66.0, 61.0, 56.0, 52.0, 53.0, 57.0, 60.0, 66.0 } },
-            { { CrifRecord::RiskType::IRCurve, "2" }, { 15.0, 18.0, 8.6, 11.0, 13.0, 15.0, 18.0, 20.0, 19.0, 19.0, 20.0, 23.0 } },
-            { { CrifRecord::RiskType::IRCurve, "3" }, { 101.0, 91.0, 78.0, 80.0, 90.0, 89.0, 94.0, 94.0, 92.0, 101.0, 104.0, 102.0 } }
-=======
-            {RiskType::CreditQ,
+            {CrifRecord::RiskType::CreditQ,
              {{{"1", "", ""}, 81.0},
               {{"2", "", ""}, 96.0},
               {{"3", "", ""}, 86.0},
@@ -200,11 +187,11 @@
               {{"11", "", ""}, 218.0},
               {{"12", "", ""}, 195.0},
               {{"Residual", "", ""}, 452.0}}},
-            {RiskType::CreditNonQ,
+            {CrifRecord::RiskType::CreditNonQ,
              {{{"1", "", ""}, 280.0},
               {{"2", "", ""}, 1200.0},
               {{"Residual", "", ""}, 1200.0}}},
-            {RiskType::Equity,
+            {CrifRecord::RiskType::Equity,
              {{{"1", "", ""}, 25.0},
               {{"2", "", ""}, 28.0},
               {{"3", "", ""}, 30.0},
@@ -218,7 +205,7 @@
               {{"11", "", ""}, 19.0},
               {{"12", "", ""}, 19.0},
               {{"Residual", "", ""}, 33.0}}},
-            {RiskType::Commodity,
+            {CrifRecord::RiskType::Commodity,
              {{{"1", "", ""}, 22.0},
               {{"2", "", ""}, 29.0},
               {{"3", "", ""}, 33.0},
@@ -236,7 +223,7 @@
               {{"15", "", ""}, 13.0},
               {{"16", "", ""}, 53.0},
               {{"17", "", ""}, 17.0}}},
-            {RiskType::EquityVol,
+            {CrifRecord::RiskType::EquityVol,
              {{{"1", "", ""}, 0.50},
               {{"2", "", ""}, 0.50},
               {{"3", "", ""}, 0.50},
@@ -253,7 +240,7 @@
         };
         
         rwLabel_1_ = {
-            {RiskType::IRCurve,
+            {CrifRecord::RiskType::IRCurve,
                 {{{"1", "2w", ""}, 114.0},
                  {{"1", "1m", ""}, 106.0},
                  {{"1", "3m", ""}, 95.0},
@@ -291,7 +278,6 @@
                  {{"3", "20y", ""}, 104.0},
                  {{"3", "30y", ""}, 102.0}}
             }
->>>>>>> d993676d
         };
         
         // Historical volatility ratios 
@@ -351,20 +337,7 @@
         };
 
         rwBucket_ = {
-<<<<<<< HEAD
-            { CrifRecord::RiskType::CreditQ, { 23.0, 27.0, 18.0, 12.0, 13.0, 12.0, 49.0, 92.0, 48.0, 59.0, 41.0, 41.0, 92.0 } },
-            { CrifRecord::RiskType::CreditNonQ, { 74.0, 240.0, 240.0 } },
-            { CrifRecord::RiskType::Equity, { 8.3, 9.1, 9.8, 9.0, 7.7, 8.4, 9.3, 9.4, 9.9, 11.0, 6.0, 6.0, 11.0 } },
-            { CrifRecord::RiskType::Commodity, { 6.3, 9.1, 8.1, 7.2, 10.0, 8.0, 7.1, 11.0, 8.1, 16.0, 6.2, 6.2, 4.7, 4.8, 3.8, 16.0, 5.1 } },
-            { CrifRecord::RiskType::EquityVol, { 0.094, 0.094, 0.094, 0.094, 0.094, 0.094, 0.094, 0.094, 0.094, 0.094, 0.094, 0.27, 0.094 } }, 
-        };
-        
-        rwLabel_1_ = {
-            { { CrifRecord::RiskType::IRCurve, "1" }, { 18.0, 15.0, 12.0, 12.0, 13.0, 15.0, 16.0, 16.0, 16.0, 17.0, 16.0, 17.0 } },
-            { { CrifRecord::RiskType::IRCurve, "2" }, { 1.7, 3.4, 1.6, 2.0, 3.0, 4.8, 5.8, 6.8, 6.5, 7.0, 7.5, 8.3 } },
-            { { CrifRecord::RiskType::IRCurve, "3" }, { 36.0, 27.0, 16.0, 19.0, 23.0, 23.0, 32.0, 31.0, 32.0, 30.0, 32.0, 27.0 } }
-=======
-            {RiskType::CreditQ,
+            {CrifRecord::RiskType::CreditQ,
              {{{"1", "", ""}, 23.0},
               {{"2", "", ""}, 27.0},
               {{"3", "", ""}, 18.0},
@@ -378,8 +351,8 @@
               {{"11", "", ""}, 41.0},
               {{"12", "", ""}, 41.0},
               {{"Residual", "", ""}, 92.0}}},
-            {RiskType::CreditNonQ, {{{"1", "", ""}, 74.0}, {{"2", "", ""}, 240.0}, {{"Residual", "", ""}, 240.0}}},
-            {RiskType::Equity,
+            {CrifRecord::RiskType::CreditNonQ, {{{"1", "", ""}, 74.0}, {{"2", "", ""}, 240.0}, {{"Residual", "", ""}, 240.0}}},
+            {CrifRecord::RiskType::Equity,
              {{{"1", "", ""}, 8.3},
               {{"2", "", ""}, 9.1},
               {{"3", "", ""}, 9.8},
@@ -393,7 +366,7 @@
               {{"11", "", ""}, 6.0},
               {{"12", "", ""}, 6.0},
               {{"Residual", "", ""}, 11.0}}},
-            {RiskType::Commodity,
+            {CrifRecord::RiskType::Commodity,
              {{{"1", "", ""}, 6.3},
               {{"2", "", ""}, 9.1},
               {{"3", "", ""}, 8.1},
@@ -411,7 +384,7 @@
               {{"15", "", ""}, 3.8},
               {{"16", "", ""}, 16.0},
               {{"17", "", ""}, 5.1}}},
-            {RiskType::EquityVol,
+            {CrifRecord::RiskType::EquityVol,
              {{{"1", "", ""}, 0.094},
               {{"2", "", ""}, 0.094},
               {{"3", "", ""}, 0.094},
@@ -428,7 +401,7 @@
         };
         
         rwLabel_1_ = {
-            {RiskType::IRCurve,
+            {CrifRecord::RiskType::IRCurve,
                 {{{"1", "2w", ""}, 18.0},
                  {{"1", "1m", ""}, 15.0},
                  {{"1", "3m", ""}, 12.0},
@@ -466,7 +439,6 @@
                  {{"3", "20y", ""}, 32.0},
                  {{"3", "30y", ""}, 27.0}}
             }
->>>>>>> d993676d
         };
 
         // Historical volatility ratios 
@@ -580,7 +552,7 @@
     fxHighVolCorrelation_ = Matrix(2, 2, temp.begin(), temp.end());
 
     // Interest rate tenor correlations (i.e. Label1 level correlations) 
-    intraBucketCorrelation_[RiskType::IRCurve] = {
+    intraBucketCorrelation_[CrifRecord::RiskType::IRCurve] = {
         {{"", "2w", "1m"}, 0.75},
         {{"", "2w", "3m"}, 0.63},
         {{"", "2w", "6m"}, 0.55},
@@ -716,7 +688,7 @@
     };
 
     // CreditQ inter-bucket correlations 
-    interBucketCorrelation_[RiskType::CreditQ] = {
+    interBucketCorrelation_[CrifRecord::RiskType::CreditQ] = {
         {{"", "1", "2"}, 0.35},
         {{"", "1", "3"}, 0.37},
         {{"", "1", "4"}, 0.35},
@@ -850,13 +822,9 @@
         {{"", "12", "10"}, 0.34},
         {{"", "12", "11"}, 0.33}
     };
-<<<<<<< HEAD
-    interBucketCorrelation_[CrifRecord::RiskType::CreditQ] = Matrix(12, 12, temp.begin(), temp.end());
-=======
->>>>>>> d993676d
 
     // Equity inter-bucket correlations
-    interBucketCorrelation_[RiskType::Equity] = {
+    interBucketCorrelation_[CrifRecord::RiskType::Equity] = {
         {{"", "1", "3"}, 0.21},
         {{"", "1", "4"}, 0.21},
         {{"", "1", "5"}, 0.15},
@@ -989,13 +957,9 @@
         {{"", "12", "10"}, 0.29},
         {{"", "12", "11"}, 0.54}
     };
-<<<<<<< HEAD
-    interBucketCorrelation_[CrifRecord::RiskType::Equity] = Matrix(12, 12, temp.begin(), temp.end());
-=======
->>>>>>> d993676d
 
     // Commodity inter-bucket correlations
-    interBucketCorrelation_[RiskType::Commodity] = {
+    interBucketCorrelation_[CrifRecord::RiskType::Commodity] = {
         {{"", "1", "2"}, 0.36},
         {{"", "1", "3"}, 0.23},
         {{"", "1", "4"}, 0.3},
@@ -1269,20 +1233,9 @@
         {{"", "17", "15"}, 0.23},
         {{"", "17", "16"}, 0.0}
     };
-<<<<<<< HEAD
-    interBucketCorrelation_[CrifRecord::RiskType::Commodity] = Matrix(17, 17, temp.begin(), temp.end());
 
     // Equity intra-bucket correlations (exclude Residual and deal with it in the method - it is 0%) - changed
-    intraBucketCorrelation_[CrifRecord::RiskType::Equity] = { 0.18, 0.23, 0.28, 0.27, 0.23, 0.36, 0.38,
-        0.35, 0.21, 0.20, 0.54, 0.54 };
-
-    // Commodity intra-bucket correlations
-    intraBucketCorrelation_[CrifRecord::RiskType::Commodity] = { 0.79, 0.98, 0.96, 0.97, 0.98, 0.88, 0.97, 0.42, 0.70, 
-        0.38, 0.54, 0.48, 0.67, 0.15, 0.23, 0.00, 0.33 };
-=======
-
-    // Equity intra-bucket correlations (exclude Residual and deal with it in the method - it is 0%) - changed
-    intraBucketCorrelation_[RiskType::Equity] = {
+    intraBucketCorrelation_[CrifRecord::RiskType::Equity] = {
         {{"1", "", ""}, 0.18},
         {{"2", "", ""}, 0.23},
         {{"3", "", ""}, 0.28},
@@ -1298,7 +1251,7 @@
     };
 
     // Commodity intra-bucket correlations
-    intraBucketCorrelation_[RiskType::Commodity] = {
+    intraBucketCorrelation_[CrifRecord::RiskType::Commodity] = {
         {{"1", "", ""}, 0.79},
         {{"2", "", ""}, 0.98},
         {{"3", "", ""}, 0.96},
@@ -1317,7 +1270,6 @@
         {{"16", "", ""}, 0.00},
         {{"17", "", ""}, 0.33}
     };
->>>>>>> d993676d
 
     // Initialise the single, ad-hoc type, correlations 
     xccyCorr_ = 0.07;
